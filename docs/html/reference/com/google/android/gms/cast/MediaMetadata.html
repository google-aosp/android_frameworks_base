--- conflicted
+++ resolved
@@ -1211,16 +1211,12 @@
     <tr class="alt-color api apilevel-" >
         <td class="jd-typecol">int</td>
         <td class="jd-linkcol"><a href="/reference/com/google/android/gms/cast/MediaMetadata.html#MEDIA_TYPE_TV_SHOW">MEDIA_TYPE_TV_SHOW</a></td>
-<<<<<<< HEAD
-        <td class="jd-descrcol" width="100%">A media type representing a TV show.</td>
-=======
         <td class="jd-descrcol" width="100%">
           A media type representing an TV show.
 
 
 
         </td>
->>>>>>> f44baef1
     </tr>
     
     
@@ -3051,14 +3047,10 @@
       </div>
     <div class="jd-details-descr">
       
-<<<<<<< HEAD
-  <div class="jd-tagdata jd-tagdescr"><p>A media type representing a TV show. </p></div>
-=======
 
 
 
   <div class="jd-tagdata jd-tagdescr"><p>A media type representing an TV show. </p></div>
->>>>>>> f44baef1
 
     
         <div class="jd-tagdata">
