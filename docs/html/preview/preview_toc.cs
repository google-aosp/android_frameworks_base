<ul id="nav">

  <li class="nav-section">
    <div class="nav-section-header empty"><a href="<?cs var:toroot ?>preview/overview.html">
      Program Overview</a></div>
  </li>

  <li class="nav-section">
    <div class="nav-section-header empty"><a href="<?cs var:toroot ?>preview/download.html">
      Download</a></div>
<<<<<<< HEAD
  </li>

  <li class="nav-section">
    <div class="nav-section-header empty"><a href="<?cs var:toroot ?>preview/setup-sdk.html">
      Set up the SDK</a></div>
  </li>

  <li class="nav-section">
    <div class="nav-section-header empty"><a href="<?cs var:toroot ?>preview/api-overview.html">
      API Overview</a></div>
=======
>>>>>>> 184aaa7d
  </li>

  <li class="nav-section">
    <div class="nav-section-header empty"><a href="<?cs var:toroot ?>preview/setup-sdk.html">
      Set up the SDK</a></div>
  </li>

  <li class="nav-section">
    <div class="nav-section-header"><a href="<?cs var:toroot ?>preview/testing/guide.html">
      Testing Guide</a></div>
      <ul>
        <li><a href="<?cs var:toroot ?>preview/testing/performance.html">
          Performance Testing</a></li>
      </ul>
  </li>

  <li class="nav-section">
    <div class="nav-section-header"><a href="<?cs var:toroot ?>preview/api-overview.html">
      API Overview</a></div>
      <ul>
        <li><a href="<?cs var:toroot ?>preview/features/runtime-permissions.html">
          Runtime Permissions</a></li>
        <li><a href="<?cs var:toroot ?>preview/features/app-linking.html">
          App Linking</a></li>
        <li><a href="<?cs var:toroot ?>preview/backup/index.html">
          Automatic Backups</a></li>
      </ul>
  </li>

  <li class="nav-section">
    <div class="nav-section-header empty"><a href="<?cs var:toroot ?>preview/api-changes.html">
      Behavior Changes</a></div>
  </li>

  <li class="nav-section">
    <div class="nav-section-header empty"><a href="<?cs var:toroot ?>preview/samples.html">
      Samples</a></div>
  </li>

  <li class="nav-section">
    <div class="nav-section-header empty"><a href="<?cs var:toroot ?>preview/support.html">
      Support</a></div>
  </li>

  <li class="nav-section">
    <div class="nav-section-header empty"><a href="<?cs var:toroot ?>preview/license.html">
      License Agreement</a></div>
  </li>

</ul><|MERGE_RESOLUTION|>--- conflicted
+++ resolved
@@ -8,19 +8,6 @@
   <li class="nav-section">
     <div class="nav-section-header empty"><a href="<?cs var:toroot ?>preview/download.html">
       Download</a></div>
-<<<<<<< HEAD
-  </li>
-
-  <li class="nav-section">
-    <div class="nav-section-header empty"><a href="<?cs var:toroot ?>preview/setup-sdk.html">
-      Set up the SDK</a></div>
-  </li>
-
-  <li class="nav-section">
-    <div class="nav-section-header empty"><a href="<?cs var:toroot ?>preview/api-overview.html">
-      API Overview</a></div>
-=======
->>>>>>> 184aaa7d
   </li>
 
   <li class="nav-section">
