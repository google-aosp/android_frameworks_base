page.title=Android 1.6 Platform
excludeFromSuggestions=true
sdk.platform.version=1.6
sdk.platform.apiLevel=4
sdk.platform.majorMinor=minor

@jd:body

<div id="qv-wrapper">
<div id="qv">

<h2>In this document</h2>
<ol>
  <li><a href="#features">Platform Highlights</a></li>
  <li><a href="#relnotes">Revisions</a></li>
  <li><a href="#api-level">API Level</a></li>
  <li><a href="#api">Framework API Changes</a>
  <li><a href="#apps">Built-in Applications</a></li>
  <li><a href="#locs">Locales</a></li>
  <li><a href="#skins">Emulator Skins</a></li>

    </ol>
  </li>
</ol>

<h2>Reference</h2>
<ol>
<li><a
href="{@docRoot}sdk/api_diff/{@sdkPlatformApiLevel}/changes.html">API
Differences Report &raquo;</a> </li>
</ol>

<h2>See Also</h2>
<ol>
  <li><a href="{@docRoot}sdk/exploring.html">Exploring the SDK</a></li>
</ol>

</div>
</div>

<p>
<em>API Level:</em>&nbsp;<strong>{@sdkPlatformApiLevel}</strong></p>

<p>Android {@sdkPlatformVersion} is a {@sdkPlatformMajorMinor} platform release
deployable to Android-powered handsets since October 2009.
The platform includes new features for users and developers, as well as changes
in the Android framework API. </p>

<p>For developers, a new release of the Android {@sdkPlatformVersion} platform
is available as a downloadable component for the Android SDK. The platform
&mdash; Android 1.6 r2 &mdash; includes a fully compliant Android library and
system image, as well as a set of emulator skins, sample applications, and minor
development updates. The downloadable platform is fully compliant (API Level 4)
and includes no external libraries.</p>

<p>To get started developing or testing against the Android
{@sdkPlatformVersion} platform, use the Android SDK and AVD Manager tool to
download the latest Android 1.6 platform into your Android 1.6 or later SDK. For
more information, see <a href="{@docRoot}sdk/exploring.html">Exploring the
SDK</a>.</p>


<h2 id="features">Platform Highlights</h2>

<p>For a list of new user features and platform highlights, see the <a
href="http://developer.android.com/about/versions/android-{@sdkPlatformVersion}-highlights.html">Android
{@sdkPlatformVersion} Platform Highlights</a> document.</p>


<h2 id="relnotes">Revisions</h2>

<p>The sections below provide notes about successive releases of
the Android {@sdkPlatformVersion} platform component for the Android SDK, as denoted by
revision number. To determine what revision(s) of the Android
{@sdkPlatformVersion} platforms are installed in your SDK environment, refer to
the "Installed Packages" listing in the Android SDK and AVD Manager.</p>

<script type="text/javascript">
function toggleDiv(link) {
  var toggleable = $(link).parent();
  if (toggleable.hasClass("closed")) {
    //$(".toggleme", toggleable).slideDown("fast");
    toggleable.removeClass("closed");
    toggleable.addClass("open");
    $(".toggle-img", toggleable).attr("title", "hide").attr("src", (toRoot + "assets/images/styles/disclosure_up.png"));
  } else {
    //$(".toggleme", toggleable).slideUp("fast");
    toggleable.removeClass("open");
    toggleable.addClass("closed");
    $(".toggle-img", toggleable).attr("title", "show").attr("src", (toRoot + "assets/images/styles/disclosure_down.png"));
  }
  return false;
}
</script>
<style>
.toggleable {
  padding: .25em 1em 0em 1em;
  margin-bottom: 0;
}
.toggleme {
  padding: 1em 1em 0 2em;
  line-height:1em;
}
.toggleable a {
  text-decoration:none;
}
.toggleme a {
  text-decoration:underline;
}
.toggleable.closed .toggleme {
  display:none;
}
#jd-content .toggle-img {
  margin:0;
}
</style>

<div class="toggleable opened">
  <a href="#" onclick="return toggleDiv(this)">
        <img src="{@docRoot}assets/images/styles/disclosure_up.png" class="toggle-img" height="9px" width="9px" />
        Android 1.6, Revision 3</a> <em>(May 2010)</em></a>
  <div class="toggleme">
<dl>
<dt>Dependencies:</dt>
<dd>
<p>Requires SDK Tools r6 or higher.</p>
</dd>
<dt>Tools:</dt>
<dd>
<ul>
<li>Adds support for library projects in the Ant build system.</li>
</ul>
</dd>
</dl>
 </div>
</div>

<div class="toggleable closed">
  <a href="#" onclick="return toggleDiv(this)">
        <img src="{@docRoot}assets/images/styles/disclosure_down.png" class="toggle-img" height="9px" width="9px" />
        Android 1.6, Revision 2</a> <em>(December 2009)</em></a>
  <div class="toggleme">
<dl>
<dt>Dependencies:</dt>
<dd>
<p>Requires SDK Tools r4 or higher.</p>
</dd>

<dt>API related:</dt>
<dd>
<ul>
<li>Properly exposes CDMA-related constants in <code><a href="{@docRoot}reference/android/telephony/TelephonyManager.html">android.telephony.TelephonyManager</a></code>: <code>DATA_ACTIVITY_DORMANT</code>,
<code>PHONE_TYPE_CDMA</code>, <code>NETWORK_TYPE_CDMA</code>,
<code>NETWORK_TYPE_EVDO_0</code>, <code>NETWORK_TYPE_EVDO_A</code>, and
<code>NETWORK_TYPE_1xRTT</code>.</li>
</ul>
</dd>
<dt>System image:</dt>
<dd>
<ul>
<li>Fixes bug so that Bitmap's density is now propagated through Parcelable.</li>
<li>Fixes NinePatchDrawable to properly scale its reported padding for compatibility mode.</li>
<li>Fixes TextView to properly compute styled font metrics based on the screen density.</li>
<li>Updates kernel to 2.6.29, to match kernel on commercially
available Android-powered devices.</li>
</ul>
</dd>
<dt>Tools:</dt>
<dd>
<ul>
<li>Adds new Ant build system with support for Emma instrumentation projects
(code coverage).</li>
<li>Fixes emulator skins to properly emulate d-pad in landscape mode.</li>
<li>Fixes density rendering in the layout editor in ADT.</li>
</ul>
</dd>
</dl>
 </div>
</div>

<div class="toggleable closed">
  <a href="#" onclick="return toggleDiv(this)">
        <img src="{@docRoot}assets/images/styles/disclosure_down.png" class="toggle-img" height="9px" width="9px" />
        Android 1.6, Revision 1</a> <em>(September 2009)</em></a>
  <div class="toggleme">
<dl>
<dt>Dependencies</dt>
<dd>
<p>Requires SDK Tools r3 or higher.</p>
</dd>
</dl>
 </div>
</div>


<h2 id="api-level">API Level</h2>

<p>The Android {@sdkPlatformVersion} platform delivers an updated version of
the framework API. The Android {@sdkPlatformVersion} API
is assigned an integer identifier &mdash;
<strong>{@sdkPlatformApiLevel}</strong> &mdash; that is
stored in the system itself. This identifier, called the "API Level", allows the
system to correctly determine whether an application is compatible with
the system, prior to installing the application. </p>

<p>To use APIs introduced in Android {@sdkPlatformVersion} in your
application, you need to set the proper value, "{@sdkPlatformApiLevel}", in the
<code>android:minSdkVersion</code> attributes of the <code>&lt;uses-sdk&gt;</code>
element in your application's manifest. </p>

<p>For more information about how to use API Level, see the <a
href="{@docRoot}guide/topics/manifest/uses-sdk-element.html#ApiLevels">API Levels</a> document. </p>


<h2 id="api">Framework API Changes</h2>

<p>The sections below provide information about the application framework API provided by the Android {@sdkPlatformVersion} platform. </p>

<h3 id="UIFramework">UI framework</h3>
    <ul>
      <li>New classes in {@link android.view.animation}
      to control the behavior of animations:
        <ul>
          <li><code>AnticipateInterpolator</code></li>
          <li><code>AnticipateOvershootInterpolator</code></li>
          <li><code>BounceInterpolator</code></li>
          <li><code>OvershootInterpolator</code></li>
        </ul>
      </li>
      <li>New XML attribute <code>android:onClick</code> to specify a View's
<a href="/reference/android/view/View.OnClickListener.html">View.OnClickListener</a>
from a layout file.
      </li>
      <li>New support for dealing with varying screen densities. Density
information is associated with Bitmap and Canvas for performing the
correct scaling. The framework will automatically scale bitmaps and
nine-patches based on the density the resource was found under and the
density of the screen, etc.
      </li><p>To use APIs introduced in Android {@sdkPlatformVersion} in your application, you need to
set the proper value, "{@sdkPlatformApiLevel}", in the attributes of the <code>&lt;uses-sdk&gt;</code>
element in your application's manifest. </p>
    </ul>

<h3>Search framework</h3>
  <ul>
    <li>Applications can now expose relevant content to users as search
suggestions in the Quick Search Box, a new device-wide search capability that is
accessible from the home screen. To support this, the search framework adds new
attributes to the searchable metadata file. For complete information, see the
{@link android.app.SearchManager SearchManager} documentation.
    </li>
  </ul>

<h3>Accessibility framework</h3>
  <ul>
    <li>New {@link android.view.accessibility android.accessibility} package
that includes classes for capturing accessibility events and forwarding them to
an {@link android.accessibilityservice AccessibilityService} handler. </li>
    <li>New {@link android.accessibilityservice AccessibilityService} package
that lets your application track user events and provide visual, audible, or
haptic feedback to the user. </li>
  </ul>

<h3>Gesture input</h3>
  <ul>
    <li>New {@link android.gesture gesture} API for creating, recognizing,
loading, and saving gestures.</li>
  </ul>

<h3>Text-to-speech</h3>
  <ul>
    <li>New {@link android.speech.tts android.speech.tts} package provides
classes for synthesizing speech from text, for immediate playback or to create a
sound file.</li>
  </ul>

<h3>Graphics</h3>
  <ul>
    <li>Classes in {@link android.graphics android.graphics} now support scaling
for different screen densities.</li>
  </ul>

<h3>Telephony</h3>
  <ul>
    <li>New {@link android.telephony.SmsManager SmsManager} and other classes
for sending and receiving SMS messages.</li>
  </ul>

<h3>Utilities</h3>
  <ul>
    <li>New {@link android.util.DisplayMetrics DisplayMetrics} fields for
determining the density of the current device screen.</li>
  </ul>

<h3 id="AndroidManifest">Android Manifest elements</h3>

    <ul>
      <li>New <a href="{@docRoot}guide/topics/manifest/supports-screens-element.html">{@code
      &lt;supports-screens>}</a> element lets you specify the device screen sizes that your
      application is designed and tested to support, where "size" is a combination
      of resolution and density. If your application is run on a device whose screen
      size is not specified in the <code>&lt;supports-screen&gt;</code> element, the system
      displays the application in <em>compatibility mode</em>, which performs best-effort scaling
      of the application UI to match the resolution and density of the screen.

    <p>The attributes available for defining an application's screen support are:

        <ul>

          <li><code>smallScreen</code>: Boolean value that indicates whether the
            application is designed to run on devices with small screens.
            Examples: QVGA low density; VGA high density.
          </li>
          <li><code>normalScreens</code>: Boolean value that indicates whether
            the application is designed to run on devices with normal screens.
            Examples: WQVGA low density; HVGA medium density; WVGA high density.
          </li>
          <li><code>largeScreens</code>: Boolean value that indicates whether
            the application is designed to run on devices with significantly
            larger screens, such that special care may be required on
            the application's part to make proper use of the screen area.
            Examples: VGA medium density; WVGA medium density.
          </li>
          <li><code>anyDensity</code>: Boolean value that indicates whether
            the application can accommodate any screen density.
          </li>
          <li><code>resizable</code>: Boolean value that indicates whether
            the application can expand its layout to fit slightly larger screens.
          </li>
        </ul>
    </p>
    </li>

      <li>New <a href="{@docRoot}guide/topics/manifest/uses-feature-element.html">{@code &lt;uses-feature>}</a>
        element lets an application specify hardware (or other)
        features that it requires to function normally. When an application
        specifies such features, the system allows the application to be installed only
        on devices that offer the required features. The element supports these
        attributes:
        <ul>
          <li><code>name</code>: The name of the feature required by the application. Currently accepts
          "android.hardware.camera" and "android.hardware.camera.autofocus" values, which specify that a
          camera and camera autofocus are required, respectively.</li>
          <li><code>glEsVersion</code>: Indicates the minimum version of OpenGL ES required.</li>
        </ul>
      </li>
      <li>New attributes for the
      <a href="{@docRoot}guide/topics/manifest/uses-sdk-element.html">{@code &lt;uses-sdk>}</a> element:
        <ul>
          <li><code>targetSdkVersion</code>: Indicates the API Level that the application is targeting.
          It is able to run on older versions (down to minSdkVersion), but was explicitly tested to
          work with the version specified here. Specifying this version allows the platform to
          disable compatibility code that is not required or enable newer features that are not
          available to older applications. </li>
          <li><code>maxSdkVersion</code>: Indicates the maximum API Level on which an application is
          designed to run. <strong>Important:</strong> Please read the <a
          href="{@docRoot}guide/topics/manifest/uses-sdk-element.html"><code>&lt;uses-sdk&gt;</code></a>
          documentation before using this attribute. </li>
        </ul>
      </li>

      </li>
    </ul>

<h3>New permissions</h3>

    <ul>
      <li>{@link android.Manifest.permission#CHANGE_WIFI_MULTICAST_STATE
          CHANGE_WIFI_MULTICAST_STATE}: Allows applications to enter Wi-Fi
          Multicast mode.
      </li>
      <li>{@link android.Manifest.permission#GLOBAL_SEARCH}: Allows the
          global search system to access the data of a specified content provider.
      </li>
      <li>{@link android.Manifest.permission#INSTALL_LOCATION_PROVIDER INSTALL_LOCATION_PROVIDER}:
          Allows an application to install a location provider into the Location Manager.
      </li>
      <li>READ_HISTORY_BOOKMARKS:
          Allows an application to read (but not write) the user's browsing history
          and bookmarks.
      </li>
      <li>WRITE_HISTORY_BOOKMARKS:
<<<<<<< HEAD
          Allows an application to write (but not read) the user's browsing history 
=======
          Allows an application to write (but not read) the user's browsing history
>>>>>>> 9577d31b
          and bookmarks.
      </li>
      <li>{@link android.Manifest.permission#WRITE_EXTERNAL_STORAGE WRITE_EXTERNAL_STORAGE}:
          Allows an application to write to external storage. Applications using API Level 3
          and lower will be implicitly granted this permission (and this will be visible to
          the user); Applications using API Level 4 or higher must explicitly request this
          permission.
      </li>
    </ul>


<h3 id="api-diff">API differences report</h3>

<p>For a detailed view of API changes in Android {@sdkPlatformVersion} (API Level {@sdkPlatformApiLevel}), as compared to
the previous version, see the <a href="{@docRoot}sdk/api_diff/{@sdkPlatformApiLevel}/changes.html">API
Differences Report</a>.</p>

<h2 id="apps">Built-in Applications</h2>

<p>The system image included in the downloadable platform provides these
built-in applications:</p>

<table style="border:0;padding-bottom:0;margin-bottom:0;">
<tr>
<td style="border:0;padding-bottom:0;margin-bottom:0;">
	<ul>
	<li>Alarm Clock</li>
	<li>Browser</li>
	<li>Calculator</li>
	<li>Camcorder</li>
	<li>Camera</li>
	<li>Contacts</li>
	<li>Custom Locale (developer app)</li>
	<li>Dev Tools (developer app)</li>
	<li>Dialer</li>
	</ul>
</td>
<td style="border:0;padding-bottom:0;margin-bottom:0;padding-left:5em;">
	<ul>
	<li>Email</li>
	<li>Gallery</li>
	<li>Gestures Builder</li>
	<li>IME for Japanese text input</li>
	<li>Messaging</li>
	<li>Music</li>
	<li>Settings</li>
	<li>Spare Parts (developer app)</li>
	</ul>
</td>
</tr>
</table>

<h2 id="locs" style="margin-top:.75em;">Locales</h2>

<p>The system image included in the downloadable platform provides a variety of
built-in locales. In some cases, region-specific strings are available for the
locales. In other cases, a default version of the language is used. The
languages that are available in the Android {@sdkPlatformVersion} system
image are listed below (with <em>language</em>_<em>country/region</em>
locale descriptor).</p>

<table style="border:0;margin-bottom:0;padding-bottom:0;">
<tr>
<td style="border:0;padding-bottom:0;margin-bottom:0;">
<ul>
<li>Chinese, PRC (zh_CN)</li>
<li>Chinese, Taiwan (zh_TW)</li>
<li>Czech (cs_CZ)</li>
<li>Dutch, Netherlands (nl_NL)</li>
<li>Dutch, Belgium (nl_BE)</li>
<li>English, US (en_US)</li>
<li>English, Britain (en_GB)</li>
<li>English, Canada (en_CA)</li>
<li>English, Australia (en_AU)</li>
<li>English, New Zealand (en_NZ)</li>
<li>English, Singapore(en_SG)</li>
<li>French, France (fr_FR)</li>
<li>French, Belgium (fr_BE)</li>
</ul>
</td>
<td style="border:0;padding-bottom:0;margin-bottom:0;padding-left:5em;">
<li>French, Canada (fr_CA)</li>
<li>French, Switzerland (fr_CH)</li>
<li>German, Germany (de_DE)</li>
<li>German, Austria (de_AT)</li>
<li>German, Switzerland (de_CH)</li>
<li>German, Liechtenstein (de_LI)</li>
<li>Italian, Italy (it_IT)</li>
<li>Italian, Switzerland (it_CH)</li>
<li>Japanese (ja_JP)</li>
<li>Korean (ko_KR)</li>
<li>Polish (pl_PL)</li>
<li>Russian (ru_RU)</li>
<li>Spanish (es_ES)</li>
</td>
</tr>
</table>

<p>Localized UI strings match the locales that are accessible
through Settings.</p>

<h2 id="skins">Emulator Skins</h2>

<p>The downloadable platform includes a set of emulator skins that you can
use for modeling your application in different screen sizes and resolutions.
The emulator skins are: </p>

<ul>
  <li>
    QVGA (240x320, low density, small screen)
  </li>
  <li>
    HVGA (320x480, medium density, normal screen)
  </li>
  <li>
    WVGA800 (480x800, high density, normal screen)
  </li>
  <li>
    WVGA854 (480x854 high density, normal screen)
  </li>
</ul>

<p>For more information about how to develop an application that displays and functions properly on all Android-powered devices, see <a href="{@docRoot}guide/practices/screens_support.html">Supporting Multiple Screens</a>.</p><|MERGE_RESOLUTION|>--- conflicted
+++ resolved
@@ -380,11 +380,7 @@
           and bookmarks.
       </li>
       <li>WRITE_HISTORY_BOOKMARKS:
-<<<<<<< HEAD
-          Allows an application to write (but not read) the user's browsing history 
-=======
           Allows an application to write (but not read) the user's browsing history
->>>>>>> 9577d31b
           and bookmarks.
       </li>
       <li>{@link android.Manifest.permission#WRITE_EXTERNAL_STORAGE WRITE_EXTERNAL_STORAGE}:
