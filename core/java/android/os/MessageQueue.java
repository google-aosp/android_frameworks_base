/*
 * Copyright (C) 2006 The Android Open Source Project
 *
 * Licensed under the Apache License, Version 2.0 (the "License");
 * you may not use this file except in compliance with the License.
 * You may obtain a copy of the License at
 *
 *      http://www.apache.org/licenses/LICENSE-2.0
 *
 * Unless required by applicable law or agreed to in writing, software
 * distributed under the License is distributed on an "AS IS" BASIS,
 * WITHOUT WARRANTIES OR CONDITIONS OF ANY KIND, either express or implied.
 * See the License for the specific language governing permissions and
 * limitations under the License.
 */

package android.os;

import android.util.AndroidRuntimeException;
import android.util.Log;
import android.util.Printer;

import java.util.ArrayList;

/**
 * Low-level class holding the list of messages to be dispatched by a
 * {@link Looper}.  Messages are not added directly to a MessageQueue,
 * but rather through {@link Handler} objects associated with the Looper.
 * 
 * <p>You can retrieve the MessageQueue for the current thread with
 * {@link Looper#myQueue() Looper.myQueue()}.
 */
public final class MessageQueue {
    // True if the message queue can be quit.
    private final boolean mQuitAllowed;

    @SuppressWarnings("unused")
    private int mPtr; // used by native code

    Message mMessages;
    private final ArrayList<IdleHandler> mIdleHandlers = new ArrayList<IdleHandler>();
    private IdleHandler[] mPendingIdleHandlers;
    private boolean mQuitting;

    // Indicates whether next() is blocked waiting in pollOnce() with a non-zero timeout.
    private boolean mBlocked;

    // The next barrier token.
    // Barriers are indicated by messages with a null target whose arg1 field carries the token.
    private int mNextBarrierToken;

    private native static int nativeInit();
    private native static void nativeDestroy(int ptr);
    private native static void nativePollOnce(int ptr, int timeoutMillis);
    private native static void nativeWake(int ptr);
    private native static boolean nativeIsIdling(int ptr);

    /**
     * Callback interface for discovering when a thread is going to block
     * waiting for more messages.
     */
    public static interface IdleHandler {
        /**
         * Called when the message queue has run out of messages and will now
         * wait for more.  Return true to keep your idle handler active, false
         * to have it removed.  This may be called if there are still messages
         * pending in the queue, but they are all scheduled to be dispatched
         * after the current time.
         */
        boolean queueIdle();
    }

    /**
     * Add a new {@link IdleHandler} to this message queue.  This may be
     * removed automatically for you by returning false from
     * {@link IdleHandler#queueIdle IdleHandler.queueIdle()} when it is
     * invoked, or explicitly removing it with {@link #removeIdleHandler}.
     * 
     * <p>This method is safe to call from any thread.
     * 
     * @param handler The IdleHandler to be added.
     */
    public void addIdleHandler(IdleHandler handler) {
        if (handler == null) {
            throw new NullPointerException("Can't add a null IdleHandler");
        }
        synchronized (this) {
            mIdleHandlers.add(handler);
        }
    }

    /**
     * Remove an {@link IdleHandler} from the queue that was previously added
     * with {@link #addIdleHandler}.  If the given object is not currently
     * in the idle list, nothing is done.
     * 
     * @param handler The IdleHandler to be removed.
     */
    public void removeIdleHandler(IdleHandler handler) {
        synchronized (this) {
            mIdleHandlers.remove(handler);
        }
    }

    MessageQueue(boolean quitAllowed) {
        mQuitAllowed = quitAllowed;
        mPtr = nativeInit();
    }

    @Override
    protected void finalize() throws Throwable {
        try {
            dispose();
        } finally {
            super.finalize();
        }
    }

    // Disposes of the underlying message queue.
    // Must only be called on the looper thread or the finalizer.
    private void dispose() {
        if (mPtr != 0) {
            nativeDestroy(mPtr);
            mPtr = 0;
        }
    }

    Message next() {
        int pendingIdleHandlerCount = -1; // -1 only during first iteration
        int nextPollTimeoutMillis = 0;
        for (;;) {
            if (nextPollTimeoutMillis != 0) {
                Binder.flushPendingCommands();
            }

            // We can assume mPtr != 0 because the loop is obviously still running.
            // The looper will not call this method after the loop quits.
            nativePollOnce(mPtr, nextPollTimeoutMillis);

            synchronized (this) {
                // Try to retrieve the next message.  Return if found.
                final long now = SystemClock.uptimeMillis();
                Message prevMsg = null;
                Message msg = mMessages;
                if (msg != null && msg.target == null) {
                    // Stalled by a barrier.  Find the next asynchronous message in the queue.
                    do {
                        prevMsg = msg;
                        msg = msg.next;
                    } while (msg != null && !msg.isAsynchronous());
                }
                if (msg != null) {
                    if (now < msg.when) {
                        // Next message is not ready.  Set a timeout to wake up when it is ready.
                        nextPollTimeoutMillis = (int) Math.min(msg.when - now, Integer.MAX_VALUE);
                    } else {
                        // Got a message.
                        mBlocked = false;
                        if (prevMsg != null) {
                            prevMsg.next = msg.next;
                        } else {
                            mMessages = msg.next;
                        }
                        msg.next = null;
                        if (false) Log.v("MessageQueue", "Returning message: " + msg);
                        msg.markInUse();
                        return msg;
                    }
                } else {
                    // No more messages.
                    nextPollTimeoutMillis = -1;
                }

                // Process the quit message now that all pending messages have been handled.
                if (mQuitting) {
                    dispose();
                    return null;
                }

                // If first time idle, then get the number of idlers to run.
                // Idle handles only run if the queue is empty or if the first message
                // in the queue (possibly a barrier) is due to be handled in the future.
                if (pendingIdleHandlerCount < 0
                        && (mMessages == null || now < mMessages.when)) {
                    pendingIdleHandlerCount = mIdleHandlers.size();
                }
                if (pendingIdleHandlerCount <= 0) {
                    // No idle handlers to run.  Loop and wait some more.
                    mBlocked = true;
                    continue;
                }

                if (mPendingIdleHandlers == null) {
                    mPendingIdleHandlers = new IdleHandler[Math.max(pendingIdleHandlerCount, 4)];
                }
                mPendingIdleHandlers = mIdleHandlers.toArray(mPendingIdleHandlers);
            }

            // Run the idle handlers.
            // We only ever reach this code block during the first iteration.
            for (int i = 0; i < pendingIdleHandlerCount; i++) {
                final IdleHandler idler = mPendingIdleHandlers[i];
                mPendingIdleHandlers[i] = null; // release the reference to the handler

                boolean keep = false;
                try {
                    keep = idler.queueIdle();
                } catch (Throwable t) {
                    Log.wtf("MessageQueue", "IdleHandler threw exception", t);
                }

                if (!keep) {
                    synchronized (this) {
                        mIdleHandlers.remove(idler);
                    }
                }
            }

            // Reset the idle handler count to 0 so we do not run them again.
            pendingIdleHandlerCount = 0;

            // While calling an idle handler, a new message could have been delivered
            // so go back and look again for a pending message without waiting.
            nextPollTimeoutMillis = 0;
        }
    }

    void quit(boolean safe) {
        if (!mQuitAllowed) {
            throw new RuntimeException("Main thread not allowed to quit.");
        }

        synchronized (this) {
            if (mQuitting) {
                return;
            }
            mQuitting = true;

            if (safe) {
                removeAllFutureMessagesLocked();
            } else {
                removeAllMessagesLocked();
            }

            // We can assume mPtr != 0 because mQuitting was previously false.
            nativeWake(mPtr);
        }
    }

    int enqueueSyncBarrier(long when) {
        // Enqueue a new sync barrier token.
        // We don't need to wake the queue because the purpose of a barrier is to stall it.
        synchronized (this) {
            final int token = mNextBarrierToken++;
            final Message msg = Message.obtain();
            msg.when = when;
            msg.arg1 = token;

            Message prev = null;
            Message p = mMessages;
            if (when != 0) {
                while (p != null && p.when <= when) {
                    prev = p;
                    p = p.next;
                }
            }
            if (prev != null) { // invariant: p == prev.next
                msg.next = p;
                prev.next = msg;
            } else {
                msg.next = p;
                mMessages = msg;
            }
            return token;
        }
    }

    void removeSyncBarrier(int token) {
        // Remove a sync barrier token from the queue.
        // If the queue is no longer stalled by a barrier then wake it.
        synchronized (this) {
            Message prev = null;
            Message p = mMessages;
            while (p != null && (p.target != null || p.arg1 != token)) {
                prev = p;
                p = p.next;
            }
            if (p == null) {
                throw new IllegalStateException("The specified message queue synchronization "
                        + " barrier token has not been posted or has already been removed.");
            }
            final boolean needWake;
            if (prev != null) {
                prev.next = p.next;
                needWake = false;
            } else {
                mMessages = p.next;
                needWake = mMessages == null || mMessages.target != null;
            }
            p.recycle();

            // If the loop is quitting then it is already awake.
            // We can assume mPtr != 0 when mQuitting is false.
            if (needWake && !mQuitting) {
                nativeWake(mPtr);
            }
        }
    }

    boolean enqueueMessage(Message msg, long when) {
        if (msg.isInUse()) {
            throw new AndroidRuntimeException(msg + " This message is already in use.");
        }
        if (msg.target == null) {
            throw new AndroidRuntimeException("Message must have a target.");
        }

        synchronized (this) {
            if (mQuitting) {
                RuntimeException e = new RuntimeException(
                        msg.target + " sending message to a Handler on a dead thread");
                Log.w("MessageQueue", e.getMessage(), e);
                return false;
            }

            msg.when = when;
            Message p = mMessages;
            boolean needWake;
            if (p == null || when == 0 || when < p.when) {
                // New head, wake up the event queue if blocked.
                msg.next = p;
                mMessages = msg;
                needWake = mBlocked;
            } else {
                // Inserted within the middle of the queue.  Usually we don't have to wake
                // up the event queue unless there is a barrier at the head of the queue
                // and the message is the earliest asynchronous message in the queue.
                needWake = mBlocked && p.target == null && msg.isAsynchronous();
                Message prev;
                for (;;) {
                    prev = p;
                    p = p.next;
                    if (p == null || when < p.when) {
                        break;
                    }
                    if (needWake && p.isAsynchronous()) {
                        needWake = false;
                    }
                }
                msg.next = p; // invariant: p == prev.next
                prev.next = msg;
            }

            // We can assume mPtr != 0 because mQuitting is false.
            if (needWake) {
                nativeWake(mPtr);
            }
        }
        return true;
    }

    boolean hasMessages(Handler h, int what, Object object) {
        if (h == null) {
            return false;
        }

        synchronized (this) {
            Message p = mMessages;
            while (p != null) {
                if (p.target == h && p.what == what && (object == null || p.obj == object)) {
                    return true;
                }
                p = p.next;
            }
            return false;
        }
    }

    boolean hasMessages(Handler h, Runnable r, Object object) {
        if (h == null) {
            return false;
        }

        synchronized (this) {
            Message p = mMessages;
            while (p != null) {
                if (p.target == h && p.callback == r && (object == null || p.obj == object)) {
                    return true;
                }
                p = p.next;
            }
            return false;
        }
    }

    boolean isIdling() {
        synchronized (this) {
<<<<<<< HEAD
            // If the loop is quitting then it must not be idling.
            // We can assume mPtr != 0 when mQuitting is false.
            return !mQuitting && nativeIsIdling(mPtr);
        }
    }

=======
            return isIdlingLocked();
        }
    }

    private boolean isIdlingLocked() {
        // If the loop is quitting then it must not be idling.
        // We can assume mPtr != 0 when mQuitting is false.
        return !mQuitting && nativeIsIdling(mPtr);
     }

>>>>>>> bac61807
    void removeMessages(Handler h, int what, Object object) {
        if (h == null) {
            return;
        }

        synchronized (this) {
            Message p = mMessages;

            // Remove all messages at front.
            while (p != null && p.target == h && p.what == what
                   && (object == null || p.obj == object)) {
                Message n = p.next;
                mMessages = n;
                p.recycle();
                p = n;
            }

            // Remove all messages after front.
            while (p != null) {
                Message n = p.next;
                if (n != null) {
                    if (n.target == h && n.what == what
                        && (object == null || n.obj == object)) {
                        Message nn = n.next;
                        n.recycle();
                        p.next = nn;
                        continue;
                    }
                }
                p = n;
            }
        }
    }

    void removeMessages(Handler h, Runnable r, Object object) {
        if (h == null || r == null) {
            return;
        }

        synchronized (this) {
            Message p = mMessages;

            // Remove all messages at front.
            while (p != null && p.target == h && p.callback == r
                   && (object == null || p.obj == object)) {
                Message n = p.next;
                mMessages = n;
                p.recycle();
                p = n;
            }

            // Remove all messages after front.
            while (p != null) {
                Message n = p.next;
                if (n != null) {
                    if (n.target == h && n.callback == r
                        && (object == null || n.obj == object)) {
                        Message nn = n.next;
                        n.recycle();
                        p.next = nn;
                        continue;
                    }
                }
                p = n;
            }
        }
    }

    void removeCallbacksAndMessages(Handler h, Object object) {
        if (h == null) {
            return;
        }

        synchronized (this) {
            Message p = mMessages;

            // Remove all messages at front.
            while (p != null && p.target == h
                    && (object == null || p.obj == object)) {
                Message n = p.next;
                mMessages = n;
                p.recycle();
                p = n;
            }

            // Remove all messages after front.
            while (p != null) {
                Message n = p.next;
                if (n != null) {
                    if (n.target == h && (object == null || n.obj == object)) {
                        Message nn = n.next;
                        n.recycle();
                        p.next = nn;
                        continue;
                    }
                }
                p = n;
            }
        }
    }

    private void removeAllMessagesLocked() {
        Message p = mMessages;
        while (p != null) {
            Message n = p.next;
            p.recycle();
            p = n;
        }
        mMessages = null;
    }

    private void removeAllFutureMessagesLocked() {
        final long now = SystemClock.uptimeMillis();
        Message p = mMessages;
        if (p != null) {
            if (p.when > now) {
                removeAllMessagesLocked();
            } else {
                Message n;
                for (;;) {
                    n = p.next;
                    if (n == null) {
                        return;
                    }
                    if (n.when > now) {
                        break;
                    }
                    p = n;
                }
                p.next = null;
                do {
                    p = n;
                    n = p.next;
                    p.recycle();
                } while (n != null);
            }
        }
    }

    void dump(Printer pw, String prefix) {
        synchronized (this) {
            long now = SystemClock.uptimeMillis();
            int n = 0;
            for (Message msg = mMessages; msg != null; msg = msg.next) {
                pw.println(prefix + "Message " + n + ": " + msg.toString(now));
                n++;
            }
            pw.println(prefix + "(Total messages: " + n + ", idling=" + isIdlingLocked()
                    + ", quitting=" + mQuitting + ")");
        }
    }
}<|MERGE_RESOLUTION|>--- conflicted
+++ resolved
@@ -395,14 +395,6 @@
 
     boolean isIdling() {
         synchronized (this) {
-<<<<<<< HEAD
-            // If the loop is quitting then it must not be idling.
-            // We can assume mPtr != 0 when mQuitting is false.
-            return !mQuitting && nativeIsIdling(mPtr);
-        }
-    }
-
-=======
             return isIdlingLocked();
         }
     }
@@ -413,7 +405,6 @@
         return !mQuitting && nativeIsIdling(mPtr);
      }
 
->>>>>>> bac61807
     void removeMessages(Handler h, int what, Object object) {
         if (h == null) {
             return;
