/*
 * Copyright (C) 2006 The Android Open Source Project
 *
 * Licensed under the Apache License, Version 2.0 (the "License");
 * you may not use this file except in compliance with the License.
 * You may obtain a copy of the License at
 *
 *      http://www.apache.org/licenses/LICENSE-2.0
 *
 * Unless required by applicable law or agreed to in writing, software
 * distributed under the License is distributed on an "AS IS" BASIS,
 * WITHOUT WARRANTIES OR CONDITIONS OF ANY KIND, either express or implied.
 * See the License for the specific language governing permissions and
 * limitations under the License.
 */

package android.view;

import android.Manifest;
import android.app.ActivityManagerNative;
import android.content.ClipDescription;
import android.content.ComponentCallbacks;
import android.content.Context;
import android.content.pm.PackageManager;
import android.content.res.CompatibilityInfo;
import android.content.res.Configuration;
import android.content.res.Resources;
import android.graphics.Bitmap;
import android.graphics.Canvas;
import android.graphics.Paint;
import android.graphics.PixelFormat;
import android.graphics.Point;
import android.graphics.PointF;
import android.graphics.PorterDuff;
import android.graphics.Rect;
import android.graphics.Region;
import android.media.AudioManager;
import android.os.Binder;
import android.os.Bundle;
import android.os.Debug;
import android.os.Handler;
import android.os.LatencyTimer;
import android.os.Looper;
import android.os.Message;
import android.os.ParcelFileDescriptor;
import android.os.Process;
import android.os.RemoteException;
import android.os.ServiceManager;
import android.os.SystemClock;
import android.os.SystemProperties;
import android.util.AndroidRuntimeException;
import android.util.Config;
import android.util.DisplayMetrics;
import android.util.EventLog;
import android.util.Log;
import android.util.Slog;
import android.util.SparseArray;
import android.util.TypedValue;
import android.view.View.MeasureSpec;
import android.view.accessibility.AccessibilityEvent;
import android.view.accessibility.AccessibilityManager;
import android.view.animation.AccelerateDecelerateInterpolator;
import android.view.animation.Interpolator;
import android.view.inputmethod.InputConnection;
import android.view.inputmethod.InputMethodManager;
import android.widget.Scroller;
import com.android.internal.policy.PolicyManager;
import com.android.internal.view.BaseSurfaceHolder;
import com.android.internal.view.IInputMethodCallback;
import com.android.internal.view.IInputMethodSession;
import com.android.internal.view.RootViewSurfaceTaker;

import java.io.IOException;
import java.io.OutputStream;
import java.lang.ref.WeakReference;
import java.util.ArrayList;

/**
 * The top of a view hierarchy, implementing the needed protocol between View
 * and the WindowManager.  This is for the most part an internal implementation
 * detail of {@link WindowManagerImpl}.
 *
 * {@hide}
 */
@SuppressWarnings({"EmptyCatchBlock", "PointlessBooleanExpression"})
public final class ViewRoot extends Handler implements ViewParent,
        View.AttachInfo.Callbacks, HardwareRenderer.HardwareDrawCallbacks {
    private static final String TAG = "ViewRoot";
    private static final boolean DBG = false;
    private static final boolean SHOW_FPS = false;
    private static final boolean LOCAL_LOGV = false;
    /** @noinspection PointlessBooleanExpression*/
    private static final boolean DEBUG_DRAW = false || LOCAL_LOGV;
    private static final boolean DEBUG_LAYOUT = false || LOCAL_LOGV;
    private static final boolean DEBUG_DIALOG = false || LOCAL_LOGV;
    private static final boolean DEBUG_INPUT_RESIZE = false || LOCAL_LOGV;
    private static final boolean DEBUG_ORIENTATION = false || LOCAL_LOGV;
    private static final boolean DEBUG_TRACKBALL = false || LOCAL_LOGV;
    private static final boolean DEBUG_IMF = false || LOCAL_LOGV;
    private static final boolean DEBUG_CONFIGURATION = false || LOCAL_LOGV;
    private static final boolean WATCH_POINTER = false;

    private static final boolean MEASURE_LATENCY = false;
    private static LatencyTimer lt;

    /**
     * Maximum time we allow the user to roll the trackball enough to generate
     * a key event, before resetting the counters.
     */
    static final int MAX_TRACKBALL_DELAY = 250;

    static IWindowSession sWindowSession;

    static final Object mStaticInit = new Object();
    static boolean mInitialized = false;

    static final ThreadLocal<RunQueue> sRunQueues = new ThreadLocal<RunQueue>();

    static final ArrayList<Runnable> sFirstDrawHandlers = new ArrayList<Runnable>();
    static boolean sFirstDrawComplete = false;
    
    static final ArrayList<ComponentCallbacks> sConfigCallbacks
            = new ArrayList<ComponentCallbacks>();
    
    private static int sDrawTime;

    long mLastTrackballTime = 0;
    final TrackballAxis mTrackballAxisX = new TrackballAxis();
    final TrackballAxis mTrackballAxisY = new TrackballAxis();

    int mLastJoystickXDirection;
    int mLastJoystickYDirection;
    int mLastJoystickXKeyCode;
    int mLastJoystickYKeyCode;

    final int[] mTmpLocation = new int[2];

    final TypedValue mTmpValue = new TypedValue();
    
    final InputMethodCallback mInputMethodCallback;
    final SparseArray<Object> mPendingEvents = new SparseArray<Object>();
    int mPendingEventSeq = 0;

    final Thread mThread;

    final WindowLeaked mLocation;

    final WindowManager.LayoutParams mWindowAttributes = new WindowManager.LayoutParams();

    final W mWindow;

    View mView;
    View mFocusedView;
    View mRealFocusedView;  // this is not set to null in touch mode
    int mViewVisibility;
    boolean mAppVisible = true;

    // Set to true if the owner of this window is in the stopped state,
    // so the window should no longer be active.
    boolean mStopped = false;
    
    SurfaceHolder.Callback2 mSurfaceHolderCallback;
    BaseSurfaceHolder mSurfaceHolder;
    boolean mIsCreating;
    boolean mDrawingAllowed;
    
    final Region mTransparentRegion;
    final Region mPreviousTransparentRegion;

    int mWidth;
    int mHeight;
    Rect mDirty;
    final Rect mCurrentDirty = new Rect();
    final Rect mPreviousDirty = new Rect();
    boolean mIsAnimating;

    CompatibilityInfo.Translator mTranslator;

    final View.AttachInfo mAttachInfo;
    InputChannel mInputChannel;
    InputQueue.Callback mInputQueueCallback;
    InputQueue mInputQueue;
    FallbackEventHandler mFallbackEventHandler;
    
    final Rect mTempRect; // used in the transaction to not thrash the heap.
    final Rect mVisRect; // used to retrieve visible rect of focused view.

    boolean mTraversalScheduled;
    boolean mWillDrawSoon;
    boolean mLayoutRequested;
    boolean mFirst;
    boolean mReportNextDraw;
    boolean mFullRedrawNeeded;
    boolean mNewSurfaceNeeded;
    boolean mHasHadWindowFocus;
    boolean mLastWasImTarget;

    boolean mWindowAttributesChanged = false;

    // These can be accessed by any thread, must be protected with a lock.
    // Surface can never be reassigned or cleared (use Surface.clear()).
    private final Surface mSurface = new Surface();

    boolean mAdded;
    private boolean mAttached;
    boolean mAddedTouchMode;

    /*package*/ int mAddNesting;

    // These are accessed by multiple threads.
    final Rect mWinFrame; // frame given by window manager.

    final Rect mPendingVisibleInsets = new Rect();
    final Rect mPendingContentInsets = new Rect();
    final ViewTreeObserver.InternalInsetsInfo mLastGivenInsets
            = new ViewTreeObserver.InternalInsetsInfo();

    final Configuration mLastConfiguration = new Configuration();
    final Configuration mPendingConfiguration = new Configuration();
    
    class ResizedInfo {
        Rect coveredInsets;
        Rect visibleInsets;
        Configuration newConfig;
    }
    
    boolean mScrollMayChange;
    int mSoftInputMode;
    View mLastScrolledFocus;
    int mScrollY;
    int mCurScrollY;
    Scroller mScroller;
    Bitmap mResizeBitmap;
    long mResizeBitmapStartTime;
    int mResizeBitmapDuration;
    static final Interpolator mResizeInterpolator = new AccelerateDecelerateInterpolator();

    final ViewConfiguration mViewConfiguration;

    /* Drag/drop */
    ClipDescription mDragDescription;
    View mCurrentDragView;
    volatile Object mLocalDragState;
    final PointF mDragPoint = new PointF();
    final PointF mLastTouchPoint = new PointF();

    /**
     * see {@link #playSoundEffect(int)}
     */
    AudioManager mAudioManager;

    private final int mDensity;

    public static IWindowSession getWindowSession(Looper mainLooper) {
        synchronized (mStaticInit) {
            if (!mInitialized) {
                try {
                    InputMethodManager imm = InputMethodManager.getInstance(mainLooper);
                    sWindowSession = IWindowManager.Stub.asInterface(
                            ServiceManager.getService("window"))
                            .openSession(imm.getClient(), imm.getInputContext());
                    mInitialized = true;
                } catch (RemoteException e) {
                }
            }
            return sWindowSession;
        }
    }
    
    public ViewRoot(Context context) {
        super();

        if (MEASURE_LATENCY) {
            if (lt == null) {
                lt = new LatencyTimer(100, 1000);
            }
        }

        // Initialize the statics when this class is first instantiated. This is
        // done here instead of in the static block because Zygote does not
        // allow the spawning of threads.
        getWindowSession(context.getMainLooper());
        
        mThread = Thread.currentThread();
        mLocation = new WindowLeaked(null);
        mLocation.fillInStackTrace();
        mWidth = -1;
        mHeight = -1;
        mDirty = new Rect();
        mTempRect = new Rect();
        mVisRect = new Rect();
        mWinFrame = new Rect();
        mWindow = new W(this);
        mInputMethodCallback = new InputMethodCallback(this);
        mViewVisibility = View.GONE;
        mTransparentRegion = new Region();
        mPreviousTransparentRegion = new Region();
        mFirst = true; // true for the first time the view is added
        mAdded = false;
        mAttachInfo = new View.AttachInfo(sWindowSession, mWindow, this, this);
        mViewConfiguration = ViewConfiguration.get(context);
        mDensity = context.getResources().getDisplayMetrics().densityDpi;
        mFallbackEventHandler = PolicyManager.makeNewFallbackEventHandler(context);
    }

    public static void addFirstDrawHandler(Runnable callback) {
        synchronized (sFirstDrawHandlers) {
            if (!sFirstDrawComplete) {
                sFirstDrawHandlers.add(callback);
            }
        }
    }
    
    public static void addConfigCallback(ComponentCallbacks callback) {
        synchronized (sConfigCallbacks) {
            sConfigCallbacks.add(callback);
        }
    }
    
    // FIXME for perf testing only
    private boolean mProfile = false;

    /**
     * Call this to profile the next traversal call.
     * FIXME for perf testing only. Remove eventually
     */
    public void profile() {
        mProfile = true;
    }

    /**
     * Indicates whether we are in touch mode. Calling this method triggers an IPC
     * call and should be avoided whenever possible.
     *
     * @return True, if the device is in touch mode, false otherwise.
     *
     * @hide
     */
    static boolean isInTouchMode() {
        if (mInitialized) {
            try {
                return sWindowSession.getInTouchMode();
            } catch (RemoteException e) {
            }
        }
        return false;
    }

    /**
     * We have one child
     */
    public void setView(View view, WindowManager.LayoutParams attrs, View panelParentView) {
        synchronized (this) {
            if (mView == null) {
                mView = view;
                mFallbackEventHandler.setView(view);
                mWindowAttributes.copyFrom(attrs);
                attrs = mWindowAttributes;
                
                if (view instanceof RootViewSurfaceTaker) {
                    mSurfaceHolderCallback =
                            ((RootViewSurfaceTaker)view).willYouTakeTheSurface();
                    if (mSurfaceHolderCallback != null) {
                        mSurfaceHolder = new TakenSurfaceHolder();
                        mSurfaceHolder.setFormat(PixelFormat.UNKNOWN);
                    }
                }

                // If the application owns the surface, don't enable hardware acceleration
                if (mSurfaceHolder == null) {
                    enableHardwareAcceleration(attrs);
                }

                Resources resources = mView.getContext().getResources();
                CompatibilityInfo compatibilityInfo = resources.getCompatibilityInfo();
                mTranslator = compatibilityInfo.getTranslator();

                if (mTranslator != null || !compatibilityInfo.supportsScreen()) {
                    mSurface.setCompatibleDisplayMetrics(resources.getDisplayMetrics(),
                            mTranslator);
                }

                boolean restore = false;
                if (mTranslator != null) {
                    restore = true;
                    attrs.backup();
                    mTranslator.translateWindowLayout(attrs);
                }
                if (DEBUG_LAYOUT) Log.d(TAG, "WindowLayout in setView:" + attrs);

                if (!compatibilityInfo.supportsScreen()) {
                    attrs.flags |= WindowManager.LayoutParams.FLAG_COMPATIBLE_WINDOW;
                }

                mSoftInputMode = attrs.softInputMode;
                mWindowAttributesChanged = true;
                mAttachInfo.mRootView = view;
                mAttachInfo.mScalingRequired = mTranslator != null;
                mAttachInfo.mApplicationScale =
                        mTranslator == null ? 1.0f : mTranslator.applicationScale;
                if (panelParentView != null) {
                    mAttachInfo.mPanelParentWindowToken
                            = panelParentView.getApplicationWindowToken();
                }
                mAdded = true;
                int res; /* = WindowManagerImpl.ADD_OKAY; */

                // Schedule the first layout -before- adding to the window
                // manager, to make sure we do the relayout before receiving
                // any other events from the system.
                requestLayout();
                mInputChannel = new InputChannel();
                try {
                    res = sWindowSession.add(mWindow, mWindowAttributes,
                            getHostVisibility(), mAttachInfo.mContentInsets,
                            mInputChannel);
                } catch (RemoteException e) {
                    mAdded = false;
                    mView = null;
                    mAttachInfo.mRootView = null;
                    mInputChannel = null;
                    mFallbackEventHandler.setView(null);
                    unscheduleTraversals();
                    throw new RuntimeException("Adding window failed", e);
                } finally {
                    if (restore) {
                        attrs.restore();
                    }
                }
                
                if (mTranslator != null) {
                    mTranslator.translateRectInScreenToAppWindow(mAttachInfo.mContentInsets);
                }
                mPendingContentInsets.set(mAttachInfo.mContentInsets);
                mPendingVisibleInsets.set(0, 0, 0, 0);
                if (DEBUG_LAYOUT) Log.v(TAG, "Added window " + mWindow);
                if (res < WindowManagerImpl.ADD_OKAY) {
                    mView = null;
                    mAttachInfo.mRootView = null;
                    mAdded = false;
                    mFallbackEventHandler.setView(null);
                    unscheduleTraversals();
                    switch (res) {
                        case WindowManagerImpl.ADD_BAD_APP_TOKEN:
                        case WindowManagerImpl.ADD_BAD_SUBWINDOW_TOKEN:
                            throw new WindowManagerImpl.BadTokenException(
                                "Unable to add window -- token " + attrs.token
                                + " is not valid; is your activity running?");
                        case WindowManagerImpl.ADD_NOT_APP_TOKEN:
                            throw new WindowManagerImpl.BadTokenException(
                                "Unable to add window -- token " + attrs.token
                                + " is not for an application");
                        case WindowManagerImpl.ADD_APP_EXITING:
                            throw new WindowManagerImpl.BadTokenException(
                                "Unable to add window -- app for token " + attrs.token
                                + " is exiting");
                        case WindowManagerImpl.ADD_DUPLICATE_ADD:
                            throw new WindowManagerImpl.BadTokenException(
                                "Unable to add window -- window " + mWindow
                                + " has already been added");
                        case WindowManagerImpl.ADD_STARTING_NOT_NEEDED:
                            // Silently ignore -- we would have just removed it
                            // right away, anyway.
                            return;
                        case WindowManagerImpl.ADD_MULTIPLE_SINGLETON:
                            throw new WindowManagerImpl.BadTokenException(
                                "Unable to add window " + mWindow +
                                " -- another window of this type already exists");
                        case WindowManagerImpl.ADD_PERMISSION_DENIED:
                            throw new WindowManagerImpl.BadTokenException(
                                "Unable to add window " + mWindow +
                                " -- permission denied for this window type");
                    }
                    throw new RuntimeException(
                        "Unable to add window -- unknown error code " + res);
                }

                if (view instanceof RootViewSurfaceTaker) {
                    mInputQueueCallback =
                        ((RootViewSurfaceTaker)view).willYouTakeTheInputQueue();
                }
                if (mInputQueueCallback != null) {
                    mInputQueue = new InputQueue(mInputChannel);
                    mInputQueueCallback.onInputQueueCreated(mInputQueue);
                } else {
                    InputQueue.registerInputChannel(mInputChannel, mInputHandler,
                            Looper.myQueue());
                }
                
                view.assignParent(this);
                mAddedTouchMode = (res&WindowManagerImpl.ADD_FLAG_IN_TOUCH_MODE) != 0;
                mAppVisible = (res&WindowManagerImpl.ADD_FLAG_APP_VISIBLE) != 0;
            }
        }
    }

    private void enableHardwareAcceleration(WindowManager.LayoutParams attrs) {
        mAttachInfo.mHardwareAccelerated = false;
        mAttachInfo.mHardwareAccelerationRequested = false;

        // Try to enable hardware acceleration if requested
        final boolean hardwareAccelerated = 
                (attrs.flags & WindowManager.LayoutParams.FLAG_HARDWARE_ACCELERATED) != 0;

        if (attrs != null && hardwareAccelerated) {
            // Only enable hardware acceleration if we are not in the system process
            // The window manager creates ViewRoots to display animated preview windows
            // of launching apps and we don't want those to be hardware accelerated

            final boolean systemHwAccelerated =
                (attrs.flags & WindowManager.LayoutParams.FLAG_HARDWARE_ACCELERATED_SYSTEM) != 0;

            if (!HardwareRenderer.sRendererDisabled || systemHwAccelerated) {
                // Don't enable hardware acceleration when we're not on the main thread
                if (!systemHwAccelerated && Looper.getMainLooper() != Looper.myLooper()) {
                    Log.w(HardwareRenderer.LOG_TAG, "Attempting to initialize hardware "
                            + "acceleration outside of the main thread, aborting");
                    return;
                }

                final boolean translucent = attrs.format != PixelFormat.OPAQUE;
                if (mAttachInfo.mHardwareRenderer != null) {
                    mAttachInfo.mHardwareRenderer.destroy(true);
                }                
                mAttachInfo.mHardwareRenderer = HardwareRenderer.createGlRenderer(2, translucent);
                mAttachInfo.mHardwareAccelerated = mAttachInfo.mHardwareAccelerationRequested
                        = mAttachInfo.mHardwareRenderer != null;
            } else if (HardwareRenderer.isAvailable()) {
                mAttachInfo.mHardwareAccelerationRequested = true;
            }
        }
    }

    public View getView() {
        return mView;
    }

    final WindowLeaked getLocation() {
        return mLocation;
    }

    void setLayoutParams(WindowManager.LayoutParams attrs, boolean newView) {
        synchronized (this) {
            int oldSoftInputMode = mWindowAttributes.softInputMode;
            // preserve compatible window flag if exists.
            int compatibleWindowFlag =
                mWindowAttributes.flags & WindowManager.LayoutParams.FLAG_COMPATIBLE_WINDOW;
            mWindowAttributes.copyFrom(attrs);
            mWindowAttributes.flags |= compatibleWindowFlag;
            
            if (newView) {
                mSoftInputMode = attrs.softInputMode;
                requestLayout();
            }
            // Don't lose the mode we last auto-computed.
            if ((attrs.softInputMode&WindowManager.LayoutParams.SOFT_INPUT_MASK_ADJUST)
                    == WindowManager.LayoutParams.SOFT_INPUT_ADJUST_UNSPECIFIED) {
                mWindowAttributes.softInputMode = (mWindowAttributes.softInputMode
                        & ~WindowManager.LayoutParams.SOFT_INPUT_MASK_ADJUST)
                        | (oldSoftInputMode
                                & WindowManager.LayoutParams.SOFT_INPUT_MASK_ADJUST);
            }
            mWindowAttributesChanged = true;
            scheduleTraversals();
        }
    }

    void handleAppVisibility(boolean visible) {
        if (mAppVisible != visible) {
            mAppVisible = visible;
            scheduleTraversals();
        }
    }

    void handleGetNewSurface() {
        mNewSurfaceNeeded = true;
        mFullRedrawNeeded = true;
        scheduleTraversals();
    }

    /**
     * {@inheritDoc}
     */
    public void requestLayout() {
        checkThread();
        mLayoutRequested = true;
        scheduleTraversals();
    }

    /**
     * {@inheritDoc}
     */
    public boolean isLayoutRequested() {
        return mLayoutRequested;
    }

    public void invalidateChild(View child, Rect dirty) {
        checkThread();
        if (DEBUG_DRAW) Log.v(TAG, "Invalidate child: " + dirty);
        if (dirty == null) {
            // Fast invalidation for GL-enabled applications; GL must redraw everything
            invalidate();
            return;
        }
        if (mCurScrollY != 0 || mTranslator != null) {
            mTempRect.set(dirty);
            dirty = mTempRect;
            if (mCurScrollY != 0) {
               dirty.offset(0, -mCurScrollY);
            }
            if (mTranslator != null) {
                mTranslator.translateRectInAppWindowToScreen(dirty);
            }
            if (mAttachInfo.mScalingRequired) {
                dirty.inset(-1, -1);
            }
        }
        if (!mDirty.isEmpty() && !mDirty.contains(dirty)) {
            mAttachInfo.mIgnoreDirtyState = true;
        }
        mDirty.union(dirty);
        if (!mWillDrawSoon) {
            scheduleTraversals();
        }
    }
    
    void invalidate() {
        mDirty.set(0, 0, mWidth, mHeight);
        scheduleTraversals();
    }

    void setStopped(boolean stopped) {
        if (mStopped != stopped) {
            mStopped = stopped;
            if (!stopped) {
                scheduleTraversals();
            }
        }
    }
    
    public ViewParent getParent() {
        return null;
    }

    public ViewParent invalidateChildInParent(final int[] location, final Rect dirty) {
        invalidateChild(null, dirty);
        return null;
    }

    public boolean getChildVisibleRect(View child, Rect r, android.graphics.Point offset) {
        if (child != mView) {
            throw new RuntimeException("child is not mine, honest!");
        }
        // Note: don't apply scroll offset, because we want to know its
        // visibility in the virtual canvas being given to the view hierarchy.
        return r.intersect(0, 0, mWidth, mHeight);
    }

    public void bringChildToFront(View child) {
    }

    public void scheduleTraversals() {
        if (!mTraversalScheduled) {
            mTraversalScheduled = true;
            sendEmptyMessage(DO_TRAVERSAL);
        }
    }

    public void unscheduleTraversals() {
        if (mTraversalScheduled) {
            mTraversalScheduled = false;
            removeMessages(DO_TRAVERSAL);
        }
    }

    int getHostVisibility() {
        return mAppVisible ? mView.getVisibility() : View.GONE;
    }

    void disposeResizeBitmap() {
        if (mResizeBitmap != null) {
            mResizeBitmap.recycle();
            mResizeBitmap = null;
        }
    }

    private void performTraversals() {
        // cache mView since it is used so much below...
        final View host = mView;

        if (DBG) {
            System.out.println("======================================");
            System.out.println("performTraversals");
            host.debug();
        }

        if (host == null || !mAdded)
            return;

        mTraversalScheduled = false;
        mWillDrawSoon = true;
        boolean windowSizeMayChange = false;
        boolean fullRedrawNeeded = mFullRedrawNeeded;
        boolean newSurface = false;
        boolean surfaceChanged = false;
        WindowManager.LayoutParams lp = mWindowAttributes;

        int desiredWindowWidth;
        int desiredWindowHeight;
        int childWidthMeasureSpec;
        int childHeightMeasureSpec;

        final View.AttachInfo attachInfo = mAttachInfo;

        final int viewVisibility = getHostVisibility();
        boolean viewVisibilityChanged = mViewVisibility != viewVisibility
                || mNewSurfaceNeeded;

        WindowManager.LayoutParams params = null;
        if (mWindowAttributesChanged) {
            mWindowAttributesChanged = false;
            surfaceChanged = true;
            params = lp;
        }
        Rect frame = mWinFrame;
        if (mFirst) {
            fullRedrawNeeded = true;
            mLayoutRequested = true;

            DisplayMetrics packageMetrics =
                mView.getContext().getResources().getDisplayMetrics();
            desiredWindowWidth = packageMetrics.widthPixels;
            desiredWindowHeight = packageMetrics.heightPixels;

            // For the very first time, tell the view hierarchy that it
            // is attached to the window.  Note that at this point the surface
            // object is not initialized to its backing store, but soon it
            // will be (assuming the window is visible).
            attachInfo.mSurface = mSurface;
            // We used to use the following condition to choose 32 bits drawing caches:
            // PixelFormat.hasAlpha(lp.format) || lp.format == PixelFormat.RGBX_8888
            // However, windows are now always 32 bits by default, so choose 32 bits
            attachInfo.mUse32BitDrawingCache = true;
            attachInfo.mHasWindowFocus = false;
            attachInfo.mWindowVisibility = viewVisibility;
            attachInfo.mRecomputeGlobalAttributes = false;
            attachInfo.mKeepScreenOn = false;
            attachInfo.mSystemUiVisibility = 0;
            viewVisibilityChanged = false;
            mLastConfiguration.setTo(host.getResources().getConfiguration());
            if (!mAttached) {
                host.dispatchAttachedToWindow(attachInfo, 0);
                mAttached = true;
            }
            //Log.i(TAG, "Screen on initialized: " + attachInfo.mKeepScreenOn);

        } else {
            desiredWindowWidth = frame.width();
            desiredWindowHeight = frame.height();
            if (desiredWindowWidth != mWidth || desiredWindowHeight != mHeight) {
                if (DEBUG_ORIENTATION) Log.v(TAG,
                        "View " + host + " resized to: " + frame);
                fullRedrawNeeded = true;
                mLayoutRequested = true;
                windowSizeMayChange = true;
            }
        }

        if (viewVisibilityChanged) {
            attachInfo.mWindowVisibility = viewVisibility;
            host.dispatchWindowVisibilityChanged(viewVisibility);
            if (viewVisibility != View.VISIBLE || mNewSurfaceNeeded) {
                if (mAttachInfo.mHardwareRenderer != null) {
                    mAttachInfo.mHardwareRenderer.destroy(false);
                }                
            }
            if (viewVisibility == View.GONE) {
                // After making a window gone, we will count it as being
                // shown for the first time the next time it gets focus.
                mHasHadWindowFocus = false;
            }
        }

        boolean insetsChanged = false;

        if (mLayoutRequested && !mStopped) {
            // Execute enqueued actions on every layout in case a view that was detached
            // enqueued an action after being detached
            getRunQueue().executeActions(attachInfo.mHandler);

            final Resources res = mView.getContext().getResources();

            if (mFirst) {
                host.fitSystemWindows(mAttachInfo.mContentInsets);
                // make sure touch mode code executes by setting cached value
                // to opposite of the added touch mode.
                mAttachInfo.mInTouchMode = !mAddedTouchMode;
                ensureTouchModeLocally(mAddedTouchMode);
            } else {
                if (!mAttachInfo.mContentInsets.equals(mPendingContentInsets)) {
                    if (mWidth > 0 && mHeight > 0 &&
                            mSurface != null && mSurface.isValid() &&
                            !mAttachInfo.mTurnOffWindowResizeAnim &&
                            mAttachInfo.mHardwareRenderer != null &&
                            mAttachInfo.mHardwareRenderer.isEnabled() &&
                            lp != null && !PixelFormat.formatHasAlpha(lp.format)) {

                        disposeResizeBitmap();

                        boolean completed = false;
                        try {
                            mResizeBitmap = Bitmap.createBitmap(mWidth, mHeight,
                                    Bitmap.Config.ARGB_8888);
                            mResizeBitmap.setHasAlpha(false);
                            Canvas canvas = new Canvas(mResizeBitmap);
                            canvas.drawColor(0xff000000, PorterDuff.Mode.SRC);
                            int yoff;
                            final boolean scrolling = mScroller != null
                                    && mScroller.computeScrollOffset();
                            if (scrolling) {
                                yoff = mScroller.getCurrY();
                                mScroller.abortAnimation();
                            } else {
                                yoff = mScrollY;
                            }
                            canvas.translate(0, -yoff);
                            if (mTranslator != null) {
                                mTranslator.translateCanvas(canvas);
                            }
                            canvas.setScreenDensity(mAttachInfo.mScalingRequired
                                    ? DisplayMetrics.DENSITY_DEVICE : 0);
                            mView.draw(canvas);
                            mResizeBitmapStartTime = SystemClock.uptimeMillis();
                            mResizeBitmapDuration = mView.getResources().getInteger(
                                    com.android.internal.R.integer.config_mediumAnimTime);
                            completed = true;
                        } catch (OutOfMemoryError e) {
                            Log.w(TAG, "Not enough memory for content change anim buffer", e);
                        } finally {
                            if (!completed) {
                                mResizeBitmap = null;
                            }
                        }
                    }
                    mAttachInfo.mContentInsets.set(mPendingContentInsets);
                    host.fitSystemWindows(mAttachInfo.mContentInsets);
                    insetsChanged = true;
                    if (DEBUG_LAYOUT) Log.v(TAG, "Content insets changing to: "
                            + mAttachInfo.mContentInsets);
                }
                if (!mAttachInfo.mVisibleInsets.equals(mPendingVisibleInsets)) {
                    mAttachInfo.mVisibleInsets.set(mPendingVisibleInsets);
                    if (DEBUG_LAYOUT) Log.v(TAG, "Visible insets changing to: "
                            + mAttachInfo.mVisibleInsets);
                }
                if (lp.width == ViewGroup.LayoutParams.WRAP_CONTENT
                        || lp.height == ViewGroup.LayoutParams.WRAP_CONTENT) {
                    windowSizeMayChange = true;

                    DisplayMetrics packageMetrics = res.getDisplayMetrics();
                    desiredWindowWidth = packageMetrics.widthPixels;
                    desiredWindowHeight = packageMetrics.heightPixels;
                }
            }

            // Ask host how big it wants to be
            if (DEBUG_ORIENTATION || DEBUG_LAYOUT) Log.v(TAG,
                    "Measuring " + host + " in display " + desiredWindowWidth
                    + "x" + desiredWindowHeight + "...");

            boolean goodMeasure = false;
            if (lp.width == ViewGroup.LayoutParams.WRAP_CONTENT
                    || lp.height == ViewGroup.LayoutParams.WRAP_CONTENT) {
                // On large screens, we don't want to allow dialogs to just
                // stretch to fill the entire width of the screen to display
                // one line of text.  First try doing the layout at a smaller
                // size to see if it will fit.
                final DisplayMetrics packageMetrics = res.getDisplayMetrics();
                res.getValue(com.android.internal.R.dimen.config_prefDialogWidth, mTmpValue, true);
                int baseSize = 0;
                if (mTmpValue.type == TypedValue.TYPE_DIMENSION) {
                    baseSize = (int)mTmpValue.getDimension(packageMetrics);
                }
                if (DEBUG_DIALOG) Log.v(TAG, "Window " + mView + ": baseSize=" + baseSize);
                if (baseSize != 0 && desiredWindowWidth > baseSize) {
                    childWidthMeasureSpec = getRootMeasureSpec(baseSize, lp.width);
                    childHeightMeasureSpec = getRootMeasureSpec(desiredWindowHeight, lp.height);
                    host.measure(childWidthMeasureSpec, childHeightMeasureSpec);
                    if (DEBUG_DIALOG) Log.v(TAG, "Window " + mView + ": measured ("
                            + host.getMeasuredWidth() + "," + host.getMeasuredHeight() + ")");
                    if ((host.getMeasuredWidthAndState()&View.MEASURED_STATE_TOO_SMALL) == 0) {
                        goodMeasure = true;
                    } else {
                        // Didn't fit in that size... try expanding a bit.
                        baseSize = (baseSize+desiredWindowWidth)/2;
                        if (DEBUG_DIALOG) Log.v(TAG, "Window " + mView + ": next baseSize="
                                + baseSize);
                        childWidthMeasureSpec = getRootMeasureSpec(baseSize, lp.width);
                        host.measure(childWidthMeasureSpec, childHeightMeasureSpec);
                        if (DEBUG_DIALOG) Log.v(TAG, "Window " + mView + ": measured ("
                                + host.getMeasuredWidth() + "," + host.getMeasuredHeight() + ")");
                        if ((host.getMeasuredWidthAndState()&View.MEASURED_STATE_TOO_SMALL) == 0) {
                            if (DEBUG_DIALOG) Log.v(TAG, "Good!");
                            goodMeasure = true;
                        }
                    }
                }
            }

            if (!goodMeasure) {
                childWidthMeasureSpec = getRootMeasureSpec(desiredWindowWidth, lp.width);
                childHeightMeasureSpec = getRootMeasureSpec(desiredWindowHeight, lp.height);
                host.measure(childWidthMeasureSpec, childHeightMeasureSpec);
                if (mWidth != host.getMeasuredWidth() || mHeight != host.getMeasuredHeight()) {
                    windowSizeMayChange = true;
                }
            }

            if (DBG) {
                System.out.println("======================================");
                System.out.println("performTraversals -- after measure");
                host.debug();
            }
        }

        if (attachInfo.mRecomputeGlobalAttributes && host.mAttachInfo != null) {
            //Log.i(TAG, "Computing view hierarchy attributes!");
            attachInfo.mRecomputeGlobalAttributes = false;
            boolean oldScreenOn = attachInfo.mKeepScreenOn;
            int oldVis = attachInfo.mSystemUiVisibility;
            attachInfo.mKeepScreenOn = false;
            attachInfo.mSystemUiVisibility = 0;
            attachInfo.mHasSystemUiListeners = false;
            host.dispatchCollectViewAttributes(0);
            if (attachInfo.mKeepScreenOn != oldScreenOn
                    || attachInfo.mSystemUiVisibility != oldVis
                    || attachInfo.mHasSystemUiListeners) {
                params = lp;
            }
        }

        if (mFirst || attachInfo.mViewVisibilityChanged) {
            attachInfo.mViewVisibilityChanged = false;
            int resizeMode = mSoftInputMode &
                    WindowManager.LayoutParams.SOFT_INPUT_MASK_ADJUST;
            // If we are in auto resize mode, then we need to determine
            // what mode to use now.
            if (resizeMode == WindowManager.LayoutParams.SOFT_INPUT_ADJUST_UNSPECIFIED) {
                final int N = attachInfo.mScrollContainers.size();
                for (int i=0; i<N; i++) {
                    if (attachInfo.mScrollContainers.get(i).isShown()) {
                        resizeMode = WindowManager.LayoutParams.SOFT_INPUT_ADJUST_RESIZE;
                    }
                }
                if (resizeMode == 0) {
                    resizeMode = WindowManager.LayoutParams.SOFT_INPUT_ADJUST_PAN;
                }
                if ((lp.softInputMode &
                        WindowManager.LayoutParams.SOFT_INPUT_MASK_ADJUST) != resizeMode) {
                    lp.softInputMode = (lp.softInputMode &
                            ~WindowManager.LayoutParams.SOFT_INPUT_MASK_ADJUST) |
                            resizeMode;
                    params = lp;
                }
            }
        }

        if (params != null && (host.mPrivateFlags & View.REQUEST_TRANSPARENT_REGIONS) != 0) {
            if (!PixelFormat.formatHasAlpha(params.format)) {
                params.format = PixelFormat.TRANSLUCENT;
            }
        }

        boolean windowShouldResize = mLayoutRequested && windowSizeMayChange
            && ((mWidth != host.getMeasuredWidth() || mHeight != host.getMeasuredHeight())
                || (lp.width == ViewGroup.LayoutParams.WRAP_CONTENT &&
                        frame.width() < desiredWindowWidth && frame.width() != mWidth)
                || (lp.height == ViewGroup.LayoutParams.WRAP_CONTENT &&
                        frame.height() < desiredWindowHeight && frame.height() != mHeight));

        final boolean computesInternalInsets =
                attachInfo.mTreeObserver.hasComputeInternalInsetsListeners();

        boolean insetsPending = false;
        int relayoutResult = 0;

        if (mFirst || windowShouldResize || insetsChanged ||
                viewVisibilityChanged || params != null) {

            if (viewVisibility == View.VISIBLE) {
                // If this window is giving internal insets to the window
                // manager, and it is being added or changing its visibility,
                // then we want to first give the window manager "fake"
                // insets to cause it to effectively ignore the content of
                // the window during layout.  This avoids it briefly causing
                // other windows to resize/move based on the raw frame of the
                // window, waiting until we can finish laying out this window
                // and get back to the window manager with the ultimately
                // computed insets.
                insetsPending = computesInternalInsets && (mFirst || viewVisibilityChanged);
            }

            if (mSurfaceHolder != null) {
                mSurfaceHolder.mSurfaceLock.lock();
                mDrawingAllowed = true;
            }

            boolean hwInitialized = false;
            boolean contentInsetsChanged = false;
            boolean visibleInsetsChanged;
            boolean hadSurface = mSurface.isValid();

            try {
                int fl = 0;
                if (params != null) {
                    fl = params.flags;
                    if (attachInfo.mKeepScreenOn) {
                        params.flags |= WindowManager.LayoutParams.FLAG_KEEP_SCREEN_ON;
                    }
                    params.subtreeSystemUiVisibility = attachInfo.mSystemUiVisibility;
                    params.hasSystemUiListeners = attachInfo.mHasSystemUiListeners
                            || params.subtreeSystemUiVisibility != 0
                            || params.systemUiVisibility != 0;
                }
                if (DEBUG_LAYOUT) {
                    Log.i(TAG, "host=w:" + host.getMeasuredWidth() + ", h:" +
                            host.getMeasuredHeight() + ", params=" + params);
                }

                final int surfaceGenerationId = mSurface.getGenerationId();
                relayoutResult = relayoutWindow(params, viewVisibility, insetsPending);

                if (params != null) {
                    params.flags = fl;
                }

                if (DEBUG_LAYOUT) Log.v(TAG, "relayout: frame=" + frame.toShortString()
                        + " content=" + mPendingContentInsets.toShortString()
                        + " visible=" + mPendingVisibleInsets.toShortString()
                        + " surface=" + mSurface);

                if (mPendingConfiguration.seq != 0) {
                    if (DEBUG_CONFIGURATION) Log.v(TAG, "Visible with new config: "
                            + mPendingConfiguration);
                    updateConfiguration(mPendingConfiguration, !mFirst);
                    mPendingConfiguration.seq = 0;
                }
                
                contentInsetsChanged = !mPendingContentInsets.equals(
                        mAttachInfo.mContentInsets);
                visibleInsetsChanged = !mPendingVisibleInsets.equals(
                        mAttachInfo.mVisibleInsets);
                if (contentInsetsChanged) {
                    mAttachInfo.mContentInsets.set(mPendingContentInsets);
                    host.fitSystemWindows(mAttachInfo.mContentInsets);
                    if (DEBUG_LAYOUT) Log.v(TAG, "Content insets changing to: "
                            + mAttachInfo.mContentInsets);
                }
                if (visibleInsetsChanged) {
                    mAttachInfo.mVisibleInsets.set(mPendingVisibleInsets);
                    if (DEBUG_LAYOUT) Log.v(TAG, "Visible insets changing to: "
                            + mAttachInfo.mVisibleInsets);
                }

                if (!hadSurface) {
                    if (mSurface.isValid()) {
                        // If we are creating a new surface, then we need to
                        // completely redraw it.  Also, when we get to the
                        // point of drawing it we will hold off and schedule
                        // a new traversal instead.  This is so we can tell the
                        // window manager about all of the windows being displayed
                        // before actually drawing them, so it can display then
                        // all at once.
                        newSurface = true;
                        fullRedrawNeeded = true;
                        mPreviousTransparentRegion.setEmpty();

                        if (mAttachInfo.mHardwareRenderer != null) {
                            try {
                                hwInitialized = mAttachInfo.mHardwareRenderer.initialize(mHolder);
                            } catch (Surface.OutOfResourcesException e) {
                                Log.e(TAG, "OutOfResourcesException initializing HW surface", e);
                                try {
                                    if (!sWindowSession.outOfMemory(mWindow)) {
                                        Slog.w(TAG, "No processes killed for memory; killing self");
                                        Process.killProcess(Process.myPid());
                                    }
                                } catch (RemoteException ex) {
                                }
                                mLayoutRequested = true;    // ask wm for a new surface next time.
                                return;
                            }
                        }
                    }
                } else if (!mSurface.isValid()) {
                    // If the surface has been removed, then reset the scroll
                    // positions.
                    mLastScrolledFocus = null;
                    mScrollY = mCurScrollY = 0;
                    if (mScroller != null) {
                        mScroller.abortAnimation();
                    }
                    disposeResizeBitmap();
                } else if (surfaceGenerationId != mSurface.getGenerationId() &&
                        mSurfaceHolder == null && mAttachInfo.mHardwareRenderer != null) {
                    fullRedrawNeeded = true;
                    try {
                        mAttachInfo.mHardwareRenderer.updateSurface(mHolder);
                    } catch (Surface.OutOfResourcesException e) {
                        Log.e(TAG, "OutOfResourcesException updating HW surface", e);
                        try {
                            if (!sWindowSession.outOfMemory(mWindow)) {
                                Slog.w(TAG, "No processes killed for memory; killing self");
                                Process.killProcess(Process.myPid());
                            }
                        } catch (RemoteException ex) {
                        }
                        mLayoutRequested = true;    // ask wm for a new surface next time.
                        return;
                    }
                }
            } catch (RemoteException e) {
            }
            
            if (DEBUG_ORIENTATION) Log.v(
                    TAG, "Relayout returned: frame=" + frame + ", surface=" + mSurface);

            attachInfo.mWindowLeft = frame.left;
            attachInfo.mWindowTop = frame.top;

            // !!FIXME!! This next section handles the case where we did not get the
            // window size we asked for. We should avoid this by getting a maximum size from
            // the window session beforehand.
            mWidth = frame.width();
            mHeight = frame.height();

            if (mSurfaceHolder != null) {
                // The app owns the surface; tell it about what is going on.
                if (mSurface.isValid()) {
                    // XXX .copyFrom() doesn't work!
                    //mSurfaceHolder.mSurface.copyFrom(mSurface);
                    mSurfaceHolder.mSurface = mSurface;
                }
                mSurfaceHolder.setSurfaceFrameSize(mWidth, mHeight);
                mSurfaceHolder.mSurfaceLock.unlock();
                if (mSurface.isValid()) {
                    if (!hadSurface) {
                        mSurfaceHolder.ungetCallbacks();

                        mIsCreating = true;
                        mSurfaceHolderCallback.surfaceCreated(mSurfaceHolder);
                        SurfaceHolder.Callback callbacks[] = mSurfaceHolder.getCallbacks();
                        if (callbacks != null) {
                            for (SurfaceHolder.Callback c : callbacks) {
                                c.surfaceCreated(mSurfaceHolder);
                            }
                        }
                        surfaceChanged = true;
                    }
                    if (surfaceChanged) {
                        mSurfaceHolderCallback.surfaceChanged(mSurfaceHolder,
                                lp.format, mWidth, mHeight);
                        SurfaceHolder.Callback callbacks[] = mSurfaceHolder.getCallbacks();
                        if (callbacks != null) {
                            for (SurfaceHolder.Callback c : callbacks) {
                                c.surfaceChanged(mSurfaceHolder, lp.format,
                                        mWidth, mHeight);
                            }
                        }
                    }
                    mIsCreating = false;
                } else if (hadSurface) {
                    mSurfaceHolder.ungetCallbacks();
                    SurfaceHolder.Callback callbacks[] = mSurfaceHolder.getCallbacks();
                    mSurfaceHolderCallback.surfaceDestroyed(mSurfaceHolder);
                    if (callbacks != null) {
                        for (SurfaceHolder.Callback c : callbacks) {
                            c.surfaceDestroyed(mSurfaceHolder);
                        }
                    }
                    mSurfaceHolder.mSurfaceLock.lock();
                    try {
                        mSurfaceHolder.mSurface = new Surface();
                    } finally {
                        mSurfaceHolder.mSurfaceLock.unlock();
                    }
                }
            }

            if (hwInitialized || ((windowShouldResize || params != null) &&
                    mAttachInfo.mHardwareRenderer != null &&
                    mAttachInfo.mHardwareRenderer.isEnabled())) {
                mAttachInfo.mHardwareRenderer.setup(mWidth, mHeight);
            }

            if (!mStopped) {
                boolean focusChangedDueToTouchMode = ensureTouchModeLocally(
                        (relayoutResult&WindowManagerImpl.RELAYOUT_IN_TOUCH_MODE) != 0);
                if (focusChangedDueToTouchMode || mWidth != host.getMeasuredWidth()
                        || mHeight != host.getMeasuredHeight() || contentInsetsChanged) {
                    childWidthMeasureSpec = getRootMeasureSpec(mWidth, lp.width);
                    childHeightMeasureSpec = getRootMeasureSpec(mHeight, lp.height);
    
                    if (DEBUG_LAYOUT) Log.v(TAG, "Ooops, something changed!  mWidth="
                            + mWidth + " measuredWidth=" + host.getMeasuredWidth()
                            + " mHeight=" + mHeight
                            + " measuredHeight=" + host.getMeasuredHeight()
                            + " coveredInsetsChanged=" + contentInsetsChanged);
    
                     // Ask host how big it wants to be
                    host.measure(childWidthMeasureSpec, childHeightMeasureSpec);
    
                    // Implementation of weights from WindowManager.LayoutParams
                    // We just grow the dimensions as needed and re-measure if
                    // needs be
                    int width = host.getMeasuredWidth();
                    int height = host.getMeasuredHeight();
                    boolean measureAgain = false;
    
                    if (lp.horizontalWeight > 0.0f) {
                        width += (int) ((mWidth - width) * lp.horizontalWeight);
                        childWidthMeasureSpec = MeasureSpec.makeMeasureSpec(width,
                                MeasureSpec.EXACTLY);
                        measureAgain = true;
                    }
                    if (lp.verticalWeight > 0.0f) {
                        height += (int) ((mHeight - height) * lp.verticalWeight);
                        childHeightMeasureSpec = MeasureSpec.makeMeasureSpec(height,
                                MeasureSpec.EXACTLY);
                        measureAgain = true;
                    }
    
                    if (measureAgain) {
                        if (DEBUG_LAYOUT) Log.v(TAG,
                                "And hey let's measure once more: width=" + width
                                + " height=" + height);
                        host.measure(childWidthMeasureSpec, childHeightMeasureSpec);
                    }
    
                    mLayoutRequested = true;
                }
            }
        }

        final boolean didLayout = mLayoutRequested && !mStopped;
        boolean triggerGlobalLayoutListener = didLayout
                || attachInfo.mRecomputeGlobalAttributes;
        if (didLayout) {
            mLayoutRequested = false;
            mScrollMayChange = true;
            if (DEBUG_ORIENTATION || DEBUG_LAYOUT) Log.v(
                TAG, "Laying out " + host + " to (" +
                host.getMeasuredWidth() + ", " + host.getMeasuredHeight() + ")");
            long startTime = 0L;
            if (ViewDebug.DEBUG_PROFILE_LAYOUT) {
                startTime = SystemClock.elapsedRealtime();
            }
            host.layout(0, 0, host.getMeasuredWidth(), host.getMeasuredHeight());

            if (Config.DEBUG && ViewDebug.consistencyCheckEnabled) {
                if (!host.dispatchConsistencyCheck(ViewDebug.CONSISTENCY_LAYOUT)) {
                    throw new IllegalStateException("The view hierarchy is an inconsistent state,"
                            + "please refer to the logs with the tag "
                            + ViewDebug.CONSISTENCY_LOG_TAG + " for more infomation.");
                }
            }

            if (ViewDebug.DEBUG_PROFILE_LAYOUT) {
                EventLog.writeEvent(60001, SystemClock.elapsedRealtime() - startTime);
            }

            // By this point all views have been sized and positionned
            // We can compute the transparent area

            if ((host.mPrivateFlags & View.REQUEST_TRANSPARENT_REGIONS) != 0) {
                // start out transparent
                // TODO: AVOID THAT CALL BY CACHING THE RESULT?
                host.getLocationInWindow(mTmpLocation);
                mTransparentRegion.set(mTmpLocation[0], mTmpLocation[1],
                        mTmpLocation[0] + host.mRight - host.mLeft,
                        mTmpLocation[1] + host.mBottom - host.mTop);

                host.gatherTransparentRegion(mTransparentRegion);
                if (mTranslator != null) {
                    mTranslator.translateRegionInWindowToScreen(mTransparentRegion);
                }

                if (!mTransparentRegion.equals(mPreviousTransparentRegion)) {
                    mPreviousTransparentRegion.set(mTransparentRegion);
                    // reconfigure window manager
                    try {
                        sWindowSession.setTransparentRegion(mWindow, mTransparentRegion);
                    } catch (RemoteException e) {
                    }
                }
            }

            if (DBG) {
                System.out.println("======================================");
                System.out.println("performTraversals -- after setFrame");
                host.debug();
            }
        }

        if (triggerGlobalLayoutListener) {
            attachInfo.mRecomputeGlobalAttributes = false;
            attachInfo.mTreeObserver.dispatchOnGlobalLayout();
        }

        if (computesInternalInsets) {
            // Clear the original insets.
            final ViewTreeObserver.InternalInsetsInfo insets = attachInfo.mGivenInternalInsets;
            insets.reset();

            // Compute new insets in place.
            attachInfo.mTreeObserver.dispatchOnComputeInternalInsets(insets);

            // Tell the window manager.
            if (insetsPending || !mLastGivenInsets.equals(insets)) {
                mLastGivenInsets.set(insets);

                // Translate insets to screen coordinates if needed.
                final Rect contentInsets;
                final Rect visibleInsets;
                final Region touchableRegion;
                if (mTranslator != null) {
                    contentInsets = mTranslator.getTranslatedContentInsets(insets.contentInsets);
                    visibleInsets = mTranslator.getTranslatedVisibleInsets(insets.visibleInsets);
                    touchableRegion = mTranslator.getTranslatedTouchableArea(insets.touchableRegion);
                } else {
                    contentInsets = insets.contentInsets;
                    visibleInsets = insets.visibleInsets;
                    touchableRegion = insets.touchableRegion;
                }

                try {
                    sWindowSession.setInsets(mWindow, insets.mTouchableInsets,
                            contentInsets, visibleInsets, touchableRegion);
                } catch (RemoteException e) {
                }
            }
        }

        if (mFirst) {
            // handle first focus request
            if (DEBUG_INPUT_RESIZE) Log.v(TAG, "First: mView.hasFocus()="
                    + mView.hasFocus());
            if (mView != null) {
                if (!mView.hasFocus()) {
                    mView.requestFocus(View.FOCUS_FORWARD);
                    mFocusedView = mRealFocusedView = mView.findFocus();
                    if (DEBUG_INPUT_RESIZE) Log.v(TAG, "First: requested focused view="
                            + mFocusedView);
                } else {
                    mRealFocusedView = mView.findFocus();
                    if (DEBUG_INPUT_RESIZE) Log.v(TAG, "First: existing focused view="
                            + mRealFocusedView);
                }
            }
        }

        mFirst = false;
        mWillDrawSoon = false;
        mNewSurfaceNeeded = false;
        mViewVisibility = viewVisibility;

        if (mAttachInfo.mHasWindowFocus) {
            final boolean imTarget = WindowManager.LayoutParams
                    .mayUseInputMethod(mWindowAttributes.flags);
            if (imTarget != mLastWasImTarget) {
                mLastWasImTarget = imTarget;
                InputMethodManager imm = InputMethodManager.peekInstance();
                if (imm != null && imTarget) {
                    imm.startGettingWindowFocus(mView);
                    imm.onWindowFocus(mView, mView.findFocus(),
                            mWindowAttributes.softInputMode,
                            !mHasHadWindowFocus, mWindowAttributes.flags);
                }
            }
        }

        boolean cancelDraw = attachInfo.mTreeObserver.dispatchOnPreDraw();

        if (!cancelDraw && !newSurface) {
            mFullRedrawNeeded = false;
            draw(fullRedrawNeeded);

            if ((relayoutResult&WindowManagerImpl.RELAYOUT_FIRST_TIME) != 0
                    || mReportNextDraw) {
                if (LOCAL_LOGV) {
                    Log.v(TAG, "FINISHED DRAWING: " + mWindowAttributes.getTitle());
                }
                mReportNextDraw = false;
                if (mSurfaceHolder != null && mSurface.isValid()) {
                    mSurfaceHolderCallback.surfaceRedrawNeeded(mSurfaceHolder);
                    SurfaceHolder.Callback callbacks[] = mSurfaceHolder.getCallbacks();
                    if (callbacks != null) {
                        for (SurfaceHolder.Callback c : callbacks) {
                            if (c instanceof SurfaceHolder.Callback2) {
                                ((SurfaceHolder.Callback2)c).surfaceRedrawNeeded(
                                        mSurfaceHolder);
                            }
                        }
                    }
                }
                try {
                    sWindowSession.finishDrawing(mWindow);
                } catch (RemoteException e) {
                }
            }
        } else {
            // We were supposed to report when we are done drawing. Since we canceled the
            // draw, remember it here.
            if ((relayoutResult&WindowManagerImpl.RELAYOUT_FIRST_TIME) != 0) {
                mReportNextDraw = true;
            }
            if (fullRedrawNeeded) {
                mFullRedrawNeeded = true;
            }
            // Try again
            scheduleTraversals();
        }
    }

    public void requestTransparentRegion(View child) {
        // the test below should not fail unless someone is messing with us
        checkThread();
        if (mView == child) {
            mView.mPrivateFlags |= View.REQUEST_TRANSPARENT_REGIONS;
            // Need to make sure we re-evaluate the window attributes next
            // time around, to ensure the window has the correct format.
            mWindowAttributesChanged = true;
            requestLayout();
        }
    }

    /**
     * Figures out the measure spec for the root view in a window based on it's
     * layout params.
     *
     * @param windowSize
     *            The available width or height of the window
     *
     * @param rootDimension
     *            The layout params for one dimension (width or height) of the
     *            window.
     *
     * @return The measure spec to use to measure the root view.
     */
    private int getRootMeasureSpec(int windowSize, int rootDimension) {
        int measureSpec;
        switch (rootDimension) {

        case ViewGroup.LayoutParams.MATCH_PARENT:
            // Window can't resize. Force root view to be windowSize.
            measureSpec = MeasureSpec.makeMeasureSpec(windowSize, MeasureSpec.EXACTLY);
            break;
        case ViewGroup.LayoutParams.WRAP_CONTENT:
            // Window can resize. Set max size for root view.
            measureSpec = MeasureSpec.makeMeasureSpec(windowSize, MeasureSpec.AT_MOST);
            break;
        default:
            // Window wants to be an exact size. Force root view to be that size.
            measureSpec = MeasureSpec.makeMeasureSpec(rootDimension, MeasureSpec.EXACTLY);
            break;
        }
        return measureSpec;
    }

    int mHardwareYOffset;
    int mResizeAlpha;
    final Paint mResizePaint = new Paint();

    public void onHardwarePreDraw(Canvas canvas) {
        canvas.translate(0, -mHardwareYOffset);
    }

    public void onHardwarePostDraw(Canvas canvas) {
        if (mResizeBitmap != null) {
            canvas.translate(0, mHardwareYOffset);
            mResizePaint.setAlpha(mResizeAlpha);
            canvas.drawBitmap(mResizeBitmap, 0, 0, mResizePaint);
        }
    }

    private void draw(boolean fullRedrawNeeded) {
        Surface surface = mSurface;
        if (surface == null || !surface.isValid()) {
            return;
        }

        if (!sFirstDrawComplete) {
            synchronized (sFirstDrawHandlers) {
                sFirstDrawComplete = true;
                final int count = sFirstDrawHandlers.size();
                for (int i = 0; i< count; i++) {
                    post(sFirstDrawHandlers.get(i));
                }
            }
        }
        
        scrollToRectOrFocus(null, false);

        if (mAttachInfo.mViewScrollChanged) {
            mAttachInfo.mViewScrollChanged = false;
            mAttachInfo.mTreeObserver.dispatchOnScrollChanged();
        }

        int yoff;
        boolean animating = mScroller != null && mScroller.computeScrollOffset();
        if (animating) {
            yoff = mScroller.getCurrY();
        } else {
            yoff = mScrollY;
        }
        if (mCurScrollY != yoff) {
            mCurScrollY = yoff;
            fullRedrawNeeded = true;
        }
        float appScale = mAttachInfo.mApplicationScale;
        boolean scalingRequired = mAttachInfo.mScalingRequired;

        int resizeAlpha = 0;
        if (mResizeBitmap != null) {
            long deltaTime = SystemClock.uptimeMillis() - mResizeBitmapStartTime;
            if (deltaTime < mResizeBitmapDuration) {
                float amt = deltaTime/(float)mResizeBitmapDuration;
                amt = mResizeInterpolator.getInterpolation(amt);
                animating = true;
                resizeAlpha = 255 - (int)(amt*255);
            } else {
                disposeResizeBitmap();
            }
        }

        Rect dirty = mDirty;
        if (mSurfaceHolder != null) {
            // The app owns the surface, we won't draw.
            dirty.setEmpty();
            if (animating) {
                if (mScroller != null) {
                    mScroller.abortAnimation();
                }
                disposeResizeBitmap();
            }
            return;
        }

        if (fullRedrawNeeded) {
            mAttachInfo.mIgnoreDirtyState = true;
            dirty.union(0, 0, (int) (mWidth * appScale + 0.5f), (int) (mHeight * appScale + 0.5f));
        }
        
        if (mAttachInfo.mHardwareRenderer != null && mAttachInfo.mHardwareRenderer.isEnabled()) {
            if (!dirty.isEmpty() || mIsAnimating) {
                mIsAnimating = false;
                mHardwareYOffset = yoff;
                mResizeAlpha = resizeAlpha;

                mCurrentDirty.set(dirty);
                mCurrentDirty.union(mPreviousDirty);
                mPreviousDirty.set(dirty);
                dirty.setEmpty();

                Rect currentDirty = mCurrentDirty;
                if (animating) {
                    currentDirty = null;
                }

                mAttachInfo.mHardwareRenderer.draw(mView, mAttachInfo, this, currentDirty);
            }

            if (animating) {
                mFullRedrawNeeded = true;
                scheduleTraversals();
            }

            return;
        }

        if (DEBUG_ORIENTATION || DEBUG_DRAW) {
            Log.v(TAG, "Draw " + mView + "/"
                    + mWindowAttributes.getTitle()
                    + ": dirty={" + dirty.left + "," + dirty.top
                    + "," + dirty.right + "," + dirty.bottom + "} surface="
                    + surface + " surface.isValid()=" + surface.isValid() + ", appScale:" +
                    appScale + ", width=" + mWidth + ", height=" + mHeight);
        }

        if (!dirty.isEmpty() || mIsAnimating) {
            Canvas canvas;
            try {
                int left = dirty.left;
                int top = dirty.top;
                int right = dirty.right;
                int bottom = dirty.bottom;

                canvas = surface.lockCanvas(dirty);

                if (left != dirty.left || top != dirty.top || right != dirty.right ||
                        bottom != dirty.bottom) {
                    mAttachInfo.mIgnoreDirtyState = true;
                }

                // TODO: Do this in native
                canvas.setDensity(mDensity);
            } catch (Surface.OutOfResourcesException e) {
                Log.e(TAG, "OutOfResourcesException locking surface", e);
                try {
                    if (!sWindowSession.outOfMemory(mWindow)) {
                        Slog.w(TAG, "No processes killed for memory; killing self");
                        Process.killProcess(Process.myPid());
                    }
                } catch (RemoteException ex) {
                }
                mLayoutRequested = true;    // ask wm for a new surface next time.
                return;
            } catch (IllegalArgumentException e) {
                Log.e(TAG, "IllegalArgumentException locking surface", e);
                // Don't assume this is due to out of memory, it could be
                // something else, and if it is something else then we could
                // kill stuff (or ourself) for no reason.
                mLayoutRequested = true;    // ask wm for a new surface next time.
                return;
            }

            try {
                if (!dirty.isEmpty() || mIsAnimating) {
                    long startTime = 0L;

                    if (DEBUG_ORIENTATION || DEBUG_DRAW) {
                        Log.v(TAG, "Surface " + surface + " drawing to bitmap w="
                                + canvas.getWidth() + ", h=" + canvas.getHeight());
                        //canvas.drawARGB(255, 255, 0, 0);
                    }

                    if (ViewDebug.DEBUG_PROFILE_DRAWING) {
                        startTime = SystemClock.elapsedRealtime();
                    }

                    // If this bitmap's format includes an alpha channel, we
                    // need to clear it before drawing so that the child will
                    // properly re-composite its drawing on a transparent
                    // background. This automatically respects the clip/dirty region
                    // or
                    // If we are applying an offset, we need to clear the area
                    // where the offset doesn't appear to avoid having garbage
                    // left in the blank areas.
                    if (!canvas.isOpaque() || yoff != 0) {
                        canvas.drawColor(0, PorterDuff.Mode.CLEAR);
                    }

                    dirty.setEmpty();
                    mIsAnimating = false;
                    mAttachInfo.mDrawingTime = SystemClock.uptimeMillis();
                    mView.mPrivateFlags |= View.DRAWN;

                    if (DEBUG_DRAW) {
                        Context cxt = mView.getContext();
                        Log.i(TAG, "Drawing: package:" + cxt.getPackageName() +
                                ", metrics=" + cxt.getResources().getDisplayMetrics() +
                                ", compatibilityInfo=" + cxt.getResources().getCompatibilityInfo());
                    }
                    try {
                        canvas.translate(0, -yoff);
                        if (mTranslator != null) {
                            mTranslator.translateCanvas(canvas);
                        }
                        canvas.setScreenDensity(scalingRequired
                                ? DisplayMetrics.DENSITY_DEVICE : 0);
                        mView.draw(canvas);
                    } finally {
                        mAttachInfo.mIgnoreDirtyState = false;
                    }

                    if (Config.DEBUG && ViewDebug.consistencyCheckEnabled) {
                        mView.dispatchConsistencyCheck(ViewDebug.CONSISTENCY_DRAWING);
                    }

                    if (SHOW_FPS || ViewDebug.DEBUG_SHOW_FPS) {
                        int now = (int)SystemClock.elapsedRealtime();
                        if (sDrawTime != 0) {
                            nativeShowFPS(canvas, now - sDrawTime);
                        }
                        sDrawTime = now;
                    }

                    if (ViewDebug.DEBUG_PROFILE_DRAWING) {
                        EventLog.writeEvent(60000, SystemClock.elapsedRealtime() - startTime);
                    }
                }

            } finally {
                surface.unlockCanvasAndPost(canvas);
            }
        }

        if (LOCAL_LOGV) {
            Log.v(TAG, "Surface " + surface + " unlockCanvasAndPost");
        }

        if (animating) {
            mFullRedrawNeeded = true;
            scheduleTraversals();
        }
    }

    boolean scrollToRectOrFocus(Rect rectangle, boolean immediate) {
        final View.AttachInfo attachInfo = mAttachInfo;
        final Rect ci = attachInfo.mContentInsets;
        final Rect vi = attachInfo.mVisibleInsets;
        int scrollY = 0;
        boolean handled = false;

        if (vi.left > ci.left || vi.top > ci.top
                || vi.right > ci.right || vi.bottom > ci.bottom) {
            // We'll assume that we aren't going to change the scroll
            // offset, since we want to avoid that unless it is actually
            // going to make the focus visible...  otherwise we scroll
            // all over the place.
            scrollY = mScrollY;
            // We can be called for two different situations: during a draw,
            // to update the scroll position if the focus has changed (in which
            // case 'rectangle' is null), or in response to a
            // requestChildRectangleOnScreen() call (in which case 'rectangle'
            // is non-null and we just want to scroll to whatever that
            // rectangle is).
            View focus = mRealFocusedView;

            // When in touch mode, focus points to the previously focused view,
            // which may have been removed from the view hierarchy. The following
            // line checks whether the view is still in our hierarchy.
            if (focus == null || focus.mAttachInfo != mAttachInfo) {
                mRealFocusedView = null;
                return false;
            }

            if (focus != mLastScrolledFocus) {
                // If the focus has changed, then ignore any requests to scroll
                // to a rectangle; first we want to make sure the entire focus
                // view is visible.
                rectangle = null;
            }
            if (DEBUG_INPUT_RESIZE) Log.v(TAG, "Eval scroll: focus=" + focus
                    + " rectangle=" + rectangle + " ci=" + ci
                    + " vi=" + vi);
            if (focus == mLastScrolledFocus && !mScrollMayChange
                    && rectangle == null) {
                // Optimization: if the focus hasn't changed since last
                // time, and no layout has happened, then just leave things
                // as they are.
                if (DEBUG_INPUT_RESIZE) Log.v(TAG, "Keeping scroll y="
                        + mScrollY + " vi=" + vi.toShortString());
            } else if (focus != null) {
                // We need to determine if the currently focused view is
                // within the visible part of the window and, if not, apply
                // a pan so it can be seen.
                mLastScrolledFocus = focus;
                mScrollMayChange = false;
                if (DEBUG_INPUT_RESIZE) Log.v(TAG, "Need to scroll?");
                // Try to find the rectangle from the focus view.
                if (focus.getGlobalVisibleRect(mVisRect, null)) {
                    if (DEBUG_INPUT_RESIZE) Log.v(TAG, "Root w="
                            + mView.getWidth() + " h=" + mView.getHeight()
                            + " ci=" + ci.toShortString()
                            + " vi=" + vi.toShortString());
                    if (rectangle == null) {
                        focus.getFocusedRect(mTempRect);
                        if (DEBUG_INPUT_RESIZE) Log.v(TAG, "Focus " + focus
                                + ": focusRect=" + mTempRect.toShortString());
                        if (mView instanceof ViewGroup) {
                            ((ViewGroup) mView).offsetDescendantRectToMyCoords(
                                    focus, mTempRect);
                        }
                        if (DEBUG_INPUT_RESIZE) Log.v(TAG,
                                "Focus in window: focusRect="
                                + mTempRect.toShortString()
                                + " visRect=" + mVisRect.toShortString());
                    } else {
                        mTempRect.set(rectangle);
                        if (DEBUG_INPUT_RESIZE) Log.v(TAG,
                                "Request scroll to rect: "
                                + mTempRect.toShortString()
                                + " visRect=" + mVisRect.toShortString());
                    }
                    if (mTempRect.intersect(mVisRect)) {
                        if (DEBUG_INPUT_RESIZE) Log.v(TAG,
                                "Focus window visible rect: "
                                + mTempRect.toShortString());
                        if (mTempRect.height() >
                                (mView.getHeight()-vi.top-vi.bottom)) {
                            // If the focus simply is not going to fit, then
                            // best is probably just to leave things as-is.
                            if (DEBUG_INPUT_RESIZE) Log.v(TAG,
                                    "Too tall; leaving scrollY=" + scrollY);
                        } else if ((mTempRect.top-scrollY) < vi.top) {
                            scrollY -= vi.top - (mTempRect.top-scrollY);
                            if (DEBUG_INPUT_RESIZE) Log.v(TAG,
                                    "Top covered; scrollY=" + scrollY);
                        } else if ((mTempRect.bottom-scrollY)
                                > (mView.getHeight()-vi.bottom)) {
                            scrollY += (mTempRect.bottom-scrollY)
                                    - (mView.getHeight()-vi.bottom);
                            if (DEBUG_INPUT_RESIZE) Log.v(TAG,
                                    "Bottom covered; scrollY=" + scrollY);
                        }
                        handled = true;
                    }
                }
            }
        }

        if (scrollY != mScrollY) {
            if (DEBUG_INPUT_RESIZE) Log.v(TAG, "Pan scroll changed: old="
                    + mScrollY + " , new=" + scrollY);
            if (!immediate && mResizeBitmap == null) {
                if (mScroller == null) {
                    mScroller = new Scroller(mView.getContext());
                }
                mScroller.startScroll(0, mScrollY, 0, scrollY-mScrollY);
            } else if (mScroller != null) {
                mScroller.abortAnimation();
            }
            mScrollY = scrollY;
        }

        return handled;
    }

    public void requestChildFocus(View child, View focused) {
        checkThread();
        if (mFocusedView != focused) {
            mAttachInfo.mTreeObserver.dispatchOnGlobalFocusChange(mFocusedView, focused);
            scheduleTraversals();
        }
        mFocusedView = mRealFocusedView = focused;
        if (DEBUG_INPUT_RESIZE) Log.v(TAG, "Request child focus: focus now "
                + mFocusedView);
    }

    public void clearChildFocus(View child) {
        checkThread();

        View oldFocus = mFocusedView;

        if (DEBUG_INPUT_RESIZE) Log.v(TAG, "Clearing child focus");
        mFocusedView = mRealFocusedView = null;
        if (mView != null && !mView.hasFocus()) {
            // If a view gets the focus, the listener will be invoked from requestChildFocus()
            if (!mView.requestFocus(View.FOCUS_FORWARD)) {
                mAttachInfo.mTreeObserver.dispatchOnGlobalFocusChange(oldFocus, null);
            }
        } else if (oldFocus != null) {
            mAttachInfo.mTreeObserver.dispatchOnGlobalFocusChange(oldFocus, null);
        }
    }


    public void focusableViewAvailable(View v) {
        checkThread();

        if (mView != null && !mView.hasFocus()) {
            v.requestFocus();
        } else {
            // the one case where will transfer focus away from the current one
            // is if the current view is a view group that prefers to give focus
            // to its children first AND the view is a descendant of it.
            mFocusedView = mView.findFocus();
            boolean descendantsHaveDibsOnFocus =
                    (mFocusedView instanceof ViewGroup) &&
                        (((ViewGroup) mFocusedView).getDescendantFocusability() ==
                                ViewGroup.FOCUS_AFTER_DESCENDANTS);
            if (descendantsHaveDibsOnFocus && isViewDescendantOf(v, mFocusedView)) {
                // If a view gets the focus, the listener will be invoked from requestChildFocus()
                v.requestFocus();
            }
        }
    }

    public void recomputeViewAttributes(View child) {
        checkThread();
        if (mView == child) {
            mAttachInfo.mRecomputeGlobalAttributes = true;
            if (!mWillDrawSoon) {
                scheduleTraversals();
            }
        }
    }

    void dispatchDetachedFromWindow() {
<<<<<<< HEAD
        if (mView != null && mView.mAttachInfo != null) {
=======
        if (Config.LOGV) Log.v(TAG, "Detaching in " + this + " of " + mSurface);

        if (mView != null && mAttached) {
>>>>>>> 5e3562a5
            mView.dispatchDetachedFromWindow();
            mAttached = false;
        }

        mView = null;
        mAttachInfo.mRootView = null;
        mAttachInfo.mSurface = null;

        destroyHardwareRenderer();

        mSurface.release();

        if (mInputChannel != null) {
            if (mInputQueueCallback != null) {
                mInputQueueCallback.onInputQueueDestroyed(mInputQueue);
                mInputQueueCallback = null;
            } else {
                InputQueue.unregisterInputChannel(mInputChannel);
            }
        }
        
        try {
            sWindowSession.remove(mWindow);
        } catch (RemoteException e) {
        }
        
        // Dispose the input channel after removing the window so the Window Manager
        // doesn't interpret the input channel being closed as an abnormal termination.
        if (mInputChannel != null) {
            mInputChannel.dispose();
            mInputChannel = null;
        }
    }

    void updateConfiguration(Configuration config, boolean force) {
        if (DEBUG_CONFIGURATION) Log.v(TAG,
                "Applying new config to window "
                + mWindowAttributes.getTitle()
                + ": " + config);
        synchronized (sConfigCallbacks) {
            for (int i=sConfigCallbacks.size()-1; i>=0; i--) {
                sConfigCallbacks.get(i).onConfigurationChanged(config);
            }
        }
        if (mView != null) {
            // At this point the resources have been updated to
            // have the most recent config, whatever that is.  Use
            // the on in them which may be newer.
            if (mView != null) {
                config = mView.getResources().getConfiguration();
            }
            if (force || mLastConfiguration.diff(config) != 0) {
                mLastConfiguration.setTo(config);
                mView.dispatchConfigurationChanged(config);
            }
        }
    }
    
    /**
     * Return true if child is an ancestor of parent, (or equal to the parent).
     */
    private static boolean isViewDescendantOf(View child, View parent) {
        if (child == parent) {
            return true;
        }

        final ViewParent theParent = child.getParent();
        return (theParent instanceof ViewGroup) && isViewDescendantOf((View) theParent, parent);
    }

    private static void forceLayout(View view) {
        view.forceLayout();
        if (view instanceof ViewGroup) {
            ViewGroup group = (ViewGroup) view;
            final int count = group.getChildCount();
            for (int i = 0; i < count; i++) {
                forceLayout(group.getChildAt(i));
            }
        }
    }

    public final static int DO_TRAVERSAL = 1000;
    public final static int DIE = 1001;
    public final static int RESIZED = 1002;
    public final static int RESIZED_REPORT = 1003;
    public final static int WINDOW_FOCUS_CHANGED = 1004;
    public final static int DISPATCH_KEY = 1005;
    public final static int DISPATCH_POINTER = 1006;
    public final static int DISPATCH_TRACKBALL = 1007;
    public final static int DISPATCH_APP_VISIBILITY = 1008;
    public final static int DISPATCH_GET_NEW_SURFACE = 1009;
    public final static int FINISHED_EVENT = 1010;
    public final static int DISPATCH_KEY_FROM_IME = 1011;
    public final static int FINISH_INPUT_CONNECTION = 1012;
    public final static int CHECK_FOCUS = 1013;
    public final static int CLOSE_SYSTEM_DIALOGS = 1014;
    public final static int DISPATCH_DRAG_EVENT = 1015;
    public final static int DISPATCH_DRAG_LOCATION_EVENT = 1016;
    public final static int DISPATCH_SYSTEM_UI_VISIBILITY = 1017;
    public final static int DISPATCH_GENERIC_MOTION = 1018;

    @Override
    public void handleMessage(Message msg) {
        switch (msg.what) {
        case View.AttachInfo.INVALIDATE_MSG:
            ((View) msg.obj).invalidate();
            break;
        case View.AttachInfo.INVALIDATE_RECT_MSG:
            final View.AttachInfo.InvalidateInfo info = (View.AttachInfo.InvalidateInfo) msg.obj;
            info.target.invalidate(info.left, info.top, info.right, info.bottom);
            info.release();
            break;
        case DO_TRAVERSAL:
            if (mProfile) {
                Debug.startMethodTracing("ViewRoot");
            }

            performTraversals();

            if (mProfile) {
                Debug.stopMethodTracing();
                mProfile = false;
            }
            break;
        case FINISHED_EVENT:
            handleFinishedEvent(msg.arg1, msg.arg2 != 0);
            break;
        case DISPATCH_KEY:
            deliverKeyEvent((KeyEvent)msg.obj, msg.arg1 != 0);
            break;
        case DISPATCH_POINTER:
            deliverPointerEvent((MotionEvent) msg.obj, msg.arg1 != 0);
            break;
        case DISPATCH_TRACKBALL:
            deliverTrackballEvent((MotionEvent) msg.obj, msg.arg1 != 0);
            break;
        case DISPATCH_GENERIC_MOTION:
            deliverGenericMotionEvent((MotionEvent) msg.obj, msg.arg1 != 0);
            break;
        case DISPATCH_APP_VISIBILITY:
            handleAppVisibility(msg.arg1 != 0);
            break;
        case DISPATCH_GET_NEW_SURFACE:
            handleGetNewSurface();
            break;
        case RESIZED:
            ResizedInfo ri = (ResizedInfo)msg.obj;

            if (mWinFrame.width() == msg.arg1 && mWinFrame.height() == msg.arg2
                    && mPendingContentInsets.equals(ri.coveredInsets)
                    && mPendingVisibleInsets.equals(ri.visibleInsets)
                    && ((ResizedInfo)msg.obj).newConfig == null) {
                break;
            }
            // fall through...
        case RESIZED_REPORT:
            if (mAdded) {
                Configuration config = ((ResizedInfo)msg.obj).newConfig;
                if (config != null) {
                    updateConfiguration(config, false);
                }
                mWinFrame.left = 0;
                mWinFrame.right = msg.arg1;
                mWinFrame.top = 0;
                mWinFrame.bottom = msg.arg2;
                mPendingContentInsets.set(((ResizedInfo)msg.obj).coveredInsets);
                mPendingVisibleInsets.set(((ResizedInfo)msg.obj).visibleInsets);
                if (msg.what == RESIZED_REPORT) {
                    mReportNextDraw = true;
                }

                if (mView != null) {
                    forceLayout(mView);
                }
                requestLayout();
            }
            break;
        case WINDOW_FOCUS_CHANGED: {
            if (mAdded) {
                boolean hasWindowFocus = msg.arg1 != 0;
                mAttachInfo.mHasWindowFocus = hasWindowFocus;
                if (hasWindowFocus) {
                    boolean inTouchMode = msg.arg2 != 0;
                    ensureTouchModeLocally(inTouchMode);

                    if (mAttachInfo.mHardwareRenderer != null &&
                            mSurface != null && mSurface.isValid()) {
                        mFullRedrawNeeded = true;
                        try {
                            mAttachInfo.mHardwareRenderer.initializeIfNeeded(mWidth, mHeight,
                                    mAttachInfo, mHolder);
                        } catch (Surface.OutOfResourcesException e) {
                            Log.e(TAG, "OutOfResourcesException locking surface", e);
                            try {
                                if (!sWindowSession.outOfMemory(mWindow)) {
                                    Slog.w(TAG, "No processes killed for memory; killing self");
                                    Process.killProcess(Process.myPid());
                                }
                            } catch (RemoteException ex) {
                            }
                            // Retry in a bit.
                            sendMessageDelayed(obtainMessage(msg.what, msg.arg1, msg.arg2), 500);
                            return;
                        }
                    }
                }

                mLastWasImTarget = WindowManager.LayoutParams
                        .mayUseInputMethod(mWindowAttributes.flags);

                InputMethodManager imm = InputMethodManager.peekInstance();
                if (mView != null) {
                    if (hasWindowFocus && imm != null && mLastWasImTarget) {
                        imm.startGettingWindowFocus(mView);
                    }
                    mAttachInfo.mKeyDispatchState.reset();
                    mView.dispatchWindowFocusChanged(hasWindowFocus);
                }

                // Note: must be done after the focus change callbacks,
                // so all of the view state is set up correctly.
                if (hasWindowFocus) {
                    if (imm != null && mLastWasImTarget) {
                        imm.onWindowFocus(mView, mView.findFocus(),
                                mWindowAttributes.softInputMode,
                                !mHasHadWindowFocus, mWindowAttributes.flags);
                    }
                    // Clear the forward bit.  We can just do this directly, since
                    // the window manager doesn't care about it.
                    mWindowAttributes.softInputMode &=
                            ~WindowManager.LayoutParams.SOFT_INPUT_IS_FORWARD_NAVIGATION;
                    ((WindowManager.LayoutParams)mView.getLayoutParams())
                            .softInputMode &=
                                ~WindowManager.LayoutParams.SOFT_INPUT_IS_FORWARD_NAVIGATION;
                    mHasHadWindowFocus = true;
                }

                if (hasWindowFocus && mView != null) {
                    sendAccessibilityEvents();
                }
            }
        } break;
        case DIE:
            doDie();
            break;
        case DISPATCH_KEY_FROM_IME: {
            if (LOCAL_LOGV) Log.v(
                TAG, "Dispatching key "
                + msg.obj + " from IME to " + mView);
            KeyEvent event = (KeyEvent)msg.obj;
            if ((event.getFlags()&KeyEvent.FLAG_FROM_SYSTEM) != 0) {
                // The IME is trying to say this event is from the
                // system!  Bad bad bad!
                event = KeyEvent.changeFlags(event, event.getFlags() & ~KeyEvent.FLAG_FROM_SYSTEM);
            }
            deliverKeyEventPostIme((KeyEvent)msg.obj, false);
        } break;
        case FINISH_INPUT_CONNECTION: {
            InputMethodManager imm = InputMethodManager.peekInstance();
            if (imm != null) {
                imm.reportFinishInputConnection((InputConnection)msg.obj);
            }
        } break;
        case CHECK_FOCUS: {
            InputMethodManager imm = InputMethodManager.peekInstance();
            if (imm != null) {
                imm.checkFocus();
            }
        } break;
        case CLOSE_SYSTEM_DIALOGS: {
            if (mView != null) {
                mView.onCloseSystemDialogs((String)msg.obj);
            }
        } break;
        case DISPATCH_DRAG_EVENT:
        case DISPATCH_DRAG_LOCATION_EVENT: {
            DragEvent event = (DragEvent)msg.obj;
            event.mLocalState = mLocalDragState;    // only present when this app called startDrag()
            handleDragEvent(event);
        } break;
        case DISPATCH_SYSTEM_UI_VISIBILITY: {
            handleDispatchSystemUiVisibilityChanged(msg.arg1);
        } break;
        }
    }
    
    private void startInputEvent(InputQueue.FinishedCallback finishedCallback) {
        if (mFinishedCallback != null) {
            Slog.w(TAG, "Received a new input event from the input queue but there is "
                    + "already an unfinished input event in progress.");
        }

        mFinishedCallback = finishedCallback;
    }

    private void finishInputEvent(boolean handled) {
        if (LOCAL_LOGV) Log.v(TAG, "Telling window manager input event is finished");

        if (mFinishedCallback != null) {
            mFinishedCallback.finished(handled);
            mFinishedCallback = null;
        } else {
            Slog.w(TAG, "Attempted to tell the input queue that the current input event "
                    + "is finished but there is no input event actually in progress.");
        }
    }
    
    /**
     * Something in the current window tells us we need to change the touch mode.  For
     * example, we are not in touch mode, and the user touches the screen.
     *
     * If the touch mode has changed, tell the window manager, and handle it locally.
     *
     * @param inTouchMode Whether we want to be in touch mode.
     * @return True if the touch mode changed and focus changed was changed as a result
     */
    boolean ensureTouchMode(boolean inTouchMode) {
        if (DBG) Log.d("touchmode", "ensureTouchMode(" + inTouchMode + "), current "
                + "touch mode is " + mAttachInfo.mInTouchMode);
        if (mAttachInfo.mInTouchMode == inTouchMode) return false;

        // tell the window manager
        try {
            sWindowSession.setInTouchMode(inTouchMode);
        } catch (RemoteException e) {
            throw new RuntimeException(e);
        }

        // handle the change
        return ensureTouchModeLocally(inTouchMode);
    }

    /**
     * Ensure that the touch mode for this window is set, and if it is changing,
     * take the appropriate action.
     * @param inTouchMode Whether we want to be in touch mode.
     * @return True if the touch mode changed and focus changed was changed as a result
     */
    private boolean ensureTouchModeLocally(boolean inTouchMode) {
        if (DBG) Log.d("touchmode", "ensureTouchModeLocally(" + inTouchMode + "), current "
                + "touch mode is " + mAttachInfo.mInTouchMode);

        if (mAttachInfo.mInTouchMode == inTouchMode) return false;

        mAttachInfo.mInTouchMode = inTouchMode;
        mAttachInfo.mTreeObserver.dispatchOnTouchModeChanged(inTouchMode);

        return (inTouchMode) ? enterTouchMode() : leaveTouchMode();
    }

    private boolean enterTouchMode() {
        if (mView != null) {
            if (mView.hasFocus()) {
                // note: not relying on mFocusedView here because this could
                // be when the window is first being added, and mFocused isn't
                // set yet.
                final View focused = mView.findFocus();
                if (focused != null && !focused.isFocusableInTouchMode()) {

                    final ViewGroup ancestorToTakeFocus =
                            findAncestorToTakeFocusInTouchMode(focused);
                    if (ancestorToTakeFocus != null) {
                        // there is an ancestor that wants focus after its descendants that
                        // is focusable in touch mode.. give it focus
                        return ancestorToTakeFocus.requestFocus();
                    } else {
                        // nothing appropriate to have focus in touch mode, clear it out
                        mView.unFocus();
                        mAttachInfo.mTreeObserver.dispatchOnGlobalFocusChange(focused, null);
                        mFocusedView = null;
                        return true;
                    }
                }
            }
        }
        return false;
    }


    /**
     * Find an ancestor of focused that wants focus after its descendants and is
     * focusable in touch mode.
     * @param focused The currently focused view.
     * @return An appropriate view, or null if no such view exists.
     */
    private ViewGroup findAncestorToTakeFocusInTouchMode(View focused) {
        ViewParent parent = focused.getParent();
        while (parent instanceof ViewGroup) {
            final ViewGroup vgParent = (ViewGroup) parent;
            if (vgParent.getDescendantFocusability() == ViewGroup.FOCUS_AFTER_DESCENDANTS
                    && vgParent.isFocusableInTouchMode()) {
                return vgParent;
            }
            if (vgParent.isRootNamespace()) {
                return null;
            } else {
                parent = vgParent.getParent();
            }
        }
        return null;
    }

    private boolean leaveTouchMode() {
        if (mView != null) {
            if (mView.hasFocus()) {
                // i learned the hard way to not trust mFocusedView :)
                mFocusedView = mView.findFocus();
                if (!(mFocusedView instanceof ViewGroup)) {
                    // some view has focus, let it keep it
                    return false;
                } else if (((ViewGroup)mFocusedView).getDescendantFocusability() !=
                        ViewGroup.FOCUS_AFTER_DESCENDANTS) {
                    // some view group has focus, and doesn't prefer its children
                    // over itself for focus, so let them keep it.
                    return false;
                }
            }

            // find the best view to give focus to in this brave new non-touch-mode
            // world
            final View focused = focusSearch(null, View.FOCUS_DOWN);
            if (focused != null) {
                return focused.requestFocus(View.FOCUS_DOWN);
            }
        }
        return false;
    }

    private void deliverPointerEvent(MotionEvent event, boolean sendDone) {
        // If there is no view, then the event will not be handled.
        if (mView == null || !mAdded) {
            finishMotionEvent(event, sendDone, false);
            return;
        }

        // Translate the pointer event for compatibility, if needed.
        if (mTranslator != null) {
            mTranslator.translateEventInScreenToAppWindow(event);
        }

        // Enter touch mode on the down.
        boolean isDown = event.getAction() == MotionEvent.ACTION_DOWN;
        if (isDown) {
            ensureTouchMode(true);
        }
        if(Config.LOGV) {
            captureMotionLog("captureDispatchPointer", event);
        }

        // Offset the scroll position.
        if (mCurScrollY != 0) {
            event.offsetLocation(0, mCurScrollY);
        }
        if (MEASURE_LATENCY) {
            lt.sample("A Dispatching PointerEvents", System.nanoTime() - event.getEventTimeNano());
        }

        // Remember the touch position for possible drag-initiation.
        mLastTouchPoint.x = event.getRawX();
        mLastTouchPoint.y = event.getRawY();

        // Dispatch touch to view hierarchy.
        boolean handled = mView.dispatchPointerEvent(event);
        if (MEASURE_LATENCY) {
            lt.sample("B Dispatched PointerEvents ", System.nanoTime() - event.getEventTimeNano());
        }
        if (handled) {
            finishMotionEvent(event, sendDone, true);
            return;
        }

        // Apply edge slop and try again, if appropriate.
        final int edgeFlags = event.getEdgeFlags();
        if (edgeFlags != 0 && mView instanceof ViewGroup) {
            final int edgeSlop = mViewConfiguration.getScaledEdgeSlop();
            int direction = View.FOCUS_UP;
            int x = (int)event.getX();
            int y = (int)event.getY();
            final int[] deltas = new int[2];

            if ((edgeFlags & MotionEvent.EDGE_TOP) != 0) {
                direction = View.FOCUS_DOWN;
                if ((edgeFlags & MotionEvent.EDGE_LEFT) != 0) {
                    deltas[0] = edgeSlop;
                    x += edgeSlop;
                } else if ((edgeFlags & MotionEvent.EDGE_RIGHT) != 0) {
                    deltas[0] = -edgeSlop;
                    x -= edgeSlop;
                }
            } else if ((edgeFlags & MotionEvent.EDGE_BOTTOM) != 0) {
                direction = View.FOCUS_UP;
                if ((edgeFlags & MotionEvent.EDGE_LEFT) != 0) {
                    deltas[0] = edgeSlop;
                    x += edgeSlop;
                } else if ((edgeFlags & MotionEvent.EDGE_RIGHT) != 0) {
                    deltas[0] = -edgeSlop;
                    x -= edgeSlop;
                }
            } else if ((edgeFlags & MotionEvent.EDGE_LEFT) != 0) {
                direction = View.FOCUS_RIGHT;
            } else if ((edgeFlags & MotionEvent.EDGE_RIGHT) != 0) {
                direction = View.FOCUS_LEFT;
            }

            View nearest = FocusFinder.getInstance().findNearestTouchable(
                    ((ViewGroup) mView), x, y, direction, deltas);
            if (nearest != null) {
                event.offsetLocation(deltas[0], deltas[1]);
                event.setEdgeFlags(0);
                if (mView.dispatchPointerEvent(event)) {
                    finishMotionEvent(event, sendDone, true);
                    return;
                }
            }
        }

        // Pointer event was unhandled.
        finishMotionEvent(event, sendDone, false);
    }

    private void finishMotionEvent(MotionEvent event, boolean sendDone, boolean handled) {
        event.recycle();
        if (sendDone) {
            finishInputEvent(handled);
        }
        if (LOCAL_LOGV || WATCH_POINTER) {
            if ((event.getSource() & InputDevice.SOURCE_CLASS_POINTER) != 0) {
                Log.i(TAG, "Done dispatching!");
            }
        }
    }

    private void deliverTrackballEvent(MotionEvent event, boolean sendDone) {
        if (DEBUG_TRACKBALL) Log.v(TAG, "Motion event:" + event);

        // If there is no view, then the event will not be handled.
        if (mView == null || !mAdded) {
            finishMotionEvent(event, sendDone, false);
            return;
        }

        // Deliver the trackball event to the view.
        if (mView.dispatchTrackballEvent(event)) {
            // If we reach this, we delivered a trackball event to mView and
            // mView consumed it. Because we will not translate the trackball
            // event into a key event, touch mode will not exit, so we exit
            // touch mode here.
            ensureTouchMode(false);

            finishMotionEvent(event, sendDone, true);
            mLastTrackballTime = Integer.MIN_VALUE;
            return;
        }

        // Translate the trackball event into DPAD keys and try to deliver those.
        final TrackballAxis x = mTrackballAxisX;
        final TrackballAxis y = mTrackballAxisY;

        long curTime = SystemClock.uptimeMillis();
        if ((mLastTrackballTime + MAX_TRACKBALL_DELAY) < curTime) {
            // It has been too long since the last movement,
            // so restart at the beginning.
            x.reset(0);
            y.reset(0);
            mLastTrackballTime = curTime;
        }

        final int action = event.getAction();
        final int metaState = event.getMetaState();
        switch (action) {
            case MotionEvent.ACTION_DOWN:
                x.reset(2);
                y.reset(2);
                deliverKeyEvent(new KeyEvent(curTime, curTime,
                        KeyEvent.ACTION_DOWN, KeyEvent.KEYCODE_DPAD_CENTER, 0, metaState,
                        KeyCharacterMap.VIRTUAL_KEYBOARD, 0, KeyEvent.FLAG_FALLBACK,
                        InputDevice.SOURCE_KEYBOARD), false);
                break;
            case MotionEvent.ACTION_UP:
                x.reset(2);
                y.reset(2);
                deliverKeyEvent(new KeyEvent(curTime, curTime,
                        KeyEvent.ACTION_UP, KeyEvent.KEYCODE_DPAD_CENTER, 0, metaState,
                        KeyCharacterMap.VIRTUAL_KEYBOARD, 0, KeyEvent.FLAG_FALLBACK,
                        InputDevice.SOURCE_KEYBOARD), false);
                break;
        }

        if (DEBUG_TRACKBALL) Log.v(TAG, "TB X=" + x.position + " step="
                + x.step + " dir=" + x.dir + " acc=" + x.acceleration
                + " move=" + event.getX()
                + " / Y=" + y.position + " step="
                + y.step + " dir=" + y.dir + " acc=" + y.acceleration
                + " move=" + event.getY());
        final float xOff = x.collect(event.getX(), event.getEventTime(), "X");
        final float yOff = y.collect(event.getY(), event.getEventTime(), "Y");

        // Generate DPAD events based on the trackball movement.
        // We pick the axis that has moved the most as the direction of
        // the DPAD.  When we generate DPAD events for one axis, then the
        // other axis is reset -- we don't want to perform DPAD jumps due
        // to slight movements in the trackball when making major movements
        // along the other axis.
        int keycode = 0;
        int movement = 0;
        float accel = 1;
        if (xOff > yOff) {
            movement = x.generate((2/event.getXPrecision()));
            if (movement != 0) {
                keycode = movement > 0 ? KeyEvent.KEYCODE_DPAD_RIGHT
                        : KeyEvent.KEYCODE_DPAD_LEFT;
                accel = x.acceleration;
                y.reset(2);
            }
        } else if (yOff > 0) {
            movement = y.generate((2/event.getYPrecision()));
            if (movement != 0) {
                keycode = movement > 0 ? KeyEvent.KEYCODE_DPAD_DOWN
                        : KeyEvent.KEYCODE_DPAD_UP;
                accel = y.acceleration;
                x.reset(2);
            }
        }

        if (keycode != 0) {
            if (movement < 0) movement = -movement;
            int accelMovement = (int)(movement * accel);
            if (DEBUG_TRACKBALL) Log.v(TAG, "Move: movement=" + movement
                    + " accelMovement=" + accelMovement
                    + " accel=" + accel);
            if (accelMovement > movement) {
                if (DEBUG_TRACKBALL) Log.v("foo", "Delivering fake DPAD: "
                        + keycode);
                movement--;
                int repeatCount = accelMovement - movement;
                deliverKeyEvent(new KeyEvent(curTime, curTime,
                        KeyEvent.ACTION_MULTIPLE, keycode, repeatCount, metaState,
                        KeyCharacterMap.VIRTUAL_KEYBOARD, 0, KeyEvent.FLAG_FALLBACK,
                        InputDevice.SOURCE_KEYBOARD), false);
            }
            while (movement > 0) {
                if (DEBUG_TRACKBALL) Log.v("foo", "Delivering fake DPAD: "
                        + keycode);
                movement--;
                curTime = SystemClock.uptimeMillis();
                deliverKeyEvent(new KeyEvent(curTime, curTime,
                        KeyEvent.ACTION_DOWN, keycode, 0, metaState,
                        KeyCharacterMap.VIRTUAL_KEYBOARD, 0, KeyEvent.FLAG_FALLBACK,
                        InputDevice.SOURCE_KEYBOARD), false);
                deliverKeyEvent(new KeyEvent(curTime, curTime,
                        KeyEvent.ACTION_UP, keycode, 0, metaState,
                        KeyCharacterMap.VIRTUAL_KEYBOARD, 0, KeyEvent.FLAG_FALLBACK,
                        InputDevice.SOURCE_KEYBOARD), false);
                }
            mLastTrackballTime = curTime;
        }

        // Unfortunately we can't tell whether the application consumed the keys, so
        // we always consider the trackball event handled.
        finishMotionEvent(event, sendDone, true);
    }

    private void deliverGenericMotionEvent(MotionEvent event, boolean sendDone) {
        final int source = event.getSource();
        final boolean isJoystick = (source & InputDevice.SOURCE_CLASS_JOYSTICK) != 0;

        // If there is no view, then the event will not be handled.
        if (mView == null || !mAdded) {
            if (isJoystick) {
                updateJoystickDirection(event, false);
            }
            finishMotionEvent(event, sendDone, false);
            return;
        }

        // Deliver the event to the view.
        if (mView.dispatchGenericMotionEvent(event)) {
            if (isJoystick) {
                updateJoystickDirection(event, false);
            }
            finishMotionEvent(event, sendDone, true);
            return;
        }

        if (isJoystick) {
            // Translate the joystick event into DPAD keys and try to deliver those.
            updateJoystickDirection(event, true);
            finishMotionEvent(event, sendDone, true);
        } else {
            finishMotionEvent(event, sendDone, false);
        }
    }

    private void updateJoystickDirection(MotionEvent event, boolean synthesizeNewKeys) {
        final long time = event.getEventTime();
        final int metaState = event.getMetaState();
        final int deviceId = event.getDeviceId();
        final int source = event.getSource();

        int xDirection = joystickAxisValueToDirection(event.getAxisValue(MotionEvent.AXIS_HAT_X));
        if (xDirection == 0) {
            xDirection = joystickAxisValueToDirection(event.getX());
        }

        int yDirection = joystickAxisValueToDirection(event.getAxisValue(MotionEvent.AXIS_HAT_Y));
        if (yDirection == 0) {
            yDirection = joystickAxisValueToDirection(event.getY());
        }

        if (xDirection != mLastJoystickXDirection) {
            if (mLastJoystickXKeyCode != 0) {
                deliverKeyEvent(new KeyEvent(time, time,
                        KeyEvent.ACTION_UP, mLastJoystickXKeyCode, 0, metaState,
                        deviceId, 0, KeyEvent.FLAG_FALLBACK, source), false);
                mLastJoystickXKeyCode = 0;
            }

            mLastJoystickXDirection = xDirection;

            if (xDirection != 0 && synthesizeNewKeys) {
                mLastJoystickXKeyCode = xDirection > 0
                        ? KeyEvent.KEYCODE_DPAD_RIGHT : KeyEvent.KEYCODE_DPAD_LEFT;
                deliverKeyEvent(new KeyEvent(time, time,
                        KeyEvent.ACTION_DOWN, mLastJoystickXKeyCode, 0, metaState,
                        deviceId, 0, KeyEvent.FLAG_FALLBACK, source), false);
            }
        }

        if (yDirection != mLastJoystickYDirection) {
            if (mLastJoystickYKeyCode != 0) {
                deliverKeyEvent(new KeyEvent(time, time,
                        KeyEvent.ACTION_UP, mLastJoystickYKeyCode, 0, metaState,
                        deviceId, 0, KeyEvent.FLAG_FALLBACK, source), false);
                mLastJoystickYKeyCode = 0;
            }

            mLastJoystickYDirection = yDirection;

            if (yDirection != 0 && synthesizeNewKeys) {
                mLastJoystickYKeyCode = yDirection > 0
                        ? KeyEvent.KEYCODE_DPAD_DOWN : KeyEvent.KEYCODE_DPAD_UP;
                deliverKeyEvent(new KeyEvent(time, time,
                        KeyEvent.ACTION_DOWN, mLastJoystickYKeyCode, 0, metaState,
                        deviceId, 0, KeyEvent.FLAG_FALLBACK, source), false);
            }
        }
    }

    private static int joystickAxisValueToDirection(float value) {
        if (value >= 0.5f) {
            return 1;
        } else if (value <= -0.5f) {
            return -1;
        } else {
            return 0;
        }
    }

    /**
     * Returns true if the key is used for keyboard navigation.
     * @param keyEvent The key event.
     * @return True if the key is used for keyboard navigation.
     */
    private static boolean isNavigationKey(KeyEvent keyEvent) {
        switch (keyEvent.getKeyCode()) {
        case KeyEvent.KEYCODE_DPAD_LEFT:
        case KeyEvent.KEYCODE_DPAD_RIGHT:
        case KeyEvent.KEYCODE_DPAD_UP:
        case KeyEvent.KEYCODE_DPAD_DOWN:
        case KeyEvent.KEYCODE_DPAD_CENTER:
        case KeyEvent.KEYCODE_PAGE_UP:
        case KeyEvent.KEYCODE_PAGE_DOWN:
        case KeyEvent.KEYCODE_MOVE_HOME:
        case KeyEvent.KEYCODE_MOVE_END:
        case KeyEvent.KEYCODE_TAB:
        case KeyEvent.KEYCODE_SPACE:
        case KeyEvent.KEYCODE_ENTER:
            return true;
        }
        return false;
    }

    /**
     * Returns true if the key is used for typing.
     * @param keyEvent The key event.
     * @return True if the key is used for typing.
     */
    private static boolean isTypingKey(KeyEvent keyEvent) {
        return keyEvent.getUnicodeChar() > 0;
    }

    /**
     * See if the key event means we should leave touch mode (and leave touch mode if so).
     * @param event The key event.
     * @return Whether this key event should be consumed (meaning the act of
     *   leaving touch mode alone is considered the event).
     */
    private boolean checkForLeavingTouchModeAndConsume(KeyEvent event) {
        // Only relevant in touch mode.
        if (!mAttachInfo.mInTouchMode) {
            return false;
        }

        // Only consider leaving touch mode on DOWN or MULTIPLE actions, never on UP.
        final int action = event.getAction();
        if (action != KeyEvent.ACTION_DOWN && action != KeyEvent.ACTION_MULTIPLE) {
            return false;
        }

        // Don't leave touch mode if the IME told us not to.
        if ((event.getFlags() & KeyEvent.FLAG_KEEP_TOUCH_MODE) != 0) {
            return false;
        }

        // If the key can be used for keyboard navigation then leave touch mode
        // and select a focused view if needed (in ensureTouchMode).
        // When a new focused view is selected, we consume the navigation key because
        // navigation doesn't make much sense unless a view already has focus so
        // the key's purpose is to set focus.
        if (isNavigationKey(event)) {
            return ensureTouchMode(false);
        }

        // If the key can be used for typing then leave touch mode
        // and select a focused view if needed (in ensureTouchMode).
        // Always allow the view to process the typing key.
        if (isTypingKey(event)) {
            ensureTouchMode(false);
            return false;
        }

        return false;
    }

    /**
     * log motion events
     */
    private static void captureMotionLog(String subTag, MotionEvent ev) {
        //check dynamic switch
        if (ev == null ||
                SystemProperties.getInt(ViewDebug.SYSTEM_PROPERTY_CAPTURE_EVENT, 0) == 0) {
            return;
        }

        StringBuilder sb = new StringBuilder(subTag + ": ");
        sb.append(ev.getDownTime()).append(',');
        sb.append(ev.getEventTime()).append(',');
        sb.append(ev.getAction()).append(',');
        sb.append(ev.getX()).append(',');
        sb.append(ev.getY()).append(',');
        sb.append(ev.getPressure()).append(',');
        sb.append(ev.getSize()).append(',');
        sb.append(ev.getMetaState()).append(',');
        sb.append(ev.getXPrecision()).append(',');
        sb.append(ev.getYPrecision()).append(',');
        sb.append(ev.getDeviceId()).append(',');
        sb.append(ev.getEdgeFlags());
        Log.d(TAG, sb.toString());
    }
    /**
     * log motion events
     */
    private static void captureKeyLog(String subTag, KeyEvent ev) {
        //check dynamic switch
        if (ev == null ||
                SystemProperties.getInt(ViewDebug.SYSTEM_PROPERTY_CAPTURE_EVENT, 0) == 0) {
            return;
        }
        StringBuilder sb = new StringBuilder(subTag + ": ");
        sb.append(ev.getDownTime()).append(',');
        sb.append(ev.getEventTime()).append(',');
        sb.append(ev.getAction()).append(',');
        sb.append(ev.getKeyCode()).append(',');
        sb.append(ev.getRepeatCount()).append(',');
        sb.append(ev.getMetaState()).append(',');
        sb.append(ev.getDeviceId()).append(',');
        sb.append(ev.getScanCode());
        Log.d(TAG, sb.toString());
    }

    int enqueuePendingEvent(Object event, boolean sendDone) {
        int seq = mPendingEventSeq+1;
        if (seq < 0) seq = 0;
        mPendingEventSeq = seq;
        mPendingEvents.put(seq, event);
        return sendDone ? seq : -seq;
    }

    Object retrievePendingEvent(int seq) {
        if (seq < 0) seq = -seq;
        Object event = mPendingEvents.get(seq);
        if (event != null) {
            mPendingEvents.remove(seq);
        }
        return event;
    }

    private void deliverKeyEvent(KeyEvent event, boolean sendDone) {
        // If there is no view, then the event will not be handled.
        if (mView == null || !mAdded) {
            finishKeyEvent(event, sendDone, false);
            return;
        }

        if (LOCAL_LOGV) Log.v(TAG, "Dispatching key " + event + " to " + mView);

        // Perform predispatching before the IME.
        if (mView.dispatchKeyEventPreIme(event)) {
            finishKeyEvent(event, sendDone, true);
            return;
        }

        // Dispatch to the IME before propagating down the view hierarchy.
        // The IME will eventually call back into handleFinishedEvent.
        if (mLastWasImTarget) {
            InputMethodManager imm = InputMethodManager.peekInstance();
            if (imm != null) {
                int seq = enqueuePendingEvent(event, sendDone);
                if (DEBUG_IMF) Log.v(TAG, "Sending key event to IME: seq="
                        + seq + " event=" + event);
                imm.dispatchKeyEvent(mView.getContext(), seq, event, mInputMethodCallback);
                return;
            }
        }

        // Not dispatching to IME, continue with post IME actions.
        deliverKeyEventPostIme(event, sendDone);
    }

    private void handleFinishedEvent(int seq, boolean handled) {
        final KeyEvent event = (KeyEvent)retrievePendingEvent(seq);
        if (DEBUG_IMF) Log.v(TAG, "IME finished event: seq=" + seq
                + " handled=" + handled + " event=" + event);
        if (event != null) {
            final boolean sendDone = seq >= 0;
            if (handled) {
                finishKeyEvent(event, sendDone, true);
            } else {
                deliverKeyEventPostIme(event, sendDone);
            }
        }
    }

    private void deliverKeyEventPostIme(KeyEvent event, boolean sendDone) {
        // If the view went away, then the event will not be handled.
        if (mView == null || !mAdded) {
            finishKeyEvent(event, sendDone, false);
            return;
        }

        // If the key's purpose is to exit touch mode then we consume it and consider it handled.
        if (checkForLeavingTouchModeAndConsume(event)) {
            finishKeyEvent(event, sendDone, true);
            return;
        }

        if (Config.LOGV) {
            captureKeyLog("captureDispatchKeyEvent", event);
        }

        // Make sure the fallback event policy sees all keys that will be delivered to the
        // view hierarchy.
        mFallbackEventHandler.preDispatchKeyEvent(event);

        // Deliver the key to the view hierarchy.
        if (mView.dispatchKeyEvent(event)) {
            finishKeyEvent(event, sendDone, true);
            return;
        }

        // If the Control modifier is held, try to interpret the key as a shortcut.
        if (event.getAction() == KeyEvent.ACTION_UP
                && event.isCtrlPressed()
                && !KeyEvent.isModifierKey(event.getKeyCode())) {
            if (mView.dispatchKeyShortcutEvent(event)) {
                finishKeyEvent(event, sendDone, true);
                return;
            }
        }

        // Apply the fallback event policy.
        if (mFallbackEventHandler.dispatchKeyEvent(event)) {
            finishKeyEvent(event, sendDone, true);
            return;
        }

        // Handle automatic focus changes.
        if (event.getAction() == KeyEvent.ACTION_DOWN) {
            int direction = 0;
            switch (event.getKeyCode()) {
            case KeyEvent.KEYCODE_DPAD_LEFT:
                if (event.hasNoModifiers()) {
                    direction = View.FOCUS_LEFT;
                }
                break;
            case KeyEvent.KEYCODE_DPAD_RIGHT:
                if (event.hasNoModifiers()) {
                    direction = View.FOCUS_RIGHT;
                }
                break;
            case KeyEvent.KEYCODE_DPAD_UP:
                if (event.hasNoModifiers()) {
                    direction = View.FOCUS_UP;
                }
                break;
            case KeyEvent.KEYCODE_DPAD_DOWN:
                if (event.hasNoModifiers()) {
                    direction = View.FOCUS_DOWN;
                }
                break;
            case KeyEvent.KEYCODE_TAB:
                if (event.hasNoModifiers()) {
                    direction = View.FOCUS_FORWARD;
                } else if (event.hasModifiers(KeyEvent.META_SHIFT_ON)) {
                    direction = View.FOCUS_BACKWARD;
                }
                break;
            }

            if (direction != 0) {
                View focused = mView != null ? mView.findFocus() : null;
                if (focused != null) {
                    View v = focused.focusSearch(direction);
                    if (v != null && v != focused) {
                        // do the math the get the interesting rect
                        // of previous focused into the coord system of
                        // newly focused view
                        focused.getFocusedRect(mTempRect);
                        if (mView instanceof ViewGroup) {
                            ((ViewGroup) mView).offsetDescendantRectToMyCoords(
                                    focused, mTempRect);
                            ((ViewGroup) mView).offsetRectIntoDescendantCoords(
                                    v, mTempRect);
                        }
                        if (v.requestFocus(direction, mTempRect)) {
                            playSoundEffect(
                                    SoundEffectConstants.getContantForFocusDirection(direction));
                            finishKeyEvent(event, sendDone, true);
                            return;
                        }
                    }

                    // Give the focused view a last chance to handle the dpad key.
                    if (mView.dispatchUnhandledMove(focused, direction)) {
                        finishKeyEvent(event, sendDone, true);
                        return;
                    }
                }
            }
        }

        // Key was unhandled.
        finishKeyEvent(event, sendDone, false);
    }

    private void finishKeyEvent(KeyEvent event, boolean sendDone, boolean handled) {
        if (sendDone) {
            finishInputEvent(handled);
        }
    }

    /* drag/drop */
    void setLocalDragState(Object obj) {
        mLocalDragState = obj;
    }

    private void handleDragEvent(DragEvent event) {
        // From the root, only drag start/end/location are dispatched.  entered/exited
        // are determined and dispatched by the viewgroup hierarchy, who then report
        // that back here for ultimate reporting back to the framework.
        if (mView != null && mAdded) {
            final int what = event.mAction;

            if (what == DragEvent.ACTION_DRAG_EXITED) {
                // A direct EXITED event means that the window manager knows we've just crossed
                // a window boundary, so the current drag target within this one must have
                // just been exited.  Send it the usual notifications and then we're done
                // for now.
                mView.dispatchDragEvent(event);
            } else {
                // Cache the drag description when the operation starts, then fill it in
                // on subsequent calls as a convenience
                if (what == DragEvent.ACTION_DRAG_STARTED) {
                    mCurrentDragView = null;    // Start the current-recipient tracking
                    mDragDescription = event.mClipDescription;
                } else {
                    event.mClipDescription = mDragDescription;
                }

                // For events with a [screen] location, translate into window coordinates
                if ((what == DragEvent.ACTION_DRAG_LOCATION) || (what == DragEvent.ACTION_DROP)) {
                    mDragPoint.set(event.mX, event.mY);
                    if (mTranslator != null) {
                        mTranslator.translatePointInScreenToAppWindow(mDragPoint);
                    }

                    if (mCurScrollY != 0) {
                        mDragPoint.offset(0, mCurScrollY);
                    }

                    event.mX = mDragPoint.x;
                    event.mY = mDragPoint.y;
                }

                // Remember who the current drag target is pre-dispatch
                final View prevDragView = mCurrentDragView;

                // Now dispatch the drag/drop event
                boolean result = mView.dispatchDragEvent(event);

                // If we changed apparent drag target, tell the OS about it
                if (prevDragView != mCurrentDragView) {
                    try {
                        if (prevDragView != null) {
                            sWindowSession.dragRecipientExited(mWindow);
                        }
                        if (mCurrentDragView != null) {
                            sWindowSession.dragRecipientEntered(mWindow);
                        }
                    } catch (RemoteException e) {
                        Slog.e(TAG, "Unable to note drag target change");
                    }
                }

                // Report the drop result when we're done
                if (what == DragEvent.ACTION_DROP) {
                    mDragDescription = null;
                    try {
                        Log.i(TAG, "Reporting drop result: " + result);
                        sWindowSession.reportDropResult(mWindow, result);
                    } catch (RemoteException e) {
                        Log.e(TAG, "Unable to report drop result");
                    }
                }

                // When the drag operation ends, release any local state object
                // that may have been in use
                if (what == DragEvent.ACTION_DRAG_ENDED) {
                    setLocalDragState(null);
                }
            }
        }
        event.recycle();
    }

    public void handleDispatchSystemUiVisibilityChanged(int visibility) {
        if (mView == null) return;
        if (mAttachInfo != null) {
            mAttachInfo.mSystemUiVisibility = visibility;
        }
        mView.dispatchSystemUiVisibilityChanged(visibility);
    }

    public void getLastTouchPoint(Point outLocation) {
        outLocation.x = (int) mLastTouchPoint.x;
        outLocation.y = (int) mLastTouchPoint.y;
    }

    public void setDragFocus(View newDragTarget) {
        if (mCurrentDragView != newDragTarget) {
            mCurrentDragView = newDragTarget;
        }
    }

    private AudioManager getAudioManager() {
        if (mView == null) {
            throw new IllegalStateException("getAudioManager called when there is no mView");
        }
        if (mAudioManager == null) {
            mAudioManager = (AudioManager) mView.getContext().getSystemService(Context.AUDIO_SERVICE);
        }
        return mAudioManager;
    }

    private int relayoutWindow(WindowManager.LayoutParams params, int viewVisibility,
            boolean insetsPending) throws RemoteException {

        float appScale = mAttachInfo.mApplicationScale;
        boolean restore = false;
        if (params != null && mTranslator != null) {
            restore = true;
            params.backup();
            mTranslator.translateWindowLayout(params);
        }
        if (params != null) {
            if (DBG) Log.d(TAG, "WindowLayout in layoutWindow:" + params);
        }
        mPendingConfiguration.seq = 0;
        //Log.d(TAG, ">>>>>> CALLING relayout");
        int relayoutResult = sWindowSession.relayout(
                mWindow, params,
                (int) (mView.getMeasuredWidth() * appScale + 0.5f),
                (int) (mView.getMeasuredHeight() * appScale + 0.5f),
                viewVisibility, insetsPending, mWinFrame,
                mPendingContentInsets, mPendingVisibleInsets,
                mPendingConfiguration, mSurface);
        //Log.d(TAG, "<<<<<< BACK FROM relayout");
        if (restore) {
            params.restore();
        }
        
        if (mTranslator != null) {
            mTranslator.translateRectInScreenToAppWinFrame(mWinFrame);
            mTranslator.translateRectInScreenToAppWindow(mPendingContentInsets);
            mTranslator.translateRectInScreenToAppWindow(mPendingVisibleInsets);
        }
        return relayoutResult;
    }

    /**
     * {@inheritDoc}
     */
    public void playSoundEffect(int effectId) {
        checkThread();

        try {
            final AudioManager audioManager = getAudioManager();

            switch (effectId) {
                case SoundEffectConstants.CLICK:
                    audioManager.playSoundEffect(AudioManager.FX_KEY_CLICK);
                    return;
                case SoundEffectConstants.NAVIGATION_DOWN:
                    audioManager.playSoundEffect(AudioManager.FX_FOCUS_NAVIGATION_DOWN);
                    return;
                case SoundEffectConstants.NAVIGATION_LEFT:
                    audioManager.playSoundEffect(AudioManager.FX_FOCUS_NAVIGATION_LEFT);
                    return;
                case SoundEffectConstants.NAVIGATION_RIGHT:
                    audioManager.playSoundEffect(AudioManager.FX_FOCUS_NAVIGATION_RIGHT);
                    return;
                case SoundEffectConstants.NAVIGATION_UP:
                    audioManager.playSoundEffect(AudioManager.FX_FOCUS_NAVIGATION_UP);
                    return;
                default:
                    throw new IllegalArgumentException("unknown effect id " + effectId +
                            " not defined in " + SoundEffectConstants.class.getCanonicalName());
            }
        } catch (IllegalStateException e) {
            // Exception thrown by getAudioManager() when mView is null
            Log.e(TAG, "FATAL EXCEPTION when attempting to play sound effect: " + e);
            e.printStackTrace();
        }
    }

    /**
     * {@inheritDoc}
     */
    public boolean performHapticFeedback(int effectId, boolean always) {
        try {
            return sWindowSession.performHapticFeedback(mWindow, effectId, always);
        } catch (RemoteException e) {
            return false;
        }
    }

    /**
     * {@inheritDoc}
     */
    public View focusSearch(View focused, int direction) {
        checkThread();
        if (!(mView instanceof ViewGroup)) {
            return null;
        }
        return FocusFinder.getInstance().findNextFocus((ViewGroup) mView, focused, direction);
    }

    public void debug() {
        mView.debug();
    }

    public void die(boolean immediate) {
        if (immediate) {
            doDie();
        } else {
            sendEmptyMessage(DIE);
        }
    }

    void doDie() {
        checkThread();
        if (LOCAL_LOGV) Log.v(TAG, "DIE in " + this + " of " + mSurface);
        synchronized (this) {
            if (mAdded && !mFirst) {
                destroyHardwareRenderer();

                int viewVisibility = mView.getVisibility();
                boolean viewVisibilityChanged = mViewVisibility != viewVisibility;
                if (mWindowAttributesChanged || viewVisibilityChanged) {
                    // If layout params have been changed, first give them
                    // to the window manager to make sure it has the correct
                    // animation info.
                    try {
                        if ((relayoutWindow(mWindowAttributes, viewVisibility, false)
                                & WindowManagerImpl.RELAYOUT_FIRST_TIME) != 0) {
                            sWindowSession.finishDrawing(mWindow);
                        }
                    } catch (RemoteException e) {
                    }
                }

                mSurface.release();
            }
            if (mAdded) {
                mAdded = false;
                dispatchDetachedFromWindow();
            }
        }
    }

    private void destroyHardwareRenderer() {
        if (mAttachInfo.mHardwareRenderer != null) {
            mAttachInfo.mHardwareRenderer.destroy(true);
            mAttachInfo.mHardwareRenderer = null;
            mAttachInfo.mHardwareAccelerated = false;
        }
    }

    public void dispatchFinishedEvent(int seq, boolean handled) {
        Message msg = obtainMessage(FINISHED_EVENT);
        msg.arg1 = seq;
        msg.arg2 = handled ? 1 : 0;
        sendMessage(msg);
    }

    public void dispatchResized(int w, int h, Rect coveredInsets,
            Rect visibleInsets, boolean reportDraw, Configuration newConfig) {
        if (DEBUG_LAYOUT) Log.v(TAG, "Resizing " + this + ": w=" + w
                + " h=" + h + " coveredInsets=" + coveredInsets.toShortString()
                + " visibleInsets=" + visibleInsets.toShortString()
                + " reportDraw=" + reportDraw);
        Message msg = obtainMessage(reportDraw ? RESIZED_REPORT :RESIZED);
        if (mTranslator != null) {
            mTranslator.translateRectInScreenToAppWindow(coveredInsets);
            mTranslator.translateRectInScreenToAppWindow(visibleInsets);
            w *= mTranslator.applicationInvertedScale;
            h *= mTranslator.applicationInvertedScale;
        }
        msg.arg1 = w;
        msg.arg2 = h;
        ResizedInfo ri = new ResizedInfo();
        ri.coveredInsets = new Rect(coveredInsets);
        ri.visibleInsets = new Rect(visibleInsets);
        ri.newConfig = newConfig;
        msg.obj = ri;
        sendMessage(msg);
    }
    
    private InputQueue.FinishedCallback mFinishedCallback;
    
    private final InputHandler mInputHandler = new InputHandler() {
        public void handleKey(KeyEvent event, InputQueue.FinishedCallback finishedCallback) {
            startInputEvent(finishedCallback);
            dispatchKey(event, true);
        }

        public void handleMotion(MotionEvent event, InputQueue.FinishedCallback finishedCallback) {
            startInputEvent(finishedCallback);
            dispatchMotion(event, true);
        }
    };

    public void dispatchKey(KeyEvent event) {
        dispatchKey(event, false);
    }

    private void dispatchKey(KeyEvent event, boolean sendDone) {
        //noinspection ConstantConditions
        if (false && event.getAction() == KeyEvent.ACTION_DOWN) {
            if (event.getKeyCode() == KeyEvent.KEYCODE_CAMERA) {
                if (DBG) Log.d("keydisp", "===================================================");
                if (DBG) Log.d("keydisp", "Focused view Hierarchy is:");

                debug();

                if (DBG) Log.d("keydisp", "===================================================");
            }
        }

        Message msg = obtainMessage(DISPATCH_KEY);
        msg.obj = event;
        msg.arg1 = sendDone ? 1 : 0;

        if (LOCAL_LOGV) Log.v(
            TAG, "sending key " + event + " to " + mView);

        sendMessageAtTime(msg, event.getEventTime());
    }
    
    public void dispatchMotion(MotionEvent event) {
        dispatchMotion(event, false);
    }

    private void dispatchMotion(MotionEvent event, boolean sendDone) {
        int source = event.getSource();
        if ((source & InputDevice.SOURCE_CLASS_POINTER) != 0) {
            dispatchPointer(event, sendDone);
        } else if ((source & InputDevice.SOURCE_CLASS_TRACKBALL) != 0) {
            dispatchTrackball(event, sendDone);
        } else {
            dispatchGenericMotion(event, sendDone);
        }
    }

    public void dispatchPointer(MotionEvent event) {
        dispatchPointer(event, false);
    }

    private void dispatchPointer(MotionEvent event, boolean sendDone) {
        Message msg = obtainMessage(DISPATCH_POINTER);
        msg.obj = event;
        msg.arg1 = sendDone ? 1 : 0;
        sendMessageAtTime(msg, event.getEventTime());
    }

    public void dispatchTrackball(MotionEvent event) {
        dispatchTrackball(event, false);
    }

    private void dispatchTrackball(MotionEvent event, boolean sendDone) {
        Message msg = obtainMessage(DISPATCH_TRACKBALL);
        msg.obj = event;
        msg.arg1 = sendDone ? 1 : 0;
        sendMessageAtTime(msg, event.getEventTime());
    }

    private void dispatchGenericMotion(MotionEvent event, boolean sendDone) {
        Message msg = obtainMessage(DISPATCH_GENERIC_MOTION);
        msg.obj = event;
        msg.arg1 = sendDone ? 1 : 0;
        sendMessageAtTime(msg, event.getEventTime());
    }

    public void dispatchAppVisibility(boolean visible) {
        Message msg = obtainMessage(DISPATCH_APP_VISIBILITY);
        msg.arg1 = visible ? 1 : 0;
        sendMessage(msg);
    }

    public void dispatchGetNewSurface() {
        Message msg = obtainMessage(DISPATCH_GET_NEW_SURFACE);
        sendMessage(msg);
    }

    public void windowFocusChanged(boolean hasFocus, boolean inTouchMode) {
        Message msg = Message.obtain();
        msg.what = WINDOW_FOCUS_CHANGED;
        msg.arg1 = hasFocus ? 1 : 0;
        msg.arg2 = inTouchMode ? 1 : 0;
        sendMessage(msg);
    }

    public void dispatchCloseSystemDialogs(String reason) {
        Message msg = Message.obtain();
        msg.what = CLOSE_SYSTEM_DIALOGS;
        msg.obj = reason;
        sendMessage(msg);
    }

    public void dispatchDragEvent(DragEvent event) {
        final int what;
        if (event.getAction() == DragEvent.ACTION_DRAG_LOCATION) {
            what = DISPATCH_DRAG_LOCATION_EVENT;
            removeMessages(what);
        } else {
            what = DISPATCH_DRAG_EVENT;
        }
        Message msg = obtainMessage(what, event);
        sendMessage(msg);
    }

    public void dispatchSystemUiVisibilityChanged(int visibility) {
        sendMessage(obtainMessage(DISPATCH_SYSTEM_UI_VISIBILITY, visibility, 0));
    }

    /**
     * The window is getting focus so if there is anything focused/selected
     * send an {@link AccessibilityEvent} to announce that.
     */
    private void sendAccessibilityEvents() {
        if (!AccessibilityManager.getInstance(mView.getContext()).isEnabled()) {
            return;
        }
        mView.sendAccessibilityEvent(AccessibilityEvent.TYPE_WINDOW_STATE_CHANGED);
        View focusedView = mView.findFocus();
        if (focusedView != null && focusedView != mView) {
            focusedView.sendAccessibilityEvent(AccessibilityEvent.TYPE_VIEW_FOCUSED);
        }
    }

    public boolean showContextMenuForChild(View originalView) {
        return false;
    }

    public ActionMode startActionModeForChild(View originalView, ActionMode.Callback callback) {
        return null;
    }

    public void createContextMenu(ContextMenu menu) {
    }

    public void childDrawableStateChanged(View child) {
    }

    void checkThread() {
        if (mThread != Thread.currentThread()) {
            throw new CalledFromWrongThreadException(
                    "Only the original thread that created a view hierarchy can touch its views.");
        }
    }

    public void requestDisallowInterceptTouchEvent(boolean disallowIntercept) {
        // ViewRoot never intercepts touch event, so this can be a no-op
    }

    public boolean requestChildRectangleOnScreen(View child, Rect rectangle,
            boolean immediate) {
        return scrollToRectOrFocus(rectangle, immediate);
    }

    class TakenSurfaceHolder extends BaseSurfaceHolder {
        @Override
        public boolean onAllowLockCanvas() {
            return mDrawingAllowed;
        }

        @Override
        public void onRelayoutContainer() {
            // Not currently interesting -- from changing between fixed and layout size.
        }

        public void setFormat(int format) {
            ((RootViewSurfaceTaker)mView).setSurfaceFormat(format);
        }

        public void setType(int type) {
            ((RootViewSurfaceTaker)mView).setSurfaceType(type);
        }
        
        @Override
        public void onUpdateSurface() {
            // We take care of format and type changes on our own.
            throw new IllegalStateException("Shouldn't be here");
        }

        public boolean isCreating() {
            return mIsCreating;
        }

        @Override
        public void setFixedSize(int width, int height) {
            throw new UnsupportedOperationException(
                    "Currently only support sizing from layout");
        }
        
        public void setKeepScreenOn(boolean screenOn) {
            ((RootViewSurfaceTaker)mView).setSurfaceKeepScreenOn(screenOn);
        }
    }
    
    static class InputMethodCallback extends IInputMethodCallback.Stub {
        private WeakReference<ViewRoot> mViewRoot;

        public InputMethodCallback(ViewRoot viewRoot) {
            mViewRoot = new WeakReference<ViewRoot>(viewRoot);
        }

        public void finishedEvent(int seq, boolean handled) {
            final ViewRoot viewRoot = mViewRoot.get();
            if (viewRoot != null) {
                viewRoot.dispatchFinishedEvent(seq, handled);
            }
        }

        public void sessionCreated(IInputMethodSession session) throws RemoteException {
            // Stub -- not for use in the client.
        }
    }

    static class W extends IWindow.Stub {
        private final WeakReference<ViewRoot> mViewRoot;

        W(ViewRoot viewRoot) {
            mViewRoot = new WeakReference<ViewRoot>(viewRoot);
        }

        public void resized(int w, int h, Rect coveredInsets, Rect visibleInsets,
                boolean reportDraw, Configuration newConfig) {
            final ViewRoot viewRoot = mViewRoot.get();
            if (viewRoot != null) {
                viewRoot.dispatchResized(w, h, coveredInsets, visibleInsets, reportDraw, newConfig);
            }
        }

        public void dispatchAppVisibility(boolean visible) {
            final ViewRoot viewRoot = mViewRoot.get();
            if (viewRoot != null) {
                viewRoot.dispatchAppVisibility(visible);
            }
        }

        public void dispatchGetNewSurface() {
            final ViewRoot viewRoot = mViewRoot.get();
            if (viewRoot != null) {
                viewRoot.dispatchGetNewSurface();
            }
        }

        public void windowFocusChanged(boolean hasFocus, boolean inTouchMode) {
            final ViewRoot viewRoot = mViewRoot.get();
            if (viewRoot != null) {
                viewRoot.windowFocusChanged(hasFocus, inTouchMode);
            }
        }

        private static int checkCallingPermission(String permission) {
            if (!Process.supportsProcesses()) {
                return PackageManager.PERMISSION_GRANTED;
            }

            try {
                return ActivityManagerNative.getDefault().checkPermission(
                        permission, Binder.getCallingPid(), Binder.getCallingUid());
            } catch (RemoteException e) {
                return PackageManager.PERMISSION_DENIED;
            }
        }

        public void executeCommand(String command, String parameters, ParcelFileDescriptor out) {
            final ViewRoot viewRoot = mViewRoot.get();
            if (viewRoot != null) {
                final View view = viewRoot.mView;
                if (view != null) {
                    if (checkCallingPermission(Manifest.permission.DUMP) !=
                            PackageManager.PERMISSION_GRANTED) {
                        throw new SecurityException("Insufficient permissions to invoke"
                                + " executeCommand() from pid=" + Binder.getCallingPid()
                                + ", uid=" + Binder.getCallingUid());
                    }

                    OutputStream clientStream = null;
                    try {
                        clientStream = new ParcelFileDescriptor.AutoCloseOutputStream(out);
                        ViewDebug.dispatchCommand(view, command, parameters, clientStream);
                    } catch (IOException e) {
                        e.printStackTrace();
                    } finally {
                        if (clientStream != null) {
                            try {
                                clientStream.close();
                            } catch (IOException e) {
                                e.printStackTrace();
                            }
                        }
                    }
                }
            }
        }
        
        public void closeSystemDialogs(String reason) {
            final ViewRoot viewRoot = mViewRoot.get();
            if (viewRoot != null) {
                viewRoot.dispatchCloseSystemDialogs(reason);
            }
        }
        
        public void dispatchWallpaperOffsets(float x, float y, float xStep, float yStep,
                boolean sync) {
            if (sync) {
                try {
                    sWindowSession.wallpaperOffsetsComplete(asBinder());
                } catch (RemoteException e) {
                }
            }
        }
        
        public void dispatchWallpaperCommand(String action, int x, int y,
                int z, Bundle extras, boolean sync) {
            if (sync) {
                try {
                    sWindowSession.wallpaperCommandComplete(asBinder(), null);
                } catch (RemoteException e) {
                }
            }
        }

        /* Drag/drop */
        public void dispatchDragEvent(DragEvent event) {
            final ViewRoot viewRoot = mViewRoot.get();
            if (viewRoot != null) {
                viewRoot.dispatchDragEvent(event);
            }
        }

        @Override
        public void dispatchSystemUiVisibilityChanged(int visibility) {
            final ViewRoot viewRoot = mViewRoot.get();
            if (viewRoot != null) {
                viewRoot.dispatchSystemUiVisibilityChanged(visibility);
            }
        }
    }

    /**
     * Maintains state information for a single trackball axis, generating
     * discrete (DPAD) movements based on raw trackball motion.
     */
    static final class TrackballAxis {
        /**
         * The maximum amount of acceleration we will apply.
         */
        static final float MAX_ACCELERATION = 20;

        /**
         * The maximum amount of time (in milliseconds) between events in order
         * for us to consider the user to be doing fast trackball movements,
         * and thus apply an acceleration.
         */
        static final long FAST_MOVE_TIME = 150;

        /**
         * Scaling factor to the time (in milliseconds) between events to how
         * much to multiple/divide the current acceleration.  When movement
         * is < FAST_MOVE_TIME this multiplies the acceleration; when >
         * FAST_MOVE_TIME it divides it.
         */
        static final float ACCEL_MOVE_SCALING_FACTOR = (1.0f/40);

        float position;
        float absPosition;
        float acceleration = 1;
        long lastMoveTime = 0;
        int step;
        int dir;
        int nonAccelMovement;

        void reset(int _step) {
            position = 0;
            acceleration = 1;
            lastMoveTime = 0;
            step = _step;
            dir = 0;
        }

        /**
         * Add trackball movement into the state.  If the direction of movement
         * has been reversed, the state is reset before adding the
         * movement (so that you don't have to compensate for any previously
         * collected movement before see the result of the movement in the
         * new direction).
         *
         * @return Returns the absolute value of the amount of movement
         * collected so far.
         */
        float collect(float off, long time, String axis) {
            long normTime;
            if (off > 0) {
                normTime = (long)(off * FAST_MOVE_TIME);
                if (dir < 0) {
                    if (DEBUG_TRACKBALL) Log.v(TAG, axis + " reversed to positive!");
                    position = 0;
                    step = 0;
                    acceleration = 1;
                    lastMoveTime = 0;
                }
                dir = 1;
            } else if (off < 0) {
                normTime = (long)((-off) * FAST_MOVE_TIME);
                if (dir > 0) {
                    if (DEBUG_TRACKBALL) Log.v(TAG, axis + " reversed to negative!");
                    position = 0;
                    step = 0;
                    acceleration = 1;
                    lastMoveTime = 0;
                }
                dir = -1;
            } else {
                normTime = 0;
            }

            // The number of milliseconds between each movement that is
            // considered "normal" and will not result in any acceleration
            // or deceleration, scaled by the offset we have here.
            if (normTime > 0) {
                long delta = time - lastMoveTime;
                lastMoveTime = time;
                float acc = acceleration;
                if (delta < normTime) {
                    // The user is scrolling rapidly, so increase acceleration.
                    float scale = (normTime-delta) * ACCEL_MOVE_SCALING_FACTOR;
                    if (scale > 1) acc *= scale;
                    if (DEBUG_TRACKBALL) Log.v(TAG, axis + " accelerate: off="
                            + off + " normTime=" + normTime + " delta=" + delta
                            + " scale=" + scale + " acc=" + acc);
                    acceleration = acc < MAX_ACCELERATION ? acc : MAX_ACCELERATION;
                } else {
                    // The user is scrolling slowly, so decrease acceleration.
                    float scale = (delta-normTime) * ACCEL_MOVE_SCALING_FACTOR;
                    if (scale > 1) acc /= scale;
                    if (DEBUG_TRACKBALL) Log.v(TAG, axis + " deccelerate: off="
                            + off + " normTime=" + normTime + " delta=" + delta
                            + " scale=" + scale + " acc=" + acc);
                    acceleration = acc > 1 ? acc : 1;
                }
            }
            position += off;
            return (absPosition = Math.abs(position));
        }

        /**
         * Generate the number of discrete movement events appropriate for
         * the currently collected trackball movement.
         *
         * @param precision The minimum movement required to generate the
         * first discrete movement.
         *
         * @return Returns the number of discrete movements, either positive
         * or negative, or 0 if there is not enough trackball movement yet
         * for a discrete movement.
         */
        int generate(float precision) {
            int movement = 0;
            nonAccelMovement = 0;
            do {
                final int dir = position >= 0 ? 1 : -1;
                switch (step) {
                    // If we are going to execute the first step, then we want
                    // to do this as soon as possible instead of waiting for
                    // a full movement, in order to make things look responsive.
                    case 0:
                        if (absPosition < precision) {
                            return movement;
                        }
                        movement += dir;
                        nonAccelMovement += dir;
                        step = 1;
                        break;
                    // If we have generated the first movement, then we need
                    // to wait for the second complete trackball motion before
                    // generating the second discrete movement.
                    case 1:
                        if (absPosition < 2) {
                            return movement;
                        }
                        movement += dir;
                        nonAccelMovement += dir;
                        position += dir > 0 ? -2 : 2;
                        absPosition = Math.abs(position);
                        step = 2;
                        break;
                    // After the first two, we generate discrete movements
                    // consistently with the trackball, applying an acceleration
                    // if the trackball is moving quickly.  This is a simple
                    // acceleration on top of what we already compute based
                    // on how quickly the wheel is being turned, to apply
                    // a longer increasing acceleration to continuous movement
                    // in one direction.
                    default:
                        if (absPosition < 1) {
                            return movement;
                        }
                        movement += dir;
                        position += dir >= 0 ? -1 : 1;
                        absPosition = Math.abs(position);
                        float acc = acceleration;
                        acc *= 1.1f;
                        acceleration = acc < MAX_ACCELERATION ? acc : acceleration;
                        break;
                }
            } while (true);
        }
    }

    public static final class CalledFromWrongThreadException extends AndroidRuntimeException {
        public CalledFromWrongThreadException(String msg) {
            super(msg);
        }
    }

    private SurfaceHolder mHolder = new SurfaceHolder() {
        // we only need a SurfaceHolder for opengl. it would be nice
        // to implement everything else though, especially the callback
        // support (opengl doesn't make use of it right now, but eventually
        // will).
        public Surface getSurface() {
            return mSurface;
        }

        public boolean isCreating() {
            return false;
        }

        public void addCallback(Callback callback) {
        }

        public void removeCallback(Callback callback) {
        }

        public void setFixedSize(int width, int height) {
        }

        public void setSizeFromLayout() {
        }

        public void setFormat(int format) {
        }

        public void setType(int type) {
        }

        public void setKeepScreenOn(boolean screenOn) {
        }

        public Canvas lockCanvas() {
            return null;
        }

        public Canvas lockCanvas(Rect dirty) {
            return null;
        }

        public void unlockCanvasAndPost(Canvas canvas) {
        }
        public Rect getSurfaceFrame() {
            return null;
        }
    };

    static RunQueue getRunQueue() {
        RunQueue rq = sRunQueues.get();
        if (rq != null) {
            return rq;
        }
        rq = new RunQueue();
        sRunQueues.set(rq);
        return rq;
    }

    /**
     * @hide
     */
    static final class RunQueue {
        private final ArrayList<HandlerAction> mActions = new ArrayList<HandlerAction>();

        void post(Runnable action) {
            postDelayed(action, 0);
        }

        void postDelayed(Runnable action, long delayMillis) {
            HandlerAction handlerAction = new HandlerAction();
            handlerAction.action = action;
            handlerAction.delay = delayMillis;

            synchronized (mActions) {
                mActions.add(handlerAction);
            }
        }

        void removeCallbacks(Runnable action) {
            final HandlerAction handlerAction = new HandlerAction();
            handlerAction.action = action;

            synchronized (mActions) {
                final ArrayList<HandlerAction> actions = mActions;

                while (actions.remove(handlerAction)) {
                    // Keep going
                }
            }
        }

        void executeActions(Handler handler) {
            synchronized (mActions) {
                final ArrayList<HandlerAction> actions = mActions;
                final int count = actions.size();

                for (int i = 0; i < count; i++) {
                    final HandlerAction handlerAction = actions.get(i);
                    handler.postDelayed(handlerAction.action, handlerAction.delay);
                }

                actions.clear();
            }
        }

        private static class HandlerAction {
            Runnable action;
            long delay;

            @Override
            public boolean equals(Object o) {
                if (this == o) return true;
                if (o == null || getClass() != o.getClass()) return false;

                HandlerAction that = (HandlerAction) o;
                return !(action != null ? !action.equals(that.action) : that.action != null);

            }

            @Override
            public int hashCode() {
                int result = action != null ? action.hashCode() : 0;
                result = 31 * result + (int) (delay ^ (delay >>> 32));
                return result;
            }
        }
    }

    private static native void nativeShowFPS(Canvas canvas, int durationMillis);
}<|MERGE_RESOLUTION|>--- conflicted
+++ resolved
@@ -202,7 +202,6 @@
     private final Surface mSurface = new Surface();
 
     boolean mAdded;
-    private boolean mAttached;
     boolean mAddedTouchMode;
 
     /*package*/ int mAddNesting;
@@ -748,10 +747,7 @@
             attachInfo.mSystemUiVisibility = 0;
             viewVisibilityChanged = false;
             mLastConfiguration.setTo(host.getResources().getConfiguration());
-            if (!mAttached) {
-                host.dispatchAttachedToWindow(attachInfo, 0);
-                mAttached = true;
-            }
+            host.dispatchAttachedToWindow(attachInfo, 0);
             //Log.i(TAG, "Screen on initialized: " + attachInfo.mKeepScreenOn);
 
         } else {
@@ -1888,13 +1884,7 @@
     }
 
     void dispatchDetachedFromWindow() {
-<<<<<<< HEAD
         if (mView != null && mView.mAttachInfo != null) {
-=======
-        if (Config.LOGV) Log.v(TAG, "Detaching in " + this + " of " + mSurface);
-
-        if (mView != null && mAttached) {
->>>>>>> 5e3562a5
             mView.dispatchDetachedFromWindow();
             mAttached = false;
         }
