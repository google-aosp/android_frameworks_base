/*
 * Copyright (C) 2014 The Android Open Source Project
 *
 * Licensed under the Apache License, Version 2.0 (the "License");
 * you may not use this file except in compliance with the License.
 * You may obtain a copy of the License at
 *
 *      http://www.apache.org/licenses/LICENSE-2.0
 *
 * Unless required by applicable law or agreed to in writing, software
 * distributed under the License is distributed on an "AS IS" BASIS,
 * WITHOUT WARRANTIES OR CONDITIONS OF ANY KIND, either express or implied.
 * See the License for the specific language governing permissions and
 * limitations under the License.
 */

#define LOG_TAG "StaticLayout"

#include "ScopedIcuLocale.h"
#include "unicode/locid.h"
#include "unicode/brkiter.h"
#include "utils/misc.h"
#include "utils/Log.h"
#include "ScopedPrimitiveArray.h"
#include "JNIHelp.h"
#include "core_jni_helpers.h"
#include <cstdint>
#include <vector>
#include <list>
#include <algorithm>


namespace android {

struct JLineBreaksID {
    jfieldID breaks;
    jfieldID widths;
    jfieldID flags;
};

static jclass gLineBreaks_class;
static JLineBreaksID gLineBreaks_fieldID;

class Builder {
    public:
<<<<<<< HEAD
        ~Builder() {
            utext_close(&mUText);
            delete mBreakIterator;
        }

        void setLocale(const Locale& locale) {
            delete mBreakIterator;
=======
        ScopedBreakIterator(JNIEnv* env, icu::BreakIterator* breakIterator, jcharArray inputText,
                            jint length) : mBreakIterator(breakIterator), mChars(env, inputText) {
>>>>>>> 7545accf
            UErrorCode status = U_ZERO_ERROR;
            mBreakIterator = BreakIterator::createLineInstance(locale, status);
            // TODO: check status
        }

        void resize(size_t size) {
            mTextBuf.resize(size);
        }

<<<<<<< HEAD
        uint16_t* buffer() {
            return mTextBuf.data();
        }

        // set text to current contents of buffer
        void setText() {
            UErrorCode status = U_ZERO_ERROR;
            utext_openUChars(&mUText, mTextBuf.data(), mTextBuf.size(), &status);
            mBreakIterator->setText(&mUText, status);
        }

        void finish() {
            if (mTextBuf.size() > MAX_TEXT_BUF_RETAIN) {
                mTextBuf.clear();
                mTextBuf.shrink_to_fit();
            }
        }

        BreakIterator* breakIterator() const {
=======
        inline icu::BreakIterator* operator->() {
>>>>>>> 7545accf
            return mBreakIterator;
        }

    private:
        const size_t MAX_TEXT_BUF_RETAIN = 32678;
        BreakIterator* mBreakIterator = nullptr;
        UText mUText = UTEXT_INITIALIZER;
        std::vector<uint16_t>mTextBuf;
};

static const int CHAR_SPACE = 0x20;
static const int CHAR_TAB = 0x09;
static const int CHAR_NEWLINE = 0x0a;
static const int CHAR_ZWSP = 0x200b;

class TabStops {
    public:
        // specified stops must be a sorted array (allowed to be null)
        TabStops(JNIEnv* env, jintArray stops, jint defaultTabWidth) :
            mStops(env), mTabWidth(defaultTabWidth) {
                if (stops != nullptr) {
                    mStops.reset(stops);
                    mNumStops = mStops.size();
                } else {
                    mNumStops = 0;
                }
            }
        float width(float widthSoFar) const {
            const jint* mStopsArray = mStops.get();
            for (int i = 0; i < mNumStops; i++) {
                if (mStopsArray[i] > widthSoFar) {
                    return mStopsArray[i];
                }
            }
            // find the next tabstop after widthSoFar
            return static_cast<int>((widthSoFar + mTabWidth) / mTabWidth) * mTabWidth;
        }
    private:
<<<<<<< HEAD
        ScopedIntArrayRO mStops;
        const int mTabWidth;
        int mNumStops;
=======
        icu::BreakIterator* mBreakIterator;
        ScopedCharArrayRO mChars;
        UText* mUText;
>>>>>>> 7545accf

        // disable copying and assignment
        TabStops(const TabStops&);
        void operator=(const TabStops&);
};

enum PrimitiveType {
    kPrimitiveType_Box,
    kPrimitiveType_Glue,
    kPrimitiveType_Penalty,
    kPrimitiveType_Variable,
    kPrimitiveType_Wordbreak
};

<<<<<<< HEAD
static const float PENALTY_INFINITY = 1e7; // forced non-break, negative infinity is forced break

struct Primitive {
    PrimitiveType type;
    int location;
    // 'Box' has width
    // 'Glue' has width
    // 'Penalty' has width and penalty
    // 'Variable' has tabStop
    // 'Wordbreak' has penalty
    union {
        struct {
            float width;
            float penalty;
        };
        const TabStops* tabStop;
    };
};

class LineWidth {
    public:
        LineWidth(float firstWidth, int firstWidthLineCount, float restWidth) :
                mFirstWidth(firstWidth), mFirstWidthLineCount(firstWidthLineCount),
                mRestWidth(restWidth) {}
        float getLineWidth(int line) const {
            return (line < mFirstWidthLineCount) ? mFirstWidth : mRestWidth;
        }
    private:
        const float mFirstWidth;
        const int mFirstWidthLineCount;
        const float mRestWidth;
};

class LineBreaker {
    public:
        LineBreaker(const std::vector<Primitive>& primitives,
                    const LineWidth& lineWidth) :
                mPrimitives(primitives), mLineWidth(lineWidth) {}
        virtual ~LineBreaker() {}
        virtual void computeBreaks(std::vector<int>* breaks, std::vector<float>* widths,
                                   std::vector<unsigned char>* flags) const = 0;
    protected:
        const std::vector<Primitive>& mPrimitives;
        const LineWidth& mLineWidth;
};

class OptimizingLineBreaker : public LineBreaker {
    public:
        OptimizingLineBreaker(const std::vector<Primitive>& primitives, const LineWidth& lineWidth) :
                LineBreaker(primitives, lineWidth) {}
        void computeBreaks(std::vector<int>* breaks, std::vector<float>* widths,
                           std::vector<unsigned char>* flags) const {
            int numBreaks = mPrimitives.size();
            Node* opt = new Node[numBreaks];
            opt[0].prev = -1;
            opt[0].prevCount = 0;
            opt[0].width = 0;
            opt[0].demerits = 0;
            opt[0].flags = false;
            opt[numBreaks - 1].prev = -1;
            opt[numBreaks - 1].prevCount = 0;

            std::list<int> active;
            active.push_back(0);
            int lastBreak = 0;
            for (int i = 0; i < numBreaks; i++) {
                const Primitive& p = mPrimitives[i];
                if (p.type == kPrimitiveType_Penalty) {
                    const bool finalBreak = (i + 1 == numBreaks);
                    bool breakFound = false;
                    Node bestBreak;
                    for (std::list<int>::iterator it = active.begin(); it != active.end(); /* incrementing done in loop */) {
                        const int pos = *it;
                        bool flags;
                        float width, printedWidth;
                        const int lines = opt[pos].prevCount;
                        const float maxWidth = mLineWidth.getLineWidth(lines);
                        // we have to compute metrics every time --
                        // we can't really precompute this stuff and just deal with breaks
                        // because of the way tab characters work, this makes it computationally
                        // harder, but this way, we can still optimize while treating tab characters
                        // correctly
                        computeMetrics(pos, i, &width, &printedWidth, &flags);
                        if (printedWidth <= maxWidth) {
                            float demerits = computeDemerits(maxWidth, printedWidth,
                                    finalBreak, p.penalty) + opt[pos].demerits;
                            if (!breakFound || demerits < bestBreak.demerits) {
                                bestBreak.prev = pos;
                                bestBreak.prevCount = opt[pos].prevCount + 1;
                                bestBreak.demerits = demerits;
                                bestBreak.width = printedWidth;
                                bestBreak.flags = flags;
                                breakFound = true;
                            }
                            ++it;
                        } else {
                            active.erase(it++); // safe to delete like this
                        }
                    }
                    if (p.penalty == -PENALTY_INFINITY) {
                        active.clear();
                    }
                    if (breakFound) {
                        opt[i] = bestBreak;
                        active.push_back(i);
                        lastBreak = i;
                    }
                    if (active.empty()) {
                        // we can't give up!
                        float width, printedWidth;
                        bool flags;
                        const int lines = opt[lastBreak].prevCount;
                        const float maxWidth = mLineWidth.getLineWidth(lines);
                        const int breakIndex = desperateBreak(lastBreak, numBreaks, maxWidth, &width, &printedWidth, &flags);

                        opt[breakIndex].prev = lastBreak;
                        opt[breakIndex].prevCount = lines + 1;
                        opt[breakIndex].demerits = 0; // doesn't matter, it's the only one
                        opt[breakIndex].width = width;
                        opt[breakIndex].flags = flags;

                        active.push_back(breakIndex);
                        lastBreak = breakIndex;
                        i = breakIndex; // incremented by i++
                    }
                }
            }

            int idx = numBreaks - 1;
            int count = opt[idx].prevCount;
            breaks->resize(count);
            widths->resize(count);
            flags->resize(count);
            while (opt[idx].prev != -1) {
                --count;

                (*breaks)[count] = mPrimitives[idx].location;
                (*widths)[count] = opt[idx].width;
                (*flags)[count] = opt[idx].flags;

                idx = opt[idx].prev;
            }
            delete[] opt;
        }
    private:
        inline void computeMetrics(int start, int end, float* width, float* printedWidth, bool* flags) const {
            bool f = false;
            float w = 0, pw = 0;
            for (int i = start; i < end; i++) {
                const Primitive& p = mPrimitives[i];
                if (p.type == kPrimitiveType_Box || p.type == kPrimitiveType_Glue) {
                    w += p.width;
                    if (p.type == kPrimitiveType_Box) {
                        pw = w;
                    }
                } else if (p.type == kPrimitiveType_Variable) {
                    w = p.tabStop->width(w);
                    f = true;
                }
            }
            *width = w;
            *printedWidth = pw;
            *flags = f;
        }

        inline float computeDemerits(float maxWidth, float width, bool finalBreak, float penalty) const {
            float deviation = finalBreak ? 0 : maxWidth - width;
            return (deviation * deviation) + penalty;
        }

        // returns end pos (chosen break), -1 if fail
        inline int desperateBreak(int start, int limit, float maxWidth, float* width, float* printedWidth, bool* flags) const {
            float w = 0, pw = 0;
            bool breakFound = false;
            int breakIndex = 0, firstTabIndex = INT_MAX;
            for (int i = start; i < limit; i++) {
                const Primitive& p = mPrimitives[i];

                if (p.type == kPrimitiveType_Box || p.type == kPrimitiveType_Glue) {
                    w += p.width;
                    if (p.type == kPrimitiveType_Box) {
                        pw = w;
                    }
                } else if (p.type == kPrimitiveType_Variable) {
                    w = p.tabStop->width(w);
                    firstTabIndex = std::min(firstTabIndex, i);
                }

                if (pw > maxWidth) {
                    if (breakFound) {
                        break;
                    } else {
                        // no choice, keep going
                    }
                }

                // must make progress
                if (i > start && (p.type == kPrimitiveType_Penalty || p.type == kPrimitiveType_Wordbreak)) {
                    breakFound = true;
                    breakIndex = i;
                }
            }

            if (breakFound) {
                *width = w;
                *printedWidth = pw;
                *flags = (start <= firstTabIndex && firstTabIndex < breakIndex);
                return breakIndex;
            } else {
                return -1;
=======
    ScopedIcuLocale icuLocale(env, javaLocaleName);
    if (icuLocale.valid()) {
        UErrorCode status = U_ZERO_ERROR;
        icu::BreakIterator* it = icu::BreakIterator::createLineInstance(icuLocale.locale(), status);
        if (!U_SUCCESS(status) || it == NULL) {
            if (it) {
                delete it;
            }
        } else {
            ScopedBreakIterator breakIterator(env, it, inputText, length);
            for (int loc = breakIterator->first(); loc != icu::BreakIterator::DONE;
                    loc = breakIterator->next()) {
                breaks.push_back(loc);
>>>>>>> 7545accf
            }
        }

        struct Node {
            int prev; // set to sentinel value (-1) for initial node
            int prevCount; // number of breaks so far
            float demerits;
            float width;
            bool flags;
        };
};

class GreedyLineBreaker : public LineBreaker {
    public:
        GreedyLineBreaker(const std::vector<Primitive>& primitives, const LineWidth& lineWidth) :
            LineBreaker(primitives, lineWidth) {}
        void computeBreaks(std::vector<int>* breaks, std::vector<float>* widths,
                           std::vector<unsigned char>* flags) const {
            int lineNum = 0;
            float width = 0, printedWidth = 0;
            bool breakFound = false, goodBreakFound = false;
            int breakIndex = 0, goodBreakIndex = 0;
            float breakWidth = 0, goodBreakWidth = 0;
            int firstTabIndex = INT_MAX;

            float maxWidth = mLineWidth.getLineWidth(lineNum);

            const int numPrimitives = mPrimitives.size();
            // greedily fit as many characters as possible on each line
            // loop over all primitives, and choose the best break point
            // (if possible, a break point without splitting a word)
            // after going over the maximum length
            for (int i = 0; i < numPrimitives; i++) {
                const Primitive& p = mPrimitives[i];

                // update the current line width
                if (p.type == kPrimitiveType_Box || p.type == kPrimitiveType_Glue) {
                    width += p.width;
                    if (p.type == kPrimitiveType_Box) {
                        printedWidth = width;
                    }
                } else if (p.type == kPrimitiveType_Variable) {
                    width = p.tabStop->width(width);
                    // keep track of first tab character in the region we are examining
                    // so we can determine whether or not a line contains a tab
                    firstTabIndex = std::min(firstTabIndex, i);
                }

                // find the best break point for the characters examined so far
                if (printedWidth > maxWidth) {
                    if (breakFound || goodBreakFound) {
                        if (goodBreakFound) {
                            // a true line break opportunity existed in the characters examined so far,
                            // so there is no need to split a word
                            i = goodBreakIndex; // no +1 because of i++
                            lineNum++;
                            maxWidth = mLineWidth.getLineWidth(lineNum);
                            breaks->push_back(mPrimitives[goodBreakIndex].location);
                            widths->push_back(goodBreakWidth);
                            flags->push_back(firstTabIndex < goodBreakIndex);
                            firstTabIndex = INT_MAX;
                        } else {
                            // must split a word because there is no other option
                            i = breakIndex; // no +1 because of i++
                            lineNum++;
                            maxWidth = mLineWidth.getLineWidth(lineNum);
                            breaks->push_back(mPrimitives[breakIndex].location);
                            widths->push_back(breakWidth);
                            flags->push_back(firstTabIndex < breakIndex);
                            firstTabIndex = INT_MAX;
                        }
                        printedWidth = width = 0;
                        goodBreakFound = breakFound = false;
                        goodBreakWidth = breakWidth = 0;
                        continue;
                    } else {
                        // no choice, keep going... must make progress by putting at least one
                        // character on a line, even if part of that character is cut off --
                        // there is no other option
                    }
                }

                // update possible break points
                if (p.type == kPrimitiveType_Penalty && p.penalty < PENALTY_INFINITY) {
                    // this does not handle penalties with width

                    // handle forced line break
                    if (p.penalty == -PENALTY_INFINITY) {
                        lineNum++;
                        maxWidth = mLineWidth.getLineWidth(lineNum);
                        breaks->push_back(p.location);
                        widths->push_back(printedWidth);
                        flags->push_back(firstTabIndex < i);
                        firstTabIndex = INT_MAX;
                        printedWidth = width = 0;
                        goodBreakFound = breakFound = false;
                        goodBreakWidth = breakWidth = 0;
                        continue;
                    }
                    if (i > breakIndex && (printedWidth <= maxWidth || breakFound == false)) {
                        breakFound = true;
                        breakIndex = i;
                        breakWidth = printedWidth;
                    }
                    if (i > goodBreakIndex && printedWidth <= maxWidth) {
                        goodBreakFound = true;
                        goodBreakIndex = i;
                        goodBreakWidth = printedWidth;
                    }
                } else if (p.type == kPrimitiveType_Wordbreak) {
                    // only do this if necessary -- we don't want to break words
                    // when possible, but sometimes it is unavoidable
                    if (i > breakIndex && (printedWidth <= maxWidth || breakFound == false)) {
                        breakFound = true;
                        breakIndex = i;
                        breakWidth = printedWidth;
                    }
                }
            }

            if (breakFound || goodBreakFound) {
                // output last break if there are more characters to output
                if (goodBreakFound) {
                    breaks->push_back(mPrimitives[goodBreakIndex].location);
                    widths->push_back(goodBreakWidth);
                    flags->push_back(firstTabIndex < goodBreakIndex);
                } else {
                    breaks->push_back(mPrimitives[breakIndex].location);
                    widths->push_back(breakWidth);
                    flags->push_back(firstTabIndex < breakIndex);
                }
            }
        }
};

static jint recycleCopy(JNIEnv* env, jobject recycle, jintArray recycleBreaks,
                        jfloatArray recycleWidths, jbooleanArray recycleFlags,
                        jint recycleLength, const std::vector<jint>& breaks,
                        const std::vector<jfloat>& widths, const std::vector<jboolean>& flags) {
    int bufferLength = breaks.size();
    if (recycleLength < bufferLength) {
        // have to reallocate buffers
        recycleBreaks = env->NewIntArray(bufferLength);
        recycleWidths = env->NewFloatArray(bufferLength);
        recycleFlags = env->NewBooleanArray(bufferLength);

        env->SetObjectField(recycle, gLineBreaks_fieldID.breaks, recycleBreaks);
        env->SetObjectField(recycle, gLineBreaks_fieldID.widths, recycleWidths);
        env->SetObjectField(recycle, gLineBreaks_fieldID.flags, recycleFlags);
    }
    // copy data
    env->SetIntArrayRegion(recycleBreaks, 0, breaks.size(), &breaks.front());
    env->SetFloatArrayRegion(recycleWidths, 0, widths.size(), &widths.front());
    env->SetBooleanArrayRegion(recycleFlags, 0, flags.size(), &flags.front());

    return bufferLength;
}

void computePrimitives(const jchar* textArr, const jfloat* widthsArr, jint length, const std::vector<int>& breaks,
                       const TabStops& tabStopCalculator, std::vector<Primitive>* primitives) {
    int breaksSize = breaks.size();
    int breakIndex = 0;
    Primitive p;
    for (int i = 0; i < length; i++) {
        p.location = i;
        jchar c = textArr[i];
        if (c == CHAR_SPACE || c == CHAR_ZWSP) {
            p.type = kPrimitiveType_Glue;
            p.width = widthsArr[i];
            primitives->push_back(p);
        } else if (c == CHAR_TAB) {
            p.type = kPrimitiveType_Variable;
            p.tabStop = &tabStopCalculator; // shared between all variable primitives
            primitives->push_back(p);
        } else if (c != CHAR_NEWLINE) {
            while (breakIndex < breaksSize && breaks[breakIndex] < i) breakIndex++;
            p.width = 0;
            if (breakIndex < breaksSize && breaks[breakIndex] == i) {
                p.type = kPrimitiveType_Penalty;
                p.penalty = 0;
            } else {
                p.type = kPrimitiveType_Wordbreak;
            }
            if (widthsArr[i] != 0) {
                primitives->push_back(p);
            }

            p.type = kPrimitiveType_Box;
            p.width = widthsArr[i];
            primitives->push_back(p);
        }
    }
    // final break at end of everything
    p.location = length;
    p.type = kPrimitiveType_Penalty;
    p.width = 0;
    p.penalty = -PENALTY_INFINITY;
    primitives->push_back(p);
}

static jint nComputeLineBreaks(JNIEnv* env, jclass, jlong nativePtr,
                               jcharArray inputText, jfloatArray widths, jint length,
                               jfloat firstWidth, jint firstWidthLineLimit, jfloat restWidth,
                               jintArray variableTabStops, jint defaultTabStop, jboolean optimize,
                               jobject recycle, jintArray recycleBreaks,
                               jfloatArray recycleWidths, jbooleanArray recycleFlags,
                               jint recycleLength) {
    std::vector<int> breaks;

    Builder* b = reinterpret_cast<Builder*>(nativePtr);
    b->resize(length);
    env->GetCharArrayRegion(inputText, 0, length, b->buffer());
    b->setText();

    // TODO: this array access is pretty inefficient, but we'll replace it anyway
    ScopedFloatArrayRO widthsScopedArr(env, widths);

    BreakIterator* breakIterator = b->breakIterator();
    int loc = breakIterator->first();
    while ((loc = breakIterator->next()) != BreakIterator::DONE) {
        breaks.push_back(loc);
    }

    // TODO: all these allocations can be moved into the builder
    std::vector<Primitive> primitives;
    TabStops tabStops(env, variableTabStops, defaultTabStop);
    computePrimitives(b->buffer(), widthsScopedArr.get(), length, breaks, tabStops, &primitives);

    LineWidth lineWidth(firstWidth, firstWidthLineLimit, restWidth);
    std::vector<int> computedBreaks;
    std::vector<float> computedWidths;
    std::vector<unsigned char> computedFlags;

    if (optimize) {
        OptimizingLineBreaker breaker(primitives, lineWidth);
        breaker.computeBreaks(&computedBreaks, &computedWidths, &computedFlags);
    } else {
        GreedyLineBreaker breaker(primitives, lineWidth);
        breaker.computeBreaks(&computedBreaks, &computedWidths, &computedFlags);
    }
    b->finish();

    return recycleCopy(env, recycle, recycleBreaks, recycleWidths, recycleFlags, recycleLength,
            computedBreaks, computedWidths, computedFlags);
}

static jlong nNewBuilder(JNIEnv*, jclass) {
    return reinterpret_cast<jlong>(new Builder);
}

static void nFreeBuilder(JNIEnv*, jclass, jlong nativePtr) {
    delete reinterpret_cast<Builder*>(nativePtr);
}

static void nFinishBuilder(JNIEnv*, jclass, jlong nativePtr) {
    Builder* b = reinterpret_cast<Builder*>(nativePtr);
    b->finish();
}

static void nBuilderSetLocale(JNIEnv* env, jclass, jlong nativePtr, jstring javaLocaleName) {
    ScopedIcuLocale icuLocale(env, javaLocaleName);
    Builder* b = reinterpret_cast<Builder*>(nativePtr);

    if (icuLocale.valid()) {
        b->setLocale(icuLocale.locale());
    }
}

static JNINativeMethod gMethods[] = {
    {"nNewBuilder", "()J", (void*) nNewBuilder},
    {"nFreeBuilder", "(J)V", (void*) nFreeBuilder},
    {"nFinishBuilder", "(J)V", (void*) nFinishBuilder},
    {"nBuilderSetLocale", "(JLjava/lang/String;)V", (void*) nBuilderSetLocale},
    {"nComputeLineBreaks", "(J[C[FIFIF[IIZLandroid/text/StaticLayout$LineBreaks;[I[F[ZI)I",
        (void*) nComputeLineBreaks}
};

int register_android_text_StaticLayout(JNIEnv* env)
{
    gLineBreaks_class = MakeGlobalRefOrDie(env,
            FindClassOrDie(env, "android/text/StaticLayout$LineBreaks"));

    gLineBreaks_fieldID.breaks = GetFieldIDOrDie(env, gLineBreaks_class, "breaks", "[I");
    gLineBreaks_fieldID.widths = GetFieldIDOrDie(env, gLineBreaks_class, "widths", "[F");
    gLineBreaks_fieldID.flags = GetFieldIDOrDie(env, gLineBreaks_class, "flags", "[Z");

    return RegisterMethodsOrDie(env, "android/text/StaticLayout", gMethods, NELEM(gMethods));
}

}<|MERGE_RESOLUTION|>--- conflicted
+++ resolved
@@ -43,20 +43,15 @@
 
 class Builder {
     public:
-<<<<<<< HEAD
         ~Builder() {
             utext_close(&mUText);
             delete mBreakIterator;
         }
 
-        void setLocale(const Locale& locale) {
+        void setLocale(const icu::Locale& locale) {
             delete mBreakIterator;
-=======
-        ScopedBreakIterator(JNIEnv* env, icu::BreakIterator* breakIterator, jcharArray inputText,
-                            jint length) : mBreakIterator(breakIterator), mChars(env, inputText) {
->>>>>>> 7545accf
             UErrorCode status = U_ZERO_ERROR;
-            mBreakIterator = BreakIterator::createLineInstance(locale, status);
+            mBreakIterator = icu::BreakIterator::createLineInstance(locale, status);
             // TODO: check status
         }
 
@@ -64,7 +59,6 @@
             mTextBuf.resize(size);
         }
 
-<<<<<<< HEAD
         uint16_t* buffer() {
             return mTextBuf.data();
         }
@@ -83,16 +77,13 @@
             }
         }
 
-        BreakIterator* breakIterator() const {
-=======
-        inline icu::BreakIterator* operator->() {
->>>>>>> 7545accf
+        icu::BreakIterator* breakIterator() const {
             return mBreakIterator;
         }
 
     private:
         const size_t MAX_TEXT_BUF_RETAIN = 32678;
-        BreakIterator* mBreakIterator = nullptr;
+        icu::BreakIterator* mBreakIterator = nullptr;
         UText mUText = UTEXT_INITIALIZER;
         std::vector<uint16_t>mTextBuf;
 };
@@ -125,15 +116,9 @@
             return static_cast<int>((widthSoFar + mTabWidth) / mTabWidth) * mTabWidth;
         }
     private:
-<<<<<<< HEAD
         ScopedIntArrayRO mStops;
         const int mTabWidth;
         int mNumStops;
-=======
-        icu::BreakIterator* mBreakIterator;
-        ScopedCharArrayRO mChars;
-        UText* mUText;
->>>>>>> 7545accf
 
         // disable copying and assignment
         TabStops(const TabStops&);
@@ -148,7 +133,6 @@
     kPrimitiveType_Wordbreak
 };
 
-<<<<<<< HEAD
 static const float PENALTY_INFINITY = 1e7; // forced non-break, negative infinity is forced break
 
 struct Primitive {
@@ -359,21 +343,6 @@
                 return breakIndex;
             } else {
                 return -1;
-=======
-    ScopedIcuLocale icuLocale(env, javaLocaleName);
-    if (icuLocale.valid()) {
-        UErrorCode status = U_ZERO_ERROR;
-        icu::BreakIterator* it = icu::BreakIterator::createLineInstance(icuLocale.locale(), status);
-        if (!U_SUCCESS(status) || it == NULL) {
-            if (it) {
-                delete it;
-            }
-        } else {
-            ScopedBreakIterator breakIterator(env, it, inputText, length);
-            for (int loc = breakIterator->first(); loc != icu::BreakIterator::DONE;
-                    loc = breakIterator->next()) {
-                breaks.push_back(loc);
->>>>>>> 7545accf
             }
         }
 
@@ -591,9 +560,9 @@
     // TODO: this array access is pretty inefficient, but we'll replace it anyway
     ScopedFloatArrayRO widthsScopedArr(env, widths);
 
-    BreakIterator* breakIterator = b->breakIterator();
+    icu::BreakIterator* breakIterator = b->breakIterator();
     int loc = breakIterator->first();
-    while ((loc = breakIterator->next()) != BreakIterator::DONE) {
+    while ((loc = breakIterator->next()) != icu::BreakIterator::DONE) {
         breaks.push_back(loc);
     }
 
