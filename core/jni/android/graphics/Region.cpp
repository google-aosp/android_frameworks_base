--- conflicted
+++ resolved
@@ -212,18 +212,19 @@
 
     android::Parcel* p = android::parcelForJavaObject(env, parcel);
 
+    size_t size = p->readInt32();
+    const void* regionData = p->readInplace(size);
+    if (regionData == NULL) {
+        return NULL;
+    }
+
     SkRegion* region = new SkRegion;
-<<<<<<< HEAD
-    size_t size = p->readInt32();
-    region->readFromMemory(p->readInplace(size), size);
-=======
     size_t actualSize = region->readFromMemory(regionData, size);
 
     if (size != actualSize) {
         delete region;
         return NULL;
     }
->>>>>>> 3ff978a5
 
     return reinterpret_cast<jlong>(region);
 }
