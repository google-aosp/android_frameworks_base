// Copyright (C) 2016 The Android Open Source Project
//
// Licensed under the Apache License, Version 2.0 (the "License");
// you may not use this file except in compliance with the License.
// You may obtain a copy of the License at
//
//      http://www.apache.org/licenses/LICENSE-2.0
//
// Unless required by applicable law or agreed to in writing, software
// distributed under the License is distributed on an "AS IS" BASIS,
// WITHOUT WARRANTIES OR CONDITIONS OF ANY KIND, either express or implied.
// See the License for the specific language governing permissions and
// limitations under the License.

syntax = "proto2";

option java_package = "com.android.internal.logging";
option java_outer_classname = "MetricsProto";

package com_android_internal_logging;

// Wrapper for System UI log events
message MetricsEvent {

  // Known visual elements: views or controls.
  enum View {
    // Unknown view
    VIEW_UNKNOWN = 0;

    // OBSOLETE
    MAIN_SETTINGS = 1;

    // OPEN: Settings > Accessibility
    // CATEGORY: SETTINGS
    // OS: 6.0
    ACCESSIBILITY = 2;

    // OPEN: Settings > Accessibility > Captions
    // CATEGORY: SETTINGS
    // OS: 6.0
    ACCESSIBILITY_CAPTION_PROPERTIES = 3;

    // OPEN: Settings > Accessibility > [Service]
    // CATEGORY: SETTINGS
    // OS: 6.0
    ACCESSIBILITY_SERVICE = 4;

    // OPEN: Settings > Accessibility > Color correction
    // CATEGORY: SETTINGS
    // OS: 6.0
    ACCESSIBILITY_TOGGLE_DALTONIZER = 5;

    // OPEN: Settings > Accessibility > Accessibility shortcut
    // CATEGORY: SETTINGS
    // OS: 6.0
    ACCESSIBILITY_TOGGLE_GLOBAL_GESTURE = 6;

    // OPEN: Settings > Accessibility > Magnification gestures
    // CATEGORY: SETTINGS
    // OS: 6.0
    ACCESSIBILITY_TOGGLE_SCREEN_MAGNIFICATION = 7;

    // OPEN: Settings > Accounts
    // CATEGORY: SETTINGS
    // OS: 6.0
    ACCOUNT = 8;

    // OPEN: Settings > Accounts > [Single Account Sync Settings]
    // CATEGORY: SETTINGS
    // OS: 6.0
    ACCOUNTS_ACCOUNT_SYNC = 9;

    // OPEN: Settings > Accounts > Add an account
    // CATEGORY: SETTINGS
    // OS: 6.0
    ACCOUNTS_CHOOSE_ACCOUNT_ACTIVITY = 10;

    // OPEN: Settings > Accounts > [List of accounts when more than one]
    // CATEGORY: SETTINGS
    // OS: 6.0
    ACCOUNTS_MANAGE_ACCOUNTS = 11;

    // OPEN: Settings > Cellular network settings > APNs
    // CATEGORY: SETTINGS
    // OS: 6.0
    APN = 12;

    // OPEN: Settings > More > Cellular network settings > APNs > [Edit APN]
    // CATEGORY: SETTINGS
    // OS: 6.0
    APN_EDITOR = 13;

    // OBSOLETE
    APP_OPS_DETAILS = 14;

    // OBSOLETE
    APP_OPS_SUMMARY = 15;

    // OBSOLETE
    APPLICATION = 16;

    // OPEN: Settings > Apps > Configure apps > App links > [App]
    // CATEGORY: SETTINGS
    // OS: 6.0
    APPLICATIONS_APP_LAUNCH = 17;

    // OBSOLETE
    APPLICATIONS_APP_PERMISSION = 18;

    // OPEN: Settings > Internal storage > Apps storage > [App]
    // CATEGORY: SETTINGS
    // OS: 6.0
    APPLICATIONS_APP_STORAGE = 19;

    // OPEN: Settings > Apps > [App info]
    // CATEGORY: SETTINGS
    // OS: 6.0
    APPLICATIONS_INSTALLED_APP_DETAILS = 20;

    // OPEN: Settings > Memory > App usage > [App Memory usage]
    // CATEGORY: SETTINGS
    // OS: 6.0
    APPLICATIONS_PROCESS_STATS_DETAIL = 21;

    // OBSOLETE
    APPLICATIONS_PROCESS_STATS_MEM_DETAIL = 22;

    // OPEN: Settings > Memory > App usage
    // CATEGORY: SETTINGS
    // OS: 6.0
    APPLICATIONS_PROCESS_STATS_UI = 23;

    // OPEN: Settings > Bluetooth
    // CATEGORY: SETTINGS
    // OS: 6.0
    BLUETOOTH = 24;

    // OPEN: Choose Bluetooth device (ex: when sharing)
    // CATEGORY: SETTINGS
    // OS: 6.0
    BLUETOOTH_DEVICE_PICKER = 25;

    // OBSOLETE
    BLUETOOTH_DEVICE_PROFILES = 26;

    // OPEN: Settings > Security > Choose screen lock
    // CATEGORY: SETTINGS
    // OS: 6.0
    CHOOSE_LOCK_GENERIC = 27;

    // OPEN: Settings > Security > Choose screen lock > Choose your password
    // CATEGORY: SETTINGS
    // OS: 6.0
    CHOOSE_LOCK_PASSWORD = 28;

    // OPEN: Settings > Security > Choose screen lock > Choose your pattern
    // CATEGORY: SETTINGS
    // OS: 6.0
    CHOOSE_LOCK_PATTERN = 29;

    // OPEN: Settings > Security > Choose screen lock > Confirm your password
    // CATEGORY: SETTINGS
    // OS: 6.0
    CONFIRM_LOCK_PASSWORD = 30;

    // OPEN: Settings > Security > Choose screen lock > Confirm your pattern
    // CATEGORY: SETTINGS
    // OS: 6.0
    CONFIRM_LOCK_PATTERN = 31;

    // OPEN: Settings > Security > Encrypt phone
    // CATEGORY: SETTINGS
    // OS: 6.0
    CRYPT_KEEPER = 32;

    // OPEN: Settings > Security > Encrypt phone > Confirm
    // CATEGORY: SETTINGS
    // OS: 6.0
    CRYPT_KEEPER_CONFIRM = 33;

    // OPEN: Settings > Search results
    // CATEGORY: SETTINGS
    // OS: 6.0
    DASHBOARD_SEARCH_RESULTS = 34;

    // OPEN: Settings (Root page)
    // CATEGORY: SETTINGS
    // OS: 6.0
    DASHBOARD_SUMMARY = 35;

    // OBSOLETE
    DATA_USAGE = 36;

    // OPEN: Settings > Data usage
    // CATEGORY: SETTINGS
    // OS: 6.0
    DATA_USAGE_SUMMARY = 37;

    // OPEN: Settings > Date & time
    // CATEGORY: SETTINGS
    // OS: 6.0
    DATE_TIME = 38;

    // OPEN: Settings > Developer options
    // CATEGORY: SETTINGS
    // OS: 6.0
    DEVELOPMENT = 39;

    // OPEN: Settings > About phone
    // CATEGORY: SETTINGS
    // OS: 6.0
    DEVICEINFO = 40;

    // OPEN: Settings > About phone > Status > IMEI information
    // CATEGORY: SETTINGS
    // OS: 6.0
    DEVICEINFO_IMEI_INFORMATION = 41;

    // OPEN: Settings > Internal storage
    // CATEGORY: SETTINGS
    // OS: 6.0
    DEVICEINFO_STORAGE = 42;

    // OPEN: Settings > About phone > Status > SIM status
    // CATEGORY: SETTINGS
    // OS: 6.0
    DEVICEINFO_SIM_STATUS = 43;

    // OPEN: Settings > About phone > Status
    // CATEGORY: SETTINGS
    // OS: 6.0
    DEVICEINFO_STATUS = 44;

    // OBSOLETE
    DEVICEINFO_USB = 45;

    // OPEN: Settings > Display
    // CATEGORY: SETTINGS
    // OS: 6.0
    DISPLAY = 46;

    // OPEN: Settings > Display > Daydream
    // CATEGORY: SETTINGS
    // OS: 6.0
    DREAM = 47;

    // OPEN: Settings > Security > Screen lock > Secure start-up
    // CATEGORY: SETTINGS
    // OS: 6.0
    ENCRYPTION = 48;

    // OPEN: Settings > Security > Nexus Imprint
    // CATEGORY: SETTINGS
    // OS: 6.0
    FINGERPRINT = 49;

    // OBSOLETE
    FINGERPRINT_ENROLL = 50;

    // OPEN: Settings > Battery > History details
    // CATEGORY: SETTINGS
    // OS: 6.0
    FUELGAUGE_BATTERY_HISTORY_DETAIL = 51;

    // OPEN: Settings > Battery > Battery saver
    // CATEGORY: SETTINGS
    // OS: 6.0
    FUELGAUGE_BATTERY_SAVER = 52;

    // OPEN: Settings > Battery > [App Use details]
    // CATEGORY: SETTINGS
    // OS: 6.0
    FUELGAUGE_POWER_USAGE_DETAIL = 53;

    // OPEN: Settings > Battery
    // CATEGORY: SETTINGS
    // OS: 6.0
    FUELGAUGE_POWER_USAGE_SUMMARY = 54;

    // OPEN: Settings > Home
    // CATEGORY: SETTINGS
    // OS: 6.0
    HOME = 55;

    // OPEN: Settings > Security > SIM card lock settings
    // CATEGORY: SETTINGS
    // OS: 6.0
    ICC_LOCK = 56;

    // OPEN: Settings > Language & input
    // CATEGORY: SETTINGS
    // OS: 6.0
    INPUTMETHOD_LANGUAGE = 57;

    // OPEN: Settings > Language & input > Physical keyboard
    // CATEGORY: SETTINGS
    // OS: 6.0
    INPUTMETHOD_KEYBOARD = 58;

    // OPEN: Settings > Language & input > Spell checker
    // CATEGORY: SETTINGS
    // OS: 6.0
    INPUTMETHOD_SPELL_CHECKERS = 59;

    // OBSOLETE
    INPUTMETHOD_SUBTYPE_ENABLER = 60;

    // OPEN: Settings > Language & input > Personal dictionary
    // CATEGORY: SETTINGS
    // OS: 6.0
    INPUTMETHOD_USER_DICTIONARY = 61;

    // OPEN: Settings > Language & input > Add word
    // CATEGORY: SETTINGS
    // OS: 6.0
    INPUTMETHOD_USER_DICTIONARY_ADD_WORD = 62;

    // OPEN: Settings > Location
    // CATEGORY: SETTINGS
    // OS: 6.0
    LOCATION = 63;

    // OPEN: Settings > Location > Location mode
    // CATEGORY: SETTINGS
    // OS: 6.0
    LOCATION_MODE = 64;

    // OPEN: Settings > Apps
    // CATEGORY: SETTINGS
    // OS: 6.0
    MANAGE_APPLICATIONS = 65;

    // OPEN: Settings > Backup & reset > Factory data reset
    // CATEGORY: SETTINGS
    // OS: 6.0
    MASTER_CLEAR = 66;

    // OPEN: Settings > Backup & reset > Factory data reset > Confirm
    // CATEGORY: SETTINGS
    // OS: 6.0
    MASTER_CLEAR_CONFIRM = 67;

    // OPEN: Settings > Data usage > Network restrictions
    // CATEGORY: SETTINGS
    // OS: 6.0
    NET_DATA_USAGE_METERED = 68;

    // OPEN: Settings > More > Android Beam
    // CATEGORY: SETTINGS
    // OS: 6.0
    NFC_BEAM = 69;

    // OPEN: Settings > Tap & pay
    // CATEGORY: SETTINGS
    // OS: 6.0
    NFC_PAYMENT = 70;

    // OPEN: Settings > Sound & notification
    // CATEGORY: SETTINGS
    // OS: 6.0
    NOTIFICATION = 71;

    // OPEN: Settings > Sound & notification > App notifications > [App]
    // CATEGORY: SETTINGS
    // OS: 6.0
    NOTIFICATION_APP_NOTIFICATION = 72;

    // OPEN: Settings > Sound & notification > Other sounds
    // CATEGORY: SETTINGS
    // OS: 6.0
    NOTIFICATION_OTHER_SOUND = 73;

    // OBSOLETE
    NOTIFICATION_REDACTION = 74;

    // OPEN: Settings Widget > Notification log
    // CATEGORY: SETTINGS
    // OS: 6.0
    NOTIFICATION_STATION = 75;

    // OPEN: Settings > Sound & notification > Do not disturb
    // CATEGORY: SETTINGS
    // OS: 6.0
    NOTIFICATION_ZEN_MODE = 76;

    // OPEN: OBSOLETE
    OWNER_INFO = 77;

    // OPEN: Print job notification > Print job settings
    // CATEGORY: SETTINGS
    // OS: 6.0
    PRINT_JOB_SETTINGS = 78;

    // OPEN: Settings > Printing > [Print Service]
    // CATEGORY: SETTINGS
    // OS: 6.0
    PRINT_SERVICE_SETTINGS = 79;

    // OPEN: Settings > Printing
    // CATEGORY: SETTINGS
    // OS: 6.0
    PRINT_SETTINGS = 80;

    // OPEN: Settings > Backup & reset
    // CATEGORY: SETTINGS
    // OS: 6.0
    PRIVACY = 81;

    //OBSOLETE
    PROXY_SELECTOR = 82;

    // OPEN: Settings > Backup & reset > Network settings reset
    // CATEGORY: SETTINGS
    // OS: 6.0
    RESET_NETWORK = 83;

    // OPEN: Settings > Backup & reset > Network settings reset > Confirm
    // CATEGORY: SETTINGS
    // OS: 6.0
    RESET_NETWORK_CONFIRM = 84;

    // OPEN: Settings > Developer Options > Running Services
    // CATEGORY: SETTINGS
    // OS: 6.0
    RUNNING_SERVICE_DETAILS = 85;

    // OPEN: Settings > Security > Screen pinning
    // CATEGORY: SETTINGS
    // OS: 6.0
    SCREEN_PINNING = 86;

    // OPEN: Settings > Security
    // CATEGORY: SETTINGS
    // OS: 6.0
    SECURITY = 87;

    // OPEN: Settings > SIM cards
    // CATEGORY: SETTINGS
    // OS: 6.0
    SIM = 88;

    // OBSOLETE
    TESTING = 89;

    // OPEN: Settings > More > Tethering & portable hotspot
    // CATEGORY: SETTINGS
    // OS: 6.0
    TETHER = 90;

    // OPEN: Settings > Security > Trust agents
    // CATEGORY: SETTINGS
    // OS: 6.0
    TRUST_AGENT = 91;

    // OPEN: Settings > Security > Trusted credentials
    // CATEGORY: SETTINGS
    // OS: 6.0
    TRUSTED_CREDENTIALS = 92;

    // OPEN: Settings > Language & input > TTS output > [Engine] > Settings
    // CATEGORY: SETTINGS
    // OS: 6.0
    TTS_ENGINE_SETTINGS = 93;

    // OPEN: Settings > Language & input > Text-to-speech output
    // CATEGORY: SETTINGS
    // OS: 6.0
    TTS_TEXT_TO_SPEECH = 94;

    // OPEN: Settings > Security > Apps with usage access
    // CATEGORY: SETTINGS
    // OS: 6.0
    USAGE_ACCESS = 95;

    // OPEN: Settings > Users
    // CATEGORY: SETTINGS
    // OS: 6.0
    USER = 96;

    // OPEN: Settings > Users > [Restricted profile app & content access]
    // CATEGORY: SETTINGS
    // OS: 6.0
    USERS_APP_RESTRICTIONS = 97;

    // OPEN: Settings > Users > [User settings]
    // CATEGORY: SETTINGS
    // OS: 6.0
    USER_DETAILS = 98;

    // OBSOLETE
    VOICE_INPUT = 99;

    // OPEN: Settings > More > VPN
    // CATEGORY: SETTINGS
    // OS: 6.0
    VPN = 100;

    // OPEN: Settings > Display > Choose wallpaper from
    // CATEGORY: SETTINGS
    // OS: 6.0
    WALLPAPER_TYPE = 101;

    // OPEN: Settings > Display > Cast
    // CATEGORY: SETTINGS
    // OS: 6.0
    WFD_WIFI_DISPLAY = 102;

    // OPEN: Settings > Wi-Fi
    // CATEGORY: SETTINGS
    // OS: 6.0
    WIFI = 103;

    // OPEN: Settings > Wi-Fi > Advanced Wi-Fi
    // CATEGORY: SETTINGS
    // OS: 6.0
    WIFI_ADVANCED = 104;

    // OPEN: Settings > More > Wi-Fi Calling
    // CATEGORY: SETTINGS
    // OS: 6.0
    WIFI_CALLING = 105;

    // OPEN: Settings > Wi-Fi > Saved networks
    // CATEGORY: SETTINGS
    // OS: 6.0
    WIFI_SAVED_ACCESS_POINTS = 106;

    // OBSOLETE
    WIFI_APITEST = 107;

    // OBSOLETE
    WIFI_INFO = 108;

    // OPEN: Settings > Wi-Fi > Advanced Wi-Fi > Wi-Fi Direct
    // CATEGORY: SETTINGS
    // OS: 6.0
    WIFI_P2P = 109;

    // OPEN: Settings > More
    // CATEGORY: SETTINGS
    // OS: 6.0
    WIRELESS = 110;

    // OPEN: Quick Settings Panel
    // CATEGORY: QUICK_SETTINGS
    // OS: 6.0
    QS_PANEL = 111;

    // OPEN: QS Airplane mode tile shown
    // ACTION: QS Airplane mode tile tapped
    //  SUBTYPE: 0 is off, 1 is on
    // CATEGORY: QUICK_SETTINGS
    // OS: 6.0
    QS_AIRPLANEMODE = 112;

    // OPEN: QS Bluetooth tile shown
    // ACTION: QS Bluetooth tile tapped
    //  SUBTYPE: 0 is off, 1 is on
    // CATEGORY: QUICK_SETTINGS
    // OS: 6.0
    QS_BLUETOOTH = 113;

    // OPEN: QS Cast tile shown
    // ACTION: QS Cast tile tapped
    // CATEGORY: QUICK_SETTINGS
    // OS: 6.0
    QS_CAST = 114;

    // OPEN: QS Cellular tile shown
    // ACTION: QS Cellular tile tapped
    // CATEGORY: QUICK_SETTINGS
    // OS: 6.0
    QS_CELLULAR = 115;

    // OPEN: QS Color inversion tile shown
    // ACTION: QS Color inversion tile tapped
    //  SUBTYPE: 0 is off, 1 is on
    // CATEGORY: QUICK_SETTINGS
    // OS: 6.0
    QS_COLORINVERSION = 116;

    // OPEN: QS Cellular tile > Cellular detail panel
    // CATEGORY: QUICK_SETTINGS
    // OS: 6.0
    QS_DATAUSAGEDETAIL = 117;

    // OPEN: QS Do not disturb tile shown
    // ACTION: QS Do not disturb tile tapped
    //  SUBTYPE: 0 is off, 1 is on
    // CATEGORY: QUICK_SETTINGS
    // OS: 6.0
    QS_DND = 118;

    // OPEN: QS Flashlight tile shown
    // ACTION: QS Flashlight tile tapped
    //  SUBTYPE: 0 is off, 1 is on
    // CATEGORY: QUICK_SETTINGS
    // OS: 6.0
    QS_FLASHLIGHT = 119;

    // OPEN: QS Hotspot tile shown
    // ACTION: QS Hotspot tile tapped
    //  SUBTYPE: 0 is off, 1 is on
    // CATEGORY: QUICK_SETTINGS
    // OS: 6.0
    QS_HOTSPOT = 120;

    // OPEN: QS 3P tile shown
    // ACTION: QS 3P tile tapped
    // CATEGORY: QUICK_SETTINGS
    // OS: 6.0
    QS_INTENT = 121;

    // OPEN: QS Location tile shown
    // ACTION: QS Location tile tapped
    //  SUBTYPE: 0 is off, 1 is on
    // CATEGORY: QUICK_SETTINGS
    // OS: 6.0
    QS_LOCATION = 122;

    // OPEN: QS Rotation tile shown
    // ACTION: QS Rotation tile tapped
    //  SUBTYPE: 0 is off, 1 is on
    // CATEGORY: QUICK_SETTINGS
    // OS: 6.0
    QS_ROTATIONLOCK = 123;

    // OBSOLETE
    QS_USERDETAILITE = 124;

    // OPEN: QS User list panel
    // CATEGORY: QUICK_SETTINGS
    // OS: 6.0
    QS_USERDETAIL = 125;

    // OPEN: QS WiFi tile shown
    // ACTION: QS WiFi tile tapped
    //  SUBTYPE: 0 is off, 1 is on
    // CATEGORY: QUICK_SETTINGS
    // OS: 6.0
    QS_WIFI = 126;

    // OPEN: Notification Panel (including lockscreen)
    // CATEGORY: NOTIFICATION
    // OS: 5.1.1
    NOTIFICATION_PANEL = 127;

    // OPEN: Notification in panel became visible.
    //   PACKAGE: App that posted the notification.
    // ACTION: Notification is tapped.
    //   PACKAGE: App that posted the notification
    // DETAIL: Notification is expanded by user.
    //   PACKAGE: App that posted the notification
    // DISMISS: Notification is dismissed.
    //   PACKAGE: App that posted the notification
    //   SUBTYPE: Dismiss reason from NotificationManagerService.java
    // CATEGORY: NOTIFICATION
    // OS: 5.1.1
    NOTIFICATION_ITEM = 128;

    // ACTION: User tapped notification action
    //   PACKAGE: App that posted the notification
    //   SUBTYPE: Index of action on notification
    // CATEGORY: NOTIFICATION
    // OS: 5.0
    NOTIFICATION_ITEM_ACTION = 129;

    // OPEN: Settings > Apps > Configure apps > App permissions
    // CATEGORY: SETTINGS
    // OS: 6.0
    APPLICATIONS_ADVANCED = 130;

    // OPEN: Settings > Location > Scanning
    // CATEGORY: SETTINGS
    // OS: 6.0
    LOCATION_SCANNING = 131;

    // OBSOLETE
    MANAGE_APPLICATIONS_ALL = 132;

    // OPEN: Settings > Sound & notification > App notifications
    // CATEGORY: SETTINGS
    // OS: 6.0
    MANAGE_APPLICATIONS_NOTIFICATIONS = 133;

    // ACTION: Settings > Wi-Fi > Overflow > Add Network
    // CATEGORY: SETTINGS
    // OS: 6.0
    ACTION_WIFI_ADD_NETWORK = 134;

    // ACTION: Settings > Wi-Fi > [Long press network] > Connect to network
    // CATEGORY: SETTINGS
    // OS: 6.0
    ACTION_WIFI_CONNECT = 135;

    // ACTION: Settings > Wi-Fi > Overflow > Refresh
    // CATEGORY: SETTINGS
    // OS: 6.0
    ACTION_WIFI_FORCE_SCAN = 136;

    // ACTION: Settings > Wi-Fi > [Long press network] > Forget network
    // CATEGORY: SETTINGS
    // OS: 6.0
    ACTION_WIFI_FORGET = 137;

    // ACTION: Settings > Wi-Fi > Toggle off
    // CATEGORY: SETTINGS
    // OS: 6.0
    ACTION_WIFI_OFF = 138;

    // ACTION: Settings > Wi-Fi > Toggle on
    // CATEGORY: SETTINGS
    // OS: 6.0
    ACTION_WIFI_ON = 139;

    // OBSOLETE
    MANAGE_PERMISSIONS = 140;

    // OPEN: Settings > Sound & notification > DND > Priority only allows
    // CATEGORY: SETTINGS
    // OS: 6.0
    NOTIFICATION_ZEN_MODE_PRIORITY = 141;

    // OPEN: Settings > Sound & notification > DND > Automatic rules
    // CATEGORY: SETTINGS
    // OS: 6.0
    NOTIFICATION_ZEN_MODE_AUTOMATION = 142;

    // OPEN: Settings > Apps > Configure apps > App links
    // CATEGORY: SETTINGS
    // OS: 6.0
    MANAGE_DOMAIN_URLS = 143;

    // OPEN: Settings > Sound & notification > DND > [Time based rule]
    // CATEGORY: SETTINGS
    // OS: 6.0
    NOTIFICATION_ZEN_MODE_SCHEDULE_RULE = 144;

    // OPEN: Settings > Sound & notification > DND > [External rule]
    // CATEGORY: SETTINGS
    // OS: 6.0
    NOTIFICATION_ZEN_MODE_EXTERNAL_RULE = 145;

    // OPEN: Settings > Sound & notification > DND > [Event rule]
    // CATEGORY: SETTINGS
    // OS: 6.0
    NOTIFICATION_ZEN_MODE_EVENT_RULE = 146;

    // ACTION: App notification settings > Block Notifications
    // CATEGORY: SETTINGS
    // OS: 6.0
    ACTION_BAN_APP_NOTES = 147;

    // ACTION: Notification shade > Dismiss all button
    // CATEGORY: NOTIFICATION
    // OS: 6.0
    ACTION_DISMISS_ALL_NOTES = 148;

    // OPEN: QS Do Not Disturb detail panel
    // CATEGORY: QUICK_SETTINGS
    // OS: 6.0
    QS_DND_DETAILS = 149;

    // OPEN: QS Bluetooth detail panel
    // CATEGORY: QUICK_SETTINGS
    // OS: 6.0
    QS_BLUETOOTH_DETAILS = 150;

    // OPEN: QS Cast detail panel
    // CATEGORY: QUICK_SETTINGS
    // OS: 6.0
    QS_CAST_DETAILS = 151;

    // OPEN: QS Wi-Fi detail panel
    // CATEGORY: QUICK_SETTINGS
    // OS: 6.0
    QS_WIFI_DETAILS = 152;

    // ACTION: QS Wi-Fi detail panel > Wi-Fi toggle
    //   SUBTYPE: 0 is off, 1 is on
    // CATEGORY: QUICK_SETTINGS
    // OS: 6.0
    QS_WIFI_TOGGLE = 153;

    // ACTION: QS Bluetooth detail panel > Bluetooth toggle
    //   SUBTYPE: 0 is off, 1 is on
    // CATEGORY: QUICK_SETTINGS
    // OS: 6.0
    QS_BLUETOOTH_TOGGLE = 154;

    // ACTION: QS Cellular detail panel > Cellular toggle
    //   SUBTYPE: 0 is off, 1 is on
    // CATEGORY: QUICK_SETTINGS
    // OS: 6.0
    QS_CELLULAR_TOGGLE = 155;

    // ACTION: QS User list panel > Select different user
    // CATEGORY: QUICK_SETTINGS
    // OS: 6.0
    QS_SWITCH_USER = 156;

    // ACTION: QS Cast detail panel > Select cast device
    // CATEGORY: QUICK_SETTINGS
    // OS: 6.0
    QS_CAST_SELECT = 157;

    // ACTION: QS Cast detail panel > Disconnect cast device
    // CATEGORY: QUICK_SETTINGS
    // OS: 6.0
    QS_CAST_DISCONNECT = 158;

    // ACTION: Settings > Bluetooth > Toggle
    //   SUBTYPE: 0 is off, 1 is on
    // CATEGORY: SETTINGS
    // OS: 6.0
    ACTION_BLUETOOTH_TOGGLE = 159;

    // ACTION: Settings > Bluetooth > Overflow > Refresh
    // CATEGORY: SETTINGS
    // OS: 6.0
    ACTION_BLUETOOTH_SCAN = 160;

    // ACTION: Settings > Bluetooth > Overflow > Rename this device
    // CATEGORY: SETTINGS
    // OS: 6.0
    ACTION_BLUETOOTH_RENAME = 161;

    // ACTION: Settings > Bluetooth > Overflow > Show received files
    // CATEGORY: SETTINGS
    // OS: 6.0
    ACTION_BLUETOOTH_FILES = 162;

    // ACTION: QS DND details panel > Increase / Decrease exit time
    //   SUBTYPE: true is increase, false is decrease
    // CATEGORY: QUICK_SETTINGS
    // OS: 6.0
    QS_DND_TIME = 163;

    // ACTION: QS DND details panel > [Exit condition]
    // CATEGORY: QUICK_SETTINGS
    // OS: 6.0
    QS_DND_CONDITION_SELECT = 164;

    // ACTION: QS DND details panel > [DND mode]
    //  SUBTYPE: 1 is priority, 2 is silence, 3 is alarms only
    // CATEGORY: QUICK_SETTINGS
    // OS: 6.0
    QS_DND_ZEN_SELECT = 165;

    // ACTION: QS DND detail panel > DND toggle
    //   SUBTYPE: 0 is off, 1 is on
    // CATEGORY: QUICK_SETTINGS
    // OS: 6.0
    QS_DND_TOGGLE = 166;

    // ACTION: DND Settings > Priority only allows > Reminder toggle
    //   SUBTYPE: 0 is off, 1 is on
    // CATEGORY: SETTINGS
    // OS: 6.0
    ACTION_ZEN_ALLOW_REMINDERS = 167;

    // ACTION: DND Settings > Priority only allows > Event toggle
    //   SUBTYPE: 0 is off, 1 is on
    // CATEGORY: SETTINGS
    // OS: 6.0
    ACTION_ZEN_ALLOW_EVENTS = 168;

    // ACTION: DND Settings > Priority only allows > Messages
    //   SUBTYPE: 0 is off, 1 is on
    // CATEGORY: SETTINGS
    // OS: 6.0
    ACTION_ZEN_ALLOW_MESSAGES = 169;

    // ACTION: DND Settings > Priority only allows > Calls
    //   SUBTYPE: 0 is off, 1 is on
    // CATEGORY: SETTINGS
    // OS: 6.0
    ACTION_ZEN_ALLOW_CALLS = 170;

    // ACTION: DND Settings > Priority only allows > Repeat callers toggle
    //   SUBTYPE: 0 is off, 1 is on
    // CATEGORY: SETTINGS
    // OS: 6.0
    ACTION_ZEN_ALLOW_REPEAT_CALLS = 171;

    // ACTION: DND Settings > Automatic rules > Add rule
    // CATEGORY: SETTINGS
    // OS: 6.0
    ACTION_ZEN_ADD_RULE = 172;

    // ACTION: DND Settings > Automatic rules > Add rule > OK
    // CATEGORY: SETTINGS
    // OS: 6.0
    ACTION_ZEN_ADD_RULE_OK = 173;

    // ACTION: DND Settings > Automatic rules > [Rule] > Delete rule
    // CATEGORY: SETTINGS
    // OS: 6.0
    ACTION_ZEN_DELETE_RULE = 174;

    // ACTION: DND Settings > Automatic rules > [Rule] > Delete rule > Delete
    // CATEGORY: SETTINGS
    // OS: 6.0
    ACTION_ZEN_DELETE_RULE_OK = 175;

    // ACTION: DND Settings > Automatic rules > [Rule] > Toggle
    //   SUBTYPE: 0 is off, 1 is on
    // CATEGORY: SETTINGS
    // OS: 6.0
    ACTION_ZEN_ENABLE_RULE = 176;

    // ACTION: Settings > More > Airplane mode toggle
    //   SUBTYPE: 0 is off, 1 is on
    // CATEGORY: SETTINGS
    // OS: 6.0
    ACTION_AIRPLANE_TOGGLE = 177;

    // ACTION: Settings > Data usage > Cellular data toggle
    //   SUBTYPE: 0 is off, 1 is on
    // CATEGORY: SETTINGS
    // OS: 6.0
    ACTION_CELL_DATA_TOGGLE = 178;

    // OPEN: Settings > Sound & notification > Notification access
    // CATEGORY: SETTINGS
    // OS: 6.0
    NOTIFICATION_ACCESS = 179;

    // OPEN: Settings > Sound & notification > Do Not Disturb access
    // CATEGORY: SETTINGS
    // OS: 6.0
    NOTIFICATION_ZEN_MODE_ACCESS = 180;

    // OPEN: Settings > Apps > Configure apps > Default Apps
    // CATEGORY: SETTINGS
    // OS: 6.0
    APPLICATIONS_DEFAULT_APPS = 181;

    // OPEN: Settings > Internal storage > Apps storage
    // CATEGORY: SETTINGS
    // OS: 6.0
    APPLICATIONS_STORAGE_APPS = 182;

    // OPEN: Settings > Security > Usage access
    // CATEGORY: SETTINGS
    // OS: 6.0
    APPLICATIONS_USAGE_ACCESS_DETAIL = 183;

    // OPEN: Settings > Battery > Battery optimization
    // CATEGORY: SETTINGS
    // OS: 6.0
    APPLICATIONS_HIGH_POWER_APPS = 184;

    // OBSOLETE
    FUELGAUGE_HIGH_POWER_DETAILS = 185;

    // ACTION: Lockscreen > Unlock gesture
    // CATEGORY: GLOBAL_SYSTEM_UI
    // OS: 5.1.1
    ACTION_LS_UNLOCK = 186;

    // ACTION: Lockscreen > Pull shade open
    // CATEGORY: GLOBAL_SYSTEM_UI
    // OS: 5.1.1
    ACTION_LS_SHADE = 187;

    // ACTION: Lockscreen > Tap on lock, shows hint
    // CATEGORY: GLOBAL_SYSTEM_UI
    // OS: 5.1.1
    ACTION_LS_HINT = 188;

    // ACTION: Lockscreen > Camera
    // CATEGORY: GLOBAL_SYSTEM_UI
    // OS: 5.1.1
    ACTION_LS_CAMERA = 189;

    // ACTION: Lockscreen > Dialer
    // CATEGORY: GLOBAL_SYSTEM_UI
    // OS: 5.1.1
    ACTION_LS_DIALER = 190;

    // ACTION: Lockscreen > Tap on lock, locks phone
    // CATEGORY: GLOBAL_SYSTEM_UI
    // OS: 5.1.1
    ACTION_LS_LOCK = 191;

    // ACTION: Lockscreen > Tap on notification, false touch rejection
    // CATEGORY: GLOBAL_SYSTEM_UI
    // OS: 5.1.1
    ACTION_LS_NOTE = 192;

    // ACTION: Lockscreen > Swipe down to open quick settings
    // CATEGORY: GLOBAL_SYSTEM_UI
    // OS: 6.0
    ACTION_LS_QS = 193;

    // ACTION: Swipe down to open quick settings when unlocked
    // CATEGORY: GLOBAL_SYSTEM_UI
    // OS: 6.0
    ACTION_SHADE_QS_PULL = 194;

    // ACTION: Notification shade > Tap to open quick settings
    // CATEGORY: GLOBAL_SYSTEM_UI
    // OS: 6.0
    ACTION_SHADE_QS_TAP = 195;

    // OPEN: Lockscreen
    //   SUBTYPE: 0 is unsecure, 1 is secured by password / pattern / PIN
    // CATEGORY: GLOBAL_SYSTEM_UI
    // OS: 5.1.1
    LOCKSCREEN = 196;

    // OPEN: Lockscreen > Screen to enter password / pattern / PIN
    // CATEGORY: GLOBAL_SYSTEM_UI
    // OS: 5.1.1
    BOUNCER = 197;

    // OPEN: Screen turned on
    //   SUBTYPE: 2 is user action
    // CATEGORY: GLOBAL_SYSTEM_UI
    // OS: 5.1.1
    SCREEN = 198;

    // OPEN: Notification caused sound, vibration, and/or LED blink
    //   SUBTYPE: 1 is buzz, 2 is beep, blink is 4, or'd together
    // CATEGORY: NOTIFICATION
    // OS: 5.1.1
    NOTIFICATION_ALERT = 199;

    // ACTION: Lockscreen > Emergency Call button
    // CATEGORY: GLOBAL_SYSTEM_UI
    // OS: 5.1.1
    ACTION_EMERGENCY_CALL = 200;

    // OPEN: Settings > Apps > Configure > Default apps > Assist & voice input
    // CATEGORY: SETTINGS
    // OS: 6.0
    APPLICATIONS_MANAGE_ASSIST = 201;

    // OPEN: Settings > Memory
    // CATEGORY: SETTINGS
    // OS: 6.0
    PROCESS_STATS_SUMMARY = 202;

    // ACTION: Settings > Display > When device is rotated
    // CATEGORY: SETTINGS
    // OS: 6.0
    ACTION_ROTATION_LOCK = 203;

    // ACTION: Long press on notification to view controls
    // CATEGORY: NOTIFICATION
    // OS: 6.0
    ACTION_NOTE_CONTROLS = 204;

    // ACTION: Notificatoin controls > Info button
    // CATEGORY: NOTIFICATION
    // OS: 6.0
    ACTION_NOTE_INFO = 205;

    // ACTION: Notification controls > Settings button
    // CATEGORY: NOTIFICATION
    // OS: 6.0
    ACTION_APP_NOTE_SETTINGS = 206;

    // OPEN: Volume Dialog (with hardware buttons)
    // CATEGORY: GLOBAL_SYSTEM_UI
    // OS: 6.0
    VOLUME_DIALOG = 207;

    // OPEN: Volume dialog > Expanded volume dialog (multiple sliders)
    // CATEGORY: GLOBAL_SYSTEM_UI
    // OS: 6.0
    VOLUME_DIALOG_DETAILS = 208;

    // ACTION: Volume dialog > Adjust volume slider
    //   SUBTYPE: volume level (0-7)
    // CATEGORY: GLOBAL_SYSTEM_UI
    // OS: 6.0
    ACTION_VOLUME_SLIDER = 209;

    // ACTION: Volume dialog > Select non-active stream
    //   SUBTYPE: stream (defined in AudioSystem.java)
    // CATEGORY: GLOBAL_SYSTEM_UI
    // OS: 6.0
    ACTION_VOLUME_STREAM = 210;

    // ACTION: Adjust volume with hardware key
    //   SUBTYPE: volume level (0-7)
    // CATEGORY: GLOBAL_SYSTEM_UI
    // OS: 6.0
    ACTION_VOLUME_KEY = 211;

    // ACTION: Volume dialog > Mute a stream by tapping icon
    //   SUBTYPE: mute is 1, audible is 2
    // CATEGORY: GLOBAL_SYSTEM_UI
    // OS: 6.0
    ACTION_VOLUME_ICON = 212;

    // ACTION: Volume dialog > Change ringer mode by tapping icon
    //   SUBTYPE: 2 is audible, 3 is vibrate
    // CATEGORY: GLOBAL_SYSTEM_UI
    // OS: 6.0
    ACTION_RINGER_MODE = 213;

    // ACTION: Chooser shown (share target, file open, etc.)
    // CATEGORY: GLOBAL_SYSTEM_UI
    // OS: 6.0
    ACTION_ACTIVITY_CHOOSER_SHOWN = 214;

    // ACTION: Chooser > User taps an app target
    //   SUBTYPE: Index of target
    // CATEGORY: GLOBAL_SYSTEM_UI
    // OS: 6.0
    ACTION_ACTIVITY_CHOOSER_PICKED_APP_TARGET = 215;

    // ACTION: Chooser > User taps a service target
    //   SUBTYPE: Index of target
    // CATEGORY: GLOBAL_SYSTEM_UI
    // OS: 6.0
    ACTION_ACTIVITY_CHOOSER_PICKED_SERVICE_TARGET = 216;

    // ACTION: Chooser > User taps a standard target
    //   SUBTYPE: Index of target
    // CATEGORY: GLOBAL_SYSTEM_UI
    // OS: 6.0
    ACTION_ACTIVITY_CHOOSER_PICKED_STANDARD_TARGET = 217;

    // ACTION: QS Brightness Slider (with auto brightness disabled)
    //   SUBTYPE: slider value
    // CATEGORY: QUICK_SETTINGS
    // OS: 6.0
    ACTION_BRIGHTNESS = 218;

    // ACTION: QS Brightness Slider (with auto brightness enabled)
    //   SUBTYPE: slider value
    // CATEGORY: QUICK_SETTINGS
    // OS: 6.0
    ACTION_BRIGHTNESS_AUTO = 219;

    // OPEN: Settings > Display > Brightness Slider
    // CATEGORY: SETTINGS
    // OS: 6.0
    BRIGHTNESS_DIALOG = 220;

    // OPEN: Settings > Apps > Configure Apps > Draw over other apps
    // CATEGORY: SETTINGS
    // OS: 6.0
    SYSTEM_ALERT_WINDOW_APPS = 221;

    // OPEN: Display has entered dream mode
    // CATEGORY: GLOBAL_SYSTEM_UI
    // OS: 6.0
    DREAMING = 222;

    // OPEN: Display has entered ambient notification mode
    // CATEGORY: GLOBAL_SYSTEM_UI
    // OS: 6.0
    DOZING = 223;

    // OPEN: Overview
    // CATEGORY: GLOBAL_SYSTEM_UI
    // OS: 6.0
    OVERVIEW_ACTIVITY = 224;

    // OPEN: Settings > About phone > Legal information
    // CATEGORY: SETTINGS
    // OS: 6.0
    ABOUT_LEGAL_SETTINGS = 225;

    // OPEN: Settings > Search > Perform search
    // CATEGORY: SETTINGS
    // OS: 6.0
    ACTION_SEARCH_RESULTS = 226;

    // OPEN: Settings > System UI Tuner
    // CATEGORY: SETTINGS
    // OS: 6.0
    TUNER = 227;

    // OPEN: Settings > System UI Tuner > Quick Settings
    // CATEGORY: SETTINGS
    // OS: 6.0
    TUNER_QS = 228;

    // OPEN: Settings > System UI Tuner > Demo mode
    // CATEGORY: SETTINGS
    // OS: 6.0
    TUNER_DEMO_MODE = 229;

    // ACTION: Settings > System UI Tuner > Quick Settings > Move tile
    //   PACKAGE: Tile
    // CATEGORY: SETTINGS
    // OS: 6.0
    TUNER_QS_REORDER = 230;

    // ACTION: Settings > System UI Tuner > Quick Settings > Add tile
    //   PACKAGE: Tile
    // CATEGORY: SETTINGS
    // OS: 6.0
    TUNER_QS_ADD = 231;

    // ACTION: Settings > System UI Tuner > Quick Settings > Remove tile
    //   PACKAGE: Tile
    // CATEGORY: SETTINGS
    // OS: 6.0
    TUNER_QS_REMOVE = 232;

    // ACTION: Settings > System UI Tuner > Status bar > Enable icon
    //   PACKAGE: Icon
    // CATEGORY: SETTINGS
    // OS: 6.0
    TUNER_STATUS_BAR_ENABLE = 233;

    // ACTION: Settings > System UI Tuner > Status bar > Disable icon
    //   PACKAGE: Icon
    // CATEGORY: SETTINGS
    // OS: 6.0
    TUNER_STATUS_BAR_DISABLE = 234;

    // ACTION: Settings > System UI Tuner > Demo mode > Enable demo mode
    //   SUBTYPE: false is disabled, true is enabled
    // CATEGORY: SETTINGS
    // OS: 6.0
    TUNER_DEMO_MODE_ENABLED = 235;

    // ACTION: Settings > System UI Tuner > Demo mode > Show demo mode
    //   SUBTYPE: false is disabled, true is enabled
    // CATEGORY: SETTINGS
    // OS: 6.0
    TUNER_DEMO_MODE_ON = 236;

    // ACTION: Settings > System UI Tuner > Show embedded battery percentage
    //   SUBTYPE: 0 is disabled, 1 is enabled
    // CATEGORY: SETTINGS
    // OS: 6.0
    TUNER_BATTERY_PERCENTAGE = 237;

    // OPEN: Settings > Developer options > Inactive apps
    // CATEGORY: SETTINGS
    // OS: 6.0
    FUELGAUGE_INACTIVE_APPS = 238;

    // ACTION: Long press home to bring up assistant
    // CATEGORY: GLOBAL_SYSTEM_UI
    // OS: 6.0
    ACTION_ASSIST_LONG_PRESS = 239;

    // OPEN: Settings > Security > Nexus Imprint > Add Fingerprint
    // CATEGORY: SETTINGS
    // OS: 6.0
    FINGERPRINT_ENROLLING = 240;

    // OPEN: Fingerprint Enroll > Find Sensor
    // CATEGORY: SETTINGS
    // OS: 6.0
    FINGERPRINT_FIND_SENSOR = 241;

    // OPEN: Fingerprint Enroll > Fingerprint Enrolled!
    // CATEGORY: SETTINGS
    // OS: 6.0
    FINGERPRINT_ENROLL_FINISH = 242;

    // OPEN: Fingerprint Enroll introduction
    // CATEGORY: SETTINGS
    // OS: 6.0
    FINGERPRINT_ENROLL_INTRO = 243;

    // OPEN: Fingerprint Enroll onboarding
    // CATEGORY: SETTINGS
    // OS: 6.0
    FINGERPRINT_ENROLL_ONBOARD = 244;

    // OPEN: Fingerprint Enroll > Let's Start!
    // CATEGORY: SETTINGS
    // OS: 6.0
    FINGERPRINT_ENROLL_SIDECAR = 245;

    // OPEN: Fingerprint Enroll SUW > Let's Start!
    // CATEGORY: SETTINGS
    // OS: 6.0
    FINGERPRINT_ENROLLING_SETUP = 246;

    // OPEN: Fingerprint Enroll SUW > Find Sensor
    // CATEGORY: SETTINGS
    // OS: 6.0
    FINGERPRINT_FIND_SENSOR_SETUP = 247;

    // OPEN: Fingerprint Enroll SUW > Fingerprint Enrolled!
    // CATEGORY: SETTINGS
    // OS: 6.0
    FINGERPRINT_ENROLL_FINISH_SETUP = 248;

    // OPEN: Fingerprint Enroll SUW introduction
    // CATEGORY: SETTINGS
    // OS: 6.0
    FINGERPRINT_ENROLL_INTRO_SETUP = 249;

    // OPEN: Fingerprint Enroll SUW onboarding
    // CATEGORY: SETTINGS
    // OS: 6.0
    FINGERPRINT_ENROLL_ONBOARD_SETUP = 250;

    // ACTION: Add fingerprint > Enroll fingerprint
    // CATEGORY: SETTINGS
    // OS: 6.0
    ACTION_FINGERPRINT_ENROLL = 251;

    // ACTION: Authenticate using fingerprint
    // CATEGORY: SETTINGS
    // OS: 6.0
    ACTION_FINGERPRINT_AUTH = 252;

    // ACTION: Settings > Security > Nexus Imprint > [Fingerprint] > Delete
    // CATEGORY: SETTINGS
    // OS: 6.0
    ACTION_FINGERPRINT_DELETE = 253;

    // ACTION: Settings > Security > Nexus Imprint > [Fingerprint] > Rename
    // CATEGORY: SETTINGS
    // OS: 6.0
    ACTION_FINGERPRINT_RENAME = 254;

    // ACTION: Double tap camera shortcut
    // CATEGORY: GLOBAL_SYSTEM_UI
    // OS: 6.0
    ACTION_DOUBLE_TAP_POWER_CAMERA_GESTURE = 255;

    // ACTION: Double twist camera shortcut
    // CATEGORY: GLOBAL_SYSTEM_UI
    // OS: 6.0
    ACTION_WIGGLE_CAMERA_GESTURE = 256;

    // OPEN: QS Work Mode tile shown
    // ACTION: QS Work Mode tile tapped
    //   SUBTYPE: 0 is off, 1 is on
    // CATEGORY: QUICK_SETTINGS
    // OS: N
    QS_WORKMODE = 257;

    // OPEN: Settings > Developer Options > Background Check
    // CATEGORY: SETTINGS
    // OS: N
    BACKGROUND_CHECK_SUMMARY = 258;

    // OPEN: QS Lock tile shown
    // ACTION: QS Lock tile tapped
    //   SUBTYPE: 0 is off, 1 is on
    // CATEGORY: QUICK_SETTINGS
    // OS: N
    QS_LOCK_TILE = 259;

    // OPEN: QS User Tile shown
    // CATEGORY: QUICK_SETTINGS
    // OS: N
    QS_USER_TILE = 260;

    // OPEN: QS Battery tile shown
    // CATEGORY: QUICK_SETTINGS
    // OS: N
    QS_BATTERY_TILE = 261;

    // OPEN: Settings > Sound > Do not disturb > Visual interruptions
    // CATEGORY: SETTINGS
    // OS: N
    NOTIFICATION_ZEN_MODE_VISUAL_INTERRUPTIONS = 262;

    // ACTION: Visual interruptions > No screen interuptions toggle
    //   SUBTYPE: 0 is off, 1 is on
    // CATEGORY: SETTINGS
    // OS: N
    ACTION_ZEN_ALLOW_WHEN_SCREEN_OFF = 263;

    // ACTION: Visual interruptions > No notification light toggle
    //   SUBTYPE: 0 is off, 1 is on
    // CATEGORY: SETTINGS
    // OS: N
    ACTION_ZEN_ALLOW_LIGHTS = 264;

    // OPEN: Settings > Notifications > [App] > Topic Notifications
    // CATEGORY: SETTINGS
    // OS: N
    NOTIFICATION_TOPIC_NOTIFICATION = 265;

    // ACTION: Settings > Apps > Default Apps > Select different SMS app
    //   PACKAGE: Selected SMS app
    // CATEGORY: SETTINGS
    // OS: N
    ACTION_DEFAULT_SMS_APP_CHANGED = 266;

    // OPEN: QS Color modification tile shown
    // ACTION: QS Color modification tile tapped
    //   SUBTYPE: 0 is off, 1 is on
    // CATEGORY: QUICK_SETTINGS
    // OS: N
    QS_COLOR_MATRIX = 267;

    // OPEN: QS Custom tile shown
    // ACTION: QS Work Mode tile tapped
    // CATEGORY: QUICK_SETTINGS
    // OS: N
    QS_CUSTOM = 268;

    // ACTION: Visual interruptions > Never turn off the screen toggle
    //   SUBTYPE: 0 is off, 1 is on
    // CATEGORY: SETTINGS
    // OS: N
    ACTION_ZEN_ALLOW_WHEN_SCREEN_ON = 269;

    // ACTION: Overview > Long-press task, drag to enter split-screen
    // CATEGORY: GLOBAL_SYSTEM_UI
    // OS: N
    ACTION_WINDOW_DOCK_DRAG_DROP = 270;

    // ACTION: In App > Long-press Overview button to enter split-screen
    // CATEGORY: GLOBAL_SYSTEM_UI
    // OS: N
    ACTION_WINDOW_DOCK_LONGPRESS = 271;

    // ACTION: In App > Swipe Overview button to enter split-screen
    // CATEGORY: GLOBAL_SYSTEM_UI
    // OS: N
    ACTION_WINDOW_DOCK_SWIPE = 272;

    // ACTION: Launch profile-specific app > Confirm credentials
    // CATEGORY: GLOBAL_SYSTEM_UI
    // OS: N
    PROFILE_CHALLENGE = 273;

    // OPEN: QS Battery detail panel
    // CATEGORY: GLOBAL_SYSTEM_UI
    // OS: N
    QS_BATTERY_DETAIL = 274;

    // OPEN: Overview > History
    // CATEGORY: GLOBAL_SYSTEM_UI
    // OS: N
    OVERVIEW_HISTORY = 275;

    // ACTION: Overview > Page by tapping Overview button
    // CATEGORY: GLOBAL_SYSTEM_UI
    // OS: N
    ACTION_OVERVIEW_PAGE = 276;

    // ACTION: Overview > Select app
    // CATEGORY: GLOBAL_SYSTEM_UI
    // OS: N
    ACTION_OVERVIEW_SELECT = 277;

    // ACTION: View emergency info
    // CATEGORY: GLOBAL_SYSTEM_UI
    // OS: N
    ACTION_VIEW_EMERGENCY_INFO = 278;

    // ACTION: Edit emergency info activity
    // CATEGORY: SETTINGS
    // OS: N
    ACTION_EDIT_EMERGENCY_INFO = 279;

    // ACTION: Edit emergency info field
    // CATEGORY: SETTINGS
    // OS: N
    ACTION_EDIT_EMERGENCY_INFO_FIELD = 280;

    // ACTION: Add emergency contact
    // CATEGORY: SETTINGS
    // OS: N
    ACTION_ADD_EMERGENCY_CONTACT = 281;

    // ACTION: Delete emergency contact
    // CATEGORY: SETTINGS
    // OS: N
    ACTION_DELETE_EMERGENCY_CONTACT = 282;

    // ACTION: Call emergency contact
    // CATEGORY: SETTINGS
    // OS: N
    ACTION_CALL_EMERGENCY_CONTACT = 283;

    // OPEN: QS Data Saver tile shown
    // ACTION: QS Data Saver tile tapped
    // CATEGORY: QUICK_SETTINGS
    QS_DATA_SAVER = 284;

    // OPEN: Settings > Security > User credentials
    // CATEGORY: Settings
    // OS: N
    USER_CREDENTIALS = 285;

    // ACTION: In App (splitscreen) > Long-press Overview to exit split-screen
    // CATEGORY: GLOBAL_SYSTEM_UI
    // OS: N
    ACTION_WINDOW_UNDOCK_LONGPRESS = 286;

    // Logged when the user scrolls through overview manually
    OVERVIEW_SCROLL = 287;

    // Logged when the overview times out automatically selecting an app
    OVERVIEW_SELECT_TIMEOUT = 288;

    // Logged when a user dismisses a task in overview
    OVERVIEW_DISMISS = 289;

    // Logged when the user modifying the notification importance slider.
    ACTION_MODIFY_IMPORTANCE_SLIDER = 290;

    // Logged when the user saves a modification to notification importance. Negative numbers
    // indicate the user lowered the importance; positive means they increased it.
    ACTION_SAVE_IMPORTANCE = 291;

    // ACTION: Long-press power button, then tap "Take bug report" option.
    // CATEGORY: GLOBAL_SYSTEM_UI
    // OS: N
    ACTION_BUGREPORT_FROM_POWER_MENU_INTERACTIVE = 292;

    // ACTION: Long-press power button, then long-press "Take bug report" option.
    // CATEGORY: GLOBAL_SYSTEM_UI
    // OS: N
    ACTION_BUGREPORT_FROM_POWER_MENU_FULL = 293;

    // ACTION: Settings -> Developer Options -> Take bug report -> Interactive report
    // CATEGORY: SETTINGS
    // OS: N
    // Interactive bug report initiated from Settings.
    ACTION_BUGREPORT_FROM_SETTINGS_INTERACTIVE = 294;

    // ACTION: Settings -> Developer Options -> Take bug report -> Full report
    // CATEGORY: SETTINGS
    // OS: N
    // Interactive bug report initiated from Settings.
    ACTION_BUGREPORT_FROM_SETTINGS_FULL = 295;

    // ACTION: User tapped notification action to cancel a bug report
    // CATEGORY: NOTIFICATION
    // OS: N
    ACTION_BUGREPORT_NOTIFICATION_ACTION_CANCEL = 296;

    // ACTION: User tapped notification action to launch bug report details screen
    // CATEGORY: NOTIFICATION
    // OS: N
    ACTION_BUGREPORT_NOTIFICATION_ACTION_DETAILS = 297;

    // ACTION: User tapped notification action to take adition screenshot on bug report
    // CATEGORY: NOTIFICATION
    // OS: N
    ACTION_BUGREPORT_NOTIFICATION_ACTION_SCREENSHOT = 298;

    // ACTION: User tapped notification to share bug report
    // CATEGORY: NOTIFICATION
    // OS: N
    ACTION_BUGREPORT_NOTIFICATION_ACTION_SHARE = 299;

    // ACTION: User changed bug report name using the details screen
    // CATEGORY: GLOBAL_SYSTEM_UI
    // OS: N
    ACTION_BUGREPORT_DETAILS_NAME_CHANGED = 300;

    // ACTION: User changed bug report title using the details screen
    // CATEGORY: GLOBAL_SYSTEM_UI
    // OS: N
    ACTION_BUGREPORT_DETAILS_TITLE_CHANGED = 301;

    // ACTION: User changed bug report description using the details screen
    // CATEGORY: GLOBAL_SYSTEM_UI
    // OS: N
    ACTION_BUGREPORT_DETAILS_DESCRIPTION_CHANGED = 302;

    // ACTION: User tapped Save in the bug report details screen.
    // CATEGORY: GLOBAL_SYSTEM_UI
    // OS: N
    ACTION_BUGREPORT_DETAILS_SAVED = 303;

    // ACTION: User tapped Cancel in the bug report details screen.
    // CATEGORY: GLOBAL_SYSTEM_UI
    // OS: N
    ACTION_BUGREPORT_DETAILS_CANCELED = 304;

    // Tuner: Open/close calibrate dialog.
    TUNER_CALIBRATE_DISPLAY = 305;

    // Tuner: Open/close color and appearance.
    TUNER_COLOR_AND_APPEARANCE = 306;

    // Tuner: Apply calibrate dialog.
    ACTION_TUNER_CALIBRATE_DISPLAY_CHANGED = 307;

    // Tuner: Open/close night mode.
    TUNER_NIGHT_MODE = 308;

    // Tuner: Change night mode.
    ACTION_TUNER_NIGHT_MODE = 309;

    // Tuner: Change night mode auto.
    ACTION_TUNER_NIGHT_MODE_AUTO = 310;

    // Tuner: Change night mode adjust dark theme.
    ACTION_TUNER_NIGHT_MODE_ADJUST_DARK_THEME = 311;

    // Tuner: Change night mode adjust tint.
    ACTION_TUNER_NIGHT_MODE_ADJUST_TINT = 312;

    // Tuner: Change night mode adjust brightness.
    ACTION_TUNER_NIGHT_MODE_ADJUST_BRIGHTNESS = 313;

    // Tuner: Change do not disturb in volume panel.
    ACTION_TUNER_DO_NOT_DISTURB_VOLUME_PANEL = 314;

    // Tuner: Change do not disturb volume buttons shortcut.
    ACTION_TUNER_DO_NOT_DISTURB_VOLUME_SHORTCUT = 315;

    // Logs the action the user takes when an app crashed.
    ACTION_APP_CRASH = 316;

    // Logs the action the user takes when an app ANR'd.
    ACTION_APP_ANR = 317;

    // Logged when a user double taps the overview button to launch the previous task
    OVERVIEW_LAUNCH_PREVIOUS_TASK = 318;

    // Logged when we execute an app transition. This indicates the total delay from startActivity
    // until the app transition is starting to animate, in milliseconds.
    APP_TRANSITION_DELAY_MS = 319;

    // Logged when we execute an app transition. This indicates the reason why the transition
    // started. Must be one of ActivityManagerInternal.APP_TRANSITION_* reasons.
    APP_TRANSITION_REASON = 320;

    // Logged when we execute an app transition and we drew a starting window. This indicates the
    // delay from startActivity until the starting window was drawn.
    APP_TRANSITION_STARTING_WINDOW_DELAY_MS = 321;

    // Logged when we execute an app transition and all windows of the app got drawn. This indicates
    // the delay from startActivity until all windows have been drawn.
    APP_TRANSITION_WINDOWS_DRAWN_DELAY_MS = 322;

    // Logged when we execute an app transition. This indicates the component name of the current
    // transition.
    APP_TRANSITION_COMPONENT_NAME = 323;

    // Logged when we execute an app transition. This indicates whether the process was already
    // running.
    APP_TRANSITION_PROCESS_RUNNING = 324;

    // Logged when we execute an app transition. This indicates the device uptime in seconds when
    // the transition was executed.
    APP_TRANSITION_DEVICE_UPTIME_SECONDS = 325;

    // ACTION: app requested access to a scoped directory, user granted it.
    //   SUBTYPE: directory's index on Environment.STANDARD_DIRECTORIES
    // CATEGORY: GLOBAL_SYSTEM_UI
    // OS: N
    ACTION_SCOPED_DIRECTORY_ACCESS_GRANTED_BY_FOLDER = 326;

    // ACTION: app requested access to a scoped directory, user denied it.
    //   SUBTYPE: directory's index on Environment.STANDARD_DIRECTORIES
    // CATEGORY: GLOBAL_SYSTEM_UI
    // OS: N
    ACTION_SCOPED_DIRECTORY_ACCESS_DENIED_BY_FOLDER = 327;

    // ACTION: app requested access to a scoped directory, user granted it.
    //   PACKAGE: app that requested access
    // CATEGORY: GLOBAL_SYSTEM_UI
    // OS: N
    ACTION_SCOPED_DIRECTORY_ACCESS_GRANTED_BY_PACKAGE = 328;

    // ACTION: app requested access to a scoped directory, user denied it.
    //   PACKAGE: app that requested access.
    // CATEGORY: GLOBAL_SYSTEM_UI
    // OS: N
    ACTION_SCOPED_DIRECTORY_ACCESS_DENIED_BY_PACKAGE = 329;

    // ACTION: app requested access to a directory user has already been granted
    // access before.
    //   SUBTYPE: directory's index on Environment.STANDARD_DIRECTORIES.
    // CATEGORY: GLOBAL_SYSTEM_UI
    // OS: N
    ACTION_SCOPED_DIRECTORY_ACCESS_ALREADY_GRANTED_BY_FOLDER = 330;

    // ACTION: app requested access to a directory user has already been granted
    // access before.
    //   PACKAGE: app that requested access.
    // CATEGORY: GLOBAL_SYSTEM_UI
    // OS: N
    ACTION_SCOPED_DIRECTORY_ACCESS_ALREADY_GRANTED_BY_PACKAGE = 331;

    // ACTION: Logged when the user slides a notification and reveals the gear
    // beneath it.
    // CATEGORY: NOTIFICATION
    // OS: N
    ACTION_REVEAL_GEAR = 332;

    // ACTION: Logged when the user taps on the gear beneath a notification.
    // CATEGORY: NOTIFICATION
    // OS: N
    ACTION_TOUCH_GEAR = 333;

    // Logs that the user has edited the enabled VR listeners.
    // CATEGORY: SETTINGS
    // OS: N
    VR_MANAGE_LISTENERS = 334;

    // Settings -> Accessibility -> Click after pointer stops moving
    // CATEGORY: SETTINGS
    // OS: N
    ACCESSIBILITY_TOGGLE_AUTOCLICK = 335;

    // Settings -> Sound
    // CATEGORY: SETTINGS
    // OS: N
    SOUND = 336;

    // Settings -> Notifications -> Gear
    // CATEGORY: SETTINGS
    // OS: N
    CONFIGURE_NOTIFICATION = 337;

    // Settings -> Wi-Fi -> Gear
    // CATEGORY: SETTINGS
    // OS: N
    CONFIGURE_WIFI = 338;

    // Settings -> Display -> Display size
    // OS: N
    DISPLAY_SCREEN_ZOOM = 339;

    // Settings -> Display -> Font size
    // CATEGORY: SETTINGS
    // OS: N
    ACCESSIBILITY_FONT_SIZE = 340;

    // Settings -> Data usage -> Cellular/Wi-Fi data usage
    // CATEGORY: SETTINGS
    // OS: N
    DATA_USAGE_LIST = 341;

    // Settings -> Data usage -> Billing cycle or DATA_USAGE_LIST -> Gear
    // CATEGORY: SETTINGS
    // OS: N
    BILLING_CYCLE = 342;

    // DATA_USAGE_LIST -> Any item or App info -> Data usage
    // CATEGORY: SETTINGS
    // OS: N
    APP_DATA_USAGE = 343;

    // Settings -> Language & input -> Language
    // CATEGORY: SETTINGS
    // OS: N
    USER_LOCALE_LIST = 344;

    // Settings -> Language & input -> Virtual keyboard
    // CATEGORY: SETTINGS
    // OS: N
    VIRTUAL_KEYBOARDS = 345;

    // Settings -> Language & input -> Physical keyboard
    // CATEGORY: SETTINGS
    // OS: N
    PHYSICAL_KEYBOARDS = 346;

    // Settings -> Language & input -> Virtual keyboard -> Add a virtual keyboard
    // CATEGORY: SETTINGS
    // OS: N
    ENABLE_VIRTUAL_KEYBOARDS = 347;

    // Settings -> Data usage -> Data Saver
    // CATEGORY: SETTINGS
    // OS: N
    DATA_SAVER_SUMMARY = 348;

    // Settings -> Data usage -> Data Saver -> Unrestricted data access
    // CATEGORY: SETTINGS
    // OS: N
    DATA_USAGE_UNRESTRICTED_ACCESS = 349;

    // Used for generic logging of Settings Preference Persistence, should not be used
    // outside SharedPreferencesLogger.
    // CATEGORY: SETTINGS
    // OS: N
    ACTION_GENERIC_PACKAGE = 350;

    // Settings -> Apps -> Gear -> Special access
    SPECIAL_ACCESS = 351;

    // Logs that the user docks window via shortcut key.
    WINDOW_DOCK_SHORTCUTS = 352;

    // User already denied access to the request folder; action takes an integer
    // representing the folder's index on Environment.STANDARD_DIRECTORIES
    // (or -2 for root access, or -1 or unknown directory).
    ACTION_SCOPED_DIRECTORY_ACCESS_ALREADY_DENIED_BY_FOLDER = 353;

    // User already denied access to the request folder; action pass package name
    // of calling package.
    ACTION_SCOPED_DIRECTORY_ACCESS_ALREADY_DENIED_BY_PACKAGE = 354;

    // User denied access to the request folder and checked 'Do not ask again';
    // action takes an integer representing the folder's index on Environment.STANDARD_DIRECTORIES
    // (or -2 for root access, or -1 or unknown directory).
    ACTION_SCOPED_DIRECTORY_ACCESS_DENIED_AND_PERSIST_BY_FOLDER = 355;

    // User denied access to the request folder and checked 'Do not ask again';
    // action pass package name of calling package.
    ACTION_SCOPED_DIRECTORY_ACCESS_DENIED_AND_PERSIST_BY_PACKAGE = 356;

    // Logged when a user dismisses all task in overview
    OVERVIEW_DISMISS_ALL = 357;

    // Quick Settings -> Edit
    QS_EDIT = 358;

    // Quick Settings -> Edit -> Overflow -> Reset
    ACTION_QS_EDIT_RESET = 359;

    // QS -> Edit - Drag a tile out of the active tiles.
    // The _SPEC contains either the spec of the tile or
    // the package of the 3rd party app in the PKG field.
    ACTION_QS_EDIT_REMOVE_SPEC = 360;
    ACTION_QS_EDIT_REMOVE = 361;

    // QS -> Edit - Drag a tile into the active tiles.
    // The _SPEC contains either the spec of the tile or
    // the package of the 3rd party app in the PKG field.
    ACTION_QS_EDIT_ADD_SPEC = 362;
    ACTION_QS_EDIT_ADD = 363;

    // QS -> Edit - Drag a tile within the active tiles.
    // The _SPEC contains either the spec of the tile or
    // the package of the 3rd party app in the PKG field.
    ACTION_QS_EDIT_MOVE_SPEC = 364;
    ACTION_QS_EDIT_MOVE = 365;

    // Long-press on a QS tile. Tile spec in package field.
    ACTION_QS_LONG_PRESS = 366;

    // OPEN: SUW Welcome Screen -> Vision Settings
    // CATEGORY: SETTINGS
    // OS: N
    SUW_ACCESSIBILITY = 367;

    // OPEN: SUW Welcome Screen -> Vision Settings -> Magnification gesture
    // ACTION: New magnification gesture configuration is chosen
    //  SUBTYPE: 0 is off, 1 is on
    // CATEGORY: SETTINGS
    // OS: N
    SUW_ACCESSIBILITY_TOGGLE_SCREEN_MAGNIFICATION = 368;

    // OPEN: SUW Welcome Screen -> Vision Settings -> Font size
    // ACTION: New font size is chosen
    //  SUBTYPE: 0 is small, 1 is default, 2 is large, 3 is largest
    // CATEGORY: SETTINGS
    // OS: N
    SUW_ACCESSIBILITY_FONT_SIZE = 369;

    // OPEN: SUW Welcome Screen -> Vision Settings -> Display size
    // ACTION: New display size is chosen
    //  SUBTYPE: 0 is small, 1 is default, 2 is large, 3 is larger, 4 is largest
    // CATEGORY: SETTINGS
    // OS: N
    SUW_ACCESSIBILITY_DISPLAY_SIZE = 370;

    // OPEN: SUW Welcome Screen -> Vision Settings -> TalkBack
    // ACTION: New screen reader configuration is chosen
    //  SUBTYPE: 0 is off, 1 is on
    // CATEGORY: SETTINGS
    // OS: N
    SUW_ACCESSIBILITY_TOGGLE_SCREEN_READER = 371;

    // ------- Begin N Settings conditionals -----
    // Conditionals are the green bars at the top of the settings dashboard
    // All conditionals will have visible/hide events onResume/onPause
    // but they will also be used as extra ints in the
    // dismiss/expand/collapse/click/button events

    // swipe away conditional
    ACTION_SETTINGS_CONDITION_DISMISS = 372;

    // click on collapsed conditional or clicks expand button
    ACTION_SETTINGS_CONDITION_EXPAND = 373;

    // click collapse button on expanded conditional
    ACTION_SETTINGS_CONDITION_COLLAPSE = 374;

    // click main area of expanded conditional
    ACTION_SETTINGS_CONDITION_CLICK = 375;

    // click a direct button on expanded conditional
    ACTION_SETTINGS_CONDITION_BUTTON = 376;

    // Airplane mode on
    SETTINGS_CONDITION_AIRPLANE_MODE = 377;
    // AKA Data saver on
    SETTINGS_CONDITION_BACKGROUND_DATA = 378;
    // Battery saver on
    SETTINGS_CONDITION_BATTERY_SAVER = 379;
    // Cellular data off
    SETTINGS_CONDITION_CELLULAR_DATA = 380;
    // Do not disturb on
    SETTINGS_CONDITION_DND = 381;
    // Hotspot on
    SETTINGS_CONDITION_HOTSPOT = 382;
    // Work profile off
    SETTINGS_CONDITION_WORK_MODE = 383;

    // ------- Begin N Settings suggestions -----
    // Since suggestions come from system apps, suggestions will
    // have generic constants and the package providing the suggestion
    // will be put in the package field.  For suggestions in the Settings
    // package, the class name will be filled in instead (since settings
    // provides several suggetions).

    // Settings shown/hidden on main settings dashboard.
    // These are actually visibility events, but visible/hidden doesn't
    // take a package, so these are being logged as actions.
    ACTION_SHOW_SETTINGS_SUGGESTION = 384;
    ACTION_HIDE_SETTINGS_SUGGESTION = 385;

    // Click on a suggestion.
    ACTION_SETTINGS_SUGGESTION = 386;

    // Suggestion -> Overflow -> Remove.
    ACTION_SETTINGS_DISMISS_SUGGESTION = 387;

    // Settings > Apps > Gear > Special Access > Premium SMS access
    PREMIUM_SMS_ACCESS = 388;

    // Logged when the user resizes the docked stack. Arguments:
    // 0: Split 50:50
    // 1: Docked smaller
    // 2: Docked larger
    ACTION_WINDOW_DOCK_RESIZE = 389;

    // User exits split-screen by dragging the divider to the side of the screen. Arguments
    // 0: Docked gets maximized
    // 1: Fullscreen gets maximized
    ACTION_WINDOW_UNDOCK_MAX = 390;

    // User tried to dock an unresizable app.
    ACTION_WINDOW_DOCK_UNRESIZABLE = 391;

    // System UI Tuner > Other > Power notification controls
    TUNER_POWER_NOTIFICATION_CONTROLS = 392;

    // System UI Tuner > Other > Power notification controls > Toggle on/off
    ACTION_TUNER_POWER_NOTIFICATION_CONTROLS = 393;

    // Action: user enable / disabled data saver using Settings
    // OPEN: Settings -> Data Usage -> Data saver -> On/off toggle
    // VALUE: 1 for enabled, 0 for disabled
    // CATEGORY: SETTINGS
    // OS: N
    ACTION_DATA_SAVER_MODE = 394;

    // User whitelisted an app for Data Saver mode; action pass package name of app
    // Action: user enable / disabled data saver using Settings
    // OPEN: Settings -> Data Usage -> Data saver -> Unrestricted data access > APP toggle turned on
    //       or
    //       Settings -> Apps -> APP -> Data usage -> Unrestricted data usage toggle turned on
    // VALUE: package name of APP
    // CATEGORY: SETTINGS
    // OS: N
    ACTION_DATA_SAVER_WHITELIST = 395;

    // User blacklisted an app for Data Saver mode; action pass package name of app
    // OPEN: Settings -> Apps -> APP -> Data usage -> Background data toggle turned off
    // VALUE: package name of APP
    // CATEGORY: SETTINGS
    // OS: N
    ACTION_DATA_SAVER_BLACKLIST = 396;

    // User opened a remote input view associated with a notification. Passes package name of app
    // that posted the notification. Note that this can also happen transiently during notification
    // reinflation.
    ACTION_REMOTE_INPUT_OPEN = 397;

    // User attempt to send data through a remote input view associated with a notification.
    // Passes package name of app that posted the notification. May succeed or fail.
    ACTION_REMOTE_INPUT_SEND = 398;

    // Failed attempt to send data through a remote input view associated with a
    // notification. Passes package name of app that posted the notification.
    ACTION_REMOTE_INPUT_FAIL = 399;

    // User closed a remote input view associated with a notification. Passes package name of app
    // that posted the notification. Note that this can also happen transiently during notification
    // reinflation.
    ACTION_REMOTE_INPUT_CLOSE = 400;

    // OPEN: Settings > Accounts > Work profile settings
    // CATEGORY: SETTINGS
    ACCOUNTS_WORK_PROFILE_SETTINGS = 401;

    // Settings -> Dev options -> Convert to file encryption
    CONVERT_FBE = 402;

    // Settings -> Dev options -> Convert to file encryption -> WIPE AND CONVERT...
    CONVERT_FBE_CONFIRM = 403;

    // Settings -> Dev options -> Running services
    RUNNING_SERVICES = 404;

    // The dialog shown by 3P intent to change current webview implementation.
    WEBVIEW_IMPLEMENTATION = 405;

    // Settings launched from expanded quick settings.
    ACTION_QS_EXPANDED_SETTINGS_LAUNCH = 406;

    // Notification expansion state toggled by the expand affordance.
    ACTION_NOTIFICATION_EXPANDER = 407;

    // Notification group expansion state toggled by the expand affordance.
    ACTION_NOTIFICATION_GROUP_EXPANDER = 408;


    // Notification expansion state toggled by the expand gesture.
    ACTION_NOTIFICATION_GESTURE_EXPANDER = 409;

    // Notification group expansion state toggled by the expand gesture.
    ACTION_NOTIFICATION_GROUP_GESTURE_EXPANDER = 410;

    // User performs gesture that activates the ambient display
    // 1: Gesture performed is Nudge
    // 2: Gesture performed is Pickup
    // 4: Gesture performed is Double Tap
    ACTION_AMBIENT_GESTURE = 411;

    // ---- End N Constants, all N constants go above this line ----

    // ------- Begin N App Disambig Shade -----
    // Application disambig shade opened or closed with a featured app.
    // These are actually visibility events, but visible/hidden doesn't
    // take a package, so these are being logged as actions.
    // Package: Calling app on open, called app on close
    ACTION_SHOW_APP_DISAMBIG_APP_FEATURED = 451;
    ACTION_HIDE_APP_DISAMBIG_APP_FEATURED = 452;

    // Application disambig shade opened or closed without a featured app.
    // These are actually visibility events, but visible/hidden doesn't
    // take a package, so these are being logged as actions.
    // Package: Calling app on open, called app on close
    ACTION_SHOW_APP_DISAMBIG_NONE_FEATURED = 453;
    ACTION_HIDE_APP_DISAMBIG_NONE_FEATURED = 454;

    // User opens in an app by pressing “Always” in the application disambig shade.
    // Subtype: Index of selection
    ACTION_APP_DISAMBIG_ALWAYS = 455;

    // User opens in an app by pressing “Just Once” in the application disambig shade.
    // Subtype: Index of selection
    ACTION_APP_DISAMBIG_JUST_ONCE = 456;

    // User opens in an app by tapping on its name in the application disambig shade.
    // Subtype: Index of selection
    ACTION_APP_DISAMBIG_TAP = 457;

    // OPEN: Settings > Internal storage > Storage manager
    // CATEGORY: SETTINGS
    STORAGE_MANAGER_SETTINGS = 458;

    // OPEN: Settings -> Gestures
    // CATEGORY: SETTINGS
    SETTINGS_GESTURES = 459;

    // ------ Begin Deletion Helper ------
    // ACTION: Settings > Storage > Free Up Space > Photos & Videos > Toggle
    //   SUBTYPE: false is off, true is on
    // CATEGORY: SETTINGS
    ACTION_DELETION_SELECTION_PHOTOS = 460;

    // ACTION: Settings > Storage > Free Up Space > Apps > Toggle
    //   SUBTYPE: false is off, true is on
    // CATEGORY: SETTINGS
    ACTION_DELETION_SELECTION_ALL_APPS = 461;

    // ACTION: Settings > Storage > Free Up Space > Apps > Click an unchecked app
    // CATEGORY: SETTINGS
    //   PACKAGE: Unchecked app
    ACTION_DELETION_SELECTION_APP_ON = 462;

    // ACTION: Settings > Storage > Free Up Space > Apps > Click a checked app
    // CATEGORY: SETTINGS
    //   PACKAGE: Checked app
    ACTION_DELETION_SELECTION_APP_OFF = 463;

    // ACTION: Settings > Storage > Free Up Space > Apps > Click category
    //   SUBTYPE: false is expanded, true is collapsed
    // CATEGORY: SETTINGS
    ACTION_DELETION_APPS_COLLAPSED = 464;

    // ACTION: Settings > Storage > Free Up Space > Downloads > Check On
    //   SUBTYPE: false is off, true is on
    // CATEGORY: SETTINGS
    ACTION_DELETION_SELECTION_DOWNLOADS = 465;

    // ACTION: Settings > Storage > Free Up Space > Downloads > Click category
    //   SUBTYPE: false is expanded, true is collapsed
    // CATEGORY: SETTINGS
    ACTION_DELETION_DOWNLOADS_COLLAPSED = 466;

    // ACTION: Settings > Storage > Free Up Space > Free up ... GB
    // CATEGORY: SETTINGS
    ACTION_DELETION_HELPER_CLEAR = 467;

    // ACTION: Settings > Storage > Free Up Space > Cancel
    // CATEGORY: SETTINGS
    ACTION_DELETION_HELPER_CANCEL = 468;

    // ACTION: Settings > Storage > Free Up Space > Free up ... GB > Remove
    // CATEGORY: SETTINGS
    ACTION_DELETION_HELPER_REMOVE_CONFIRM = 469;

    // ACTION: Settings > Storage > Free Up Space > Free up ... GB > Cancel
    // CATEGORY: SETTINGS
    ACTION_DELETION_HELPER_REMOVE_CANCEL = 470;

    // Deletion helper encountered an error during package deletion.
    ACTION_DELETION_HELPER_APPS_DELETION_FAIL = 471;

    // Deletion helper encountered an error during downloads folder deletion.
    ACTION_DELETION_HELPER_DOWNLOADS_DELETION_FAIL = 472;

    // Deletion helper encountered an error during photo and video deletion.
    ACTION_DELETION_HELPER_PHOTOS_VIDEOS_DELETION_FAIL = 473;

    // OPEN: Settings (root page if there are multiple tabs)
    // CATEGORY: SETTINGS
    DASHBOARD_CONTAINER = 474;

    // OPEN: Settings -> SUPPORT TAB
    // CATEGORY: SETTINGS
    SUPPORT_FRAGMENT = 475;

    // ACTION: Settings -> Select summary tab.
    // CATEGORY: SETTINGS
    ACTION_SELECT_SUMMARY=476;

    // ACTION: Settings -> Select support tab.
    // CATEGORY: SETTINGS
    ACTION_SELECT_SUPPORT_FRAGMENT = 477;

    // ACTION: Settings -> Support -> Tips & tricks
    // CATEGORY: SETTINGS
    ACTION_SUPPORT_TIPS_AND_TRICKS = 478;

    // ACTION: Settings -> Support -> Help & feedback
    // CATEGORY: SETTINGS
    ACTION_SUPPORT_HELP_AND_FEEDBACK = 479;

    // ACTION: Settings -> Support -> Sign in
    // CATEGORY: SETTINGS
    ACTION_SUPPORT_SIGN_IN = 480;

    // ACTION: Settings -> Support -> Phone
    // CATEGORY: SETTINGS
    ACTION_SUPPORT_PHONE = 481;

    // ACTION: Settings -> Support -> Chat
    // CATEGORY: SETTINGS
    ACTION_SUPPORT_CHAT = 482;

    // ACTION: Settings -> Support -> Phone/Chat -> Disclaimer Cancel
    // CATEGORY: SETTINGS
    ACTION_SUPPORT_DISCLAIMER_CANCEL = 483;

    // ACTION: Settings -> Support -> Phone/Chat -> Disclaimer OK
    // CATEGORY: SETTINGS
    ACTION_SUPPORT_DISCLAIMER_OK = 484;

    // ACTION: Settings -> Support -> Toll-Free Phone
    // CATEGORY: SETTINGS
    ACTION_SUPPORT_DAIL_TOLLFREE = 485;

    // ACTION: Settings -> Support -> "Travel Abroad" Button
    // CATEGORY: SETTINGS
    ACTION_SUPPORT_VIEW_TRAVEL_ABROAD_DIALOG = 486;

    // ACTION: Settings -> Support -> "Travel Abroad" Button -> Tolled Phone
    // CATEGORY: SETTINGS
    ACTION_SUPPORT_DIAL_TOLLED = 487;

    // OPEN: Settings > Display > Night Light
    // CATEGORY: SETTINGS
    NIGHT_DISPLAY_SETTINGS = 488;

    // ACTION: Settings -> Storage -> Manage storage -> Click Storage Manager
        //   SUBTYPE: false is off, true is on
    ACTION_TOGGLE_STORAGE_MANAGER = 489;

    // Settings launched from collapsed quick settings.
    ACTION_QS_COLLAPSED_SETTINGS_LAUNCH = 490;

    // OPEN: QS Night Light tile shown
    // ACTION: QS Night Light tile tapped
    //   SUBTYPE: 0 is off, 1 is on
    // CATEGORY: QUICK_SETTINGS
    QS_NIGHT_DISPLAY = 491;

    // Night Light on
    SETTINGS_CONDITION_NIGHT_DISPLAY = 492;

    // System navigation key up.
    ACTION_SYSTEM_NAVIGATION_KEY_UP = 493;

    // System navigation key down.
    ACTION_SYSTEM_NAVIGATION_KEY_DOWN = 494;

    // OPEN: Settings > Display -> Ambient Display
    // CATEGORY: SETTINGS
    ACTION_AMBIENT_DISPLAY = 495;

    // ACTION: Settings -> [sub settings activity] -> Options menu -> Help & Support
    //   SUBTYPE: sub settings classname
    ACTION_SETTING_HELP_AND_FEEDBACK = 496;

    // ---- End N-MR1 Constants, all N-MR1 constants go above this line ----

<<<<<<< HEAD
    // Hardware Keys managment menu
    BUTTONS = 496;

=======
>>>>>>> 3570784f
    // Add new aosp constants above this line.
    // END OF AOSP CONSTANTS
  }
}<|MERGE_RESOLUTION|>--- conflicted
+++ resolved
@@ -2213,12 +2213,9 @@
 
     // ---- End N-MR1 Constants, all N-MR1 constants go above this line ----
 
-<<<<<<< HEAD
     // Hardware Keys managment menu
-    BUTTONS = 496;
-
-=======
->>>>>>> 3570784f
+    BUTTONS = 497;
+
     // Add new aosp constants above this line.
     // END OF AOSP CONSTANTS
   }
