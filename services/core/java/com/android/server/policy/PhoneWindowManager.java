/*
 * Copyright (C) 2006 The Android Open Source Project
 *
 * Licensed under the Apache License, Version 2.0 (the "License");
 * you may not use this file except in compliance with the License.
 * You may obtain a copy of the License at
 *
 *      http://www.apache.org/licenses/LICENSE-2.0
 *
 * Unless required by applicable law or agreed to in writing, software
 * distributed under the License is distributed on an "AS IS" BASIS,
 * WITHOUT WARRANTIES OR CONDITIONS OF ANY KIND, either express or implied.
 * See the License for the specific language governing permissions and
 * limitations under the License.
 */

package com.android.server.policy;

import static android.app.ActivityManager.StackId.DOCKED_STACK_ID;
import static android.app.ActivityManager.StackId.FREEFORM_WORKSPACE_STACK_ID;
import static android.app.ActivityManager.StackId.HOME_STACK_ID;
import static android.content.pm.PackageManager.FEATURE_PICTURE_IN_PICTURE;
import static android.content.pm.PackageManager.FEATURE_TELEVISION;
import static android.content.pm.PackageManager.FEATURE_WATCH;
import static android.content.res.Configuration.EMPTY;
import static android.content.res.Configuration.UI_MODE_TYPE_CAR;
import static android.content.res.Configuration.UI_MODE_TYPE_MASK;
import static android.view.WindowManager.DOCKED_TOP;
import static android.view.WindowManager.DOCKED_LEFT;
import static android.view.WindowManager.DOCKED_RIGHT;
import static android.view.WindowManager.TAKE_SCREENSHOT_FULLSCREEN;
import static android.view.WindowManager.TAKE_SCREENSHOT_SELECTED_REGION;
import static android.view.WindowManager.LayoutParams.*;
import static android.view.WindowManagerPolicy.WindowManagerFuncs.CAMERA_LENS_COVERED;
import static android.view.WindowManagerPolicy.WindowManagerFuncs.CAMERA_LENS_COVER_ABSENT;
import static android.view.WindowManagerPolicy.WindowManagerFuncs.CAMERA_LENS_UNCOVERED;
import static android.view.WindowManagerPolicy.WindowManagerFuncs.LID_ABSENT;
import static android.view.WindowManagerPolicy.WindowManagerFuncs.LID_CLOSED;
import static android.view.WindowManagerPolicy.WindowManagerFuncs.LID_OPEN;

import android.app.ActivityManager;
import android.app.ActivityManager.StackId;
import android.app.ActivityManagerInternal;
import android.app.ActivityManagerInternal.SleepToken;
import android.app.ActivityManagerNative;
import android.app.AppOpsManager;
import android.app.IUiModeManager;
import android.app.ProgressDialog;
import android.app.SearchManager;
import android.app.StatusBarManager;
import android.app.UiModeManager;
import android.content.ActivityNotFoundException;
import android.content.BroadcastReceiver;
import android.content.ComponentName;
import android.content.ContentResolver;
import android.content.Context;
import android.content.Intent;
import android.content.IntentFilter;
import android.content.ServiceConnection;
import android.content.pm.ActivityInfo;
import android.content.pm.ApplicationInfo;
import android.content.pm.PackageManager;
import android.content.pm.ResolveInfo;
import android.content.res.CompatibilityInfo;
import android.content.res.Configuration;
import android.content.res.Resources;
import android.content.res.TypedArray;
import android.database.ContentObserver;
import android.graphics.PixelFormat;
import android.graphics.Rect;
import android.hardware.hdmi.HdmiControlManager;
import android.hardware.hdmi.HdmiPlaybackClient;
import android.hardware.hdmi.HdmiPlaybackClient.OneTouchPlayCallback;
import android.hardware.input.InputManagerInternal;
import android.hardware.input.InputManager;
import android.media.AudioAttributes;
import android.media.AudioManager;
import android.media.AudioSystem;
import android.media.IAudioService;
import android.media.Ringtone;
import android.media.RingtoneManager;
import android.media.session.MediaSessionLegacyHelper;
import android.os.Binder;
import android.os.Build;
import android.os.Bundle;
import android.os.Debug;
import android.os.FactoryTest;
import android.os.Handler;
import android.os.IBinder;
import android.os.IDeviceIdleController;
import android.os.Looper;
import android.os.Message;
import android.os.Messenger;
import android.os.PowerManager;
import android.os.PowerManagerInternal;
import android.os.Process;
import android.os.RemoteException;
import android.os.ServiceManager;
import android.os.SystemClock;
import android.os.SystemProperties;
import android.os.UEventObserver;
import android.os.UserHandle;
import android.os.Vibrator;
import android.provider.MediaStore;
import android.provider.Settings;
import android.service.dreams.DreamManagerInternal;
import android.service.dreams.DreamService;
import android.service.dreams.IDreamManager;
import android.speech.RecognizerIntent;
import android.telecom.TelecomManager;
import android.util.DisplayMetrics;
import android.util.EventLog;
import android.util.Log;
import android.util.MutableBoolean;
import android.util.Slog;
import android.util.SparseArray;
import android.util.LongSparseArray;
import android.view.Display;
import android.view.Gravity;
import android.view.HapticFeedbackConstants;
import android.view.IApplicationToken;
import android.view.IWindowManager;
import android.view.InputChannel;
import android.view.InputDevice;
import android.view.InputEvent;
import android.view.InputEventReceiver;
import android.view.KeyCharacterMap;
import android.view.KeyCharacterMap.FallbackAction;
import android.view.KeyEvent;
import android.view.MotionEvent;
import android.view.Surface;
import android.view.View;
import android.view.ViewConfiguration;
import android.view.WindowManager;
import android.view.WindowManagerGlobal;
import android.view.WindowManagerInternal;
import android.view.WindowManagerPolicy;
import android.view.accessibility.AccessibilityEvent;
import android.view.accessibility.AccessibilityManager;
import android.view.animation.Animation;
import android.view.animation.AnimationSet;
import android.view.animation.AnimationUtils;
import com.android.internal.R;
import com.android.internal.annotations.GuardedBy;
import com.android.internal.logging.MetricsLogger;
import com.android.internal.policy.PhoneWindow;
import com.android.internal.policy.IShortcutService;
import com.android.internal.statusbar.IStatusBarService;
import com.android.internal.util.ScreenShapeHelper;
import com.android.internal.widget.PointerLocationView;
import com.android.server.GestureLauncherService;
import com.android.server.LocalServices;
import com.android.server.policy.keyguard.KeyguardServiceDelegate;
import com.android.server.policy.keyguard.KeyguardServiceDelegate.DrawnListener;
import com.android.server.statusbar.StatusBarManagerInternal;

import java.io.File;
import java.io.FileReader;
import java.io.IOException;
import java.io.PrintWriter;
import java.util.HashSet;
import java.util.List;

/**
 * WindowManagerPolicy implementation for the Android phone UI.  This
 * introduces a new method suffix, Lp, for an internal lock of the
 * PhoneWindowManager.  This is used to protect some internal state, and
 * can be acquired with either the Lw and Li lock held, so has the restrictions
 * of both of those when held.
 */
public class PhoneWindowManager implements WindowManagerPolicy {
    static final String TAG = "WindowManager";
    static final boolean DEBUG = false;
    static final boolean localLOGV = false;
    static final boolean DEBUG_INPUT = false;
    static final boolean DEBUG_KEYGUARD = false;
    static final boolean DEBUG_LAYOUT = false;
    static final boolean DEBUG_STARTING_WINDOW = false;
    static final boolean DEBUG_WAKEUP = false;
    static final boolean SHOW_STARTING_ANIMATIONS = true;

    // Whether to allow dock apps with METADATA_DOCK_HOME to temporarily take over the Home key.
    // No longer recommended for desk docks;
    static final boolean ENABLE_DESK_DOCK_HOME_CAPTURE = false;

    static final boolean ALTERNATE_CAR_MODE_NAV_SIZE = false;

    static final int SHORT_PRESS_POWER_NOTHING = 0;
    static final int SHORT_PRESS_POWER_GO_TO_SLEEP = 1;
    static final int SHORT_PRESS_POWER_REALLY_GO_TO_SLEEP = 2;
    static final int SHORT_PRESS_POWER_REALLY_GO_TO_SLEEP_AND_GO_HOME = 3;
    static final int SHORT_PRESS_POWER_GO_HOME = 4;

    static final int LONG_PRESS_POWER_NOTHING = 0;
    static final int LONG_PRESS_POWER_GLOBAL_ACTIONS = 1;
    static final int LONG_PRESS_POWER_SHUT_OFF = 2;
    static final int LONG_PRESS_POWER_SHUT_OFF_NO_CONFIRM = 3;

    static final int LONG_PRESS_BACK_NOTHING = 0;
    static final int LONG_PRESS_BACK_GO_TO_VOICE_ASSIST = 1;

    static final int MULTI_PRESS_POWER_NOTHING = 0;
    static final int MULTI_PRESS_POWER_THEATER_MODE = 1;
    static final int MULTI_PRESS_POWER_BRIGHTNESS_BOOST = 2;

    // These need to match the documentation/constant in
    // core/res/res/values/config.xml
    static final int LONG_PRESS_HOME_NOTHING = 0;
    static final int LONG_PRESS_HOME_RECENT_SYSTEM_UI = 1;
    static final int LONG_PRESS_HOME_ASSIST = 2;
    static final int LAST_LONG_PRESS_HOME_BEHAVIOR = LONG_PRESS_HOME_ASSIST;

    static final int DOUBLE_TAP_HOME_NOTHING = 0;
    static final int DOUBLE_TAP_HOME_RECENT_SYSTEM_UI = 1;

    static final int SHORT_PRESS_WINDOW_NOTHING = 0;
    static final int SHORT_PRESS_WINDOW_PICTURE_IN_PICTURE = 1;

    static final int SHORT_PRESS_SLEEP_GO_TO_SLEEP = 0;
    static final int SHORT_PRESS_SLEEP_GO_TO_SLEEP_AND_GO_HOME = 1;

    static final int PENDING_KEY_NULL = -1;

    // Controls navigation bar opacity depending on which workspace stacks are currently
    // visible.
    // Nav bar is always opaque when either the freeform stack or docked stack is visible.
    static final int NAV_BAR_OPAQUE_WHEN_FREEFORM_OR_DOCKED = 0;
    // Nav bar is always translucent when the freeform stack is visible, otherwise always opaque.
    static final int NAV_BAR_TRANSLUCENT_WHEN_FREEFORM_OPAQUE_OTHERWISE = 1;

    static final int APPLICATION_MEDIA_SUBLAYER = -2;
    static final int APPLICATION_MEDIA_OVERLAY_SUBLAYER = -1;
    static final int APPLICATION_PANEL_SUBLAYER = 1;
    static final int APPLICATION_SUB_PANEL_SUBLAYER = 2;
    static final int APPLICATION_ABOVE_SUB_PANEL_SUBLAYER = 3;

    static public final String SYSTEM_DIALOG_REASON_KEY = "reason";
    static public final String SYSTEM_DIALOG_REASON_GLOBAL_ACTIONS = "globalactions";
    static public final String SYSTEM_DIALOG_REASON_RECENT_APPS = "recentapps";
    static public final String SYSTEM_DIALOG_REASON_HOME_KEY = "homekey";
    static public final String SYSTEM_DIALOG_REASON_ASSIST = "assist";

    // Available custom actions to perform on a key press.
    // Must match values for KEY_HOME_LONG_PRESS_ACTION in:
    // core/java/android/provider/Settings.java
    private static final int KEY_ACTION_NOTHING = 0;
    private static final int KEY_ACTION_MENU = 1;
    private static final int KEY_ACTION_APP_SWITCH = 2;
    private static final int KEY_ACTION_SEARCH = 3;
    private static final int KEY_ACTION_VOICE_SEARCH = 4;
    private static final int KEY_ACTION_IN_APP_SEARCH = 5;
    private static final int KEY_ACTION_LAUNCH_CAMERA = 6;
    private static final int KEY_ACTION_SLEEP = 7;

    // Masks for checking presence of hardware keys.
    // Must match values in core/res/res/values/config.xml
    private static final int KEY_MASK_HOME = 0x01;
    private static final int KEY_MASK_BACK = 0x02;
    private static final int KEY_MASK_MENU = 0x04;
    private static final int KEY_MASK_ASSIST = 0x08;
    private static final int KEY_MASK_APP_SWITCH = 0x10;
    private static final int KEY_MASK_CAMERA = 0x20;


    /**
     * These are the system UI flags that, when changing, can cause the layout
     * of the screen to change.
     */
    static final int SYSTEM_UI_CHANGING_LAYOUT =
              View.SYSTEM_UI_FLAG_HIDE_NAVIGATION
            | View.SYSTEM_UI_FLAG_FULLSCREEN
            | View.STATUS_BAR_TRANSLUCENT
            | View.NAVIGATION_BAR_TRANSLUCENT
            | View.STATUS_BAR_TRANSPARENT
            | View.NAVIGATION_BAR_TRANSPARENT;

    private static final AudioAttributes VIBRATION_ATTRIBUTES = new AudioAttributes.Builder()
            .setContentType(AudioAttributes.CONTENT_TYPE_SONIFICATION)
            .setUsage(AudioAttributes.USAGE_ASSISTANCE_SONIFICATION)
            .build();

    // The panic gesture may become active only after the keyguard is dismissed and the immersive
    // app shows again. If that doesn't happen for 30s we drop the gesture.
    private static final long PANIC_GESTURE_EXPIRATION = 30000;

    private static final String SYSUI_PACKAGE = "com.android.systemui";
    private static final String SYSUI_SCREENSHOT_SERVICE =
            "com.android.systemui.screenshot.TakeScreenshotService";
    private static final String SYSUI_SCREENSHOT_ERROR_RECEIVER =
            "com.android.systemui.screenshot.ScreenshotServiceErrorReceiver";

    private static final int NAV_BAR_BOTTOM = 0;
    private static final int NAV_BAR_RIGHT = 1;
    private static final int NAV_BAR_LEFT = 2;

    /**
     * Keyguard stuff
     */
    private WindowState mKeyguardScrim;
    private boolean mKeyguardHidden;
    private boolean mKeyguardDrawnOnce;

    /* Table of Application Launch keys.  Maps from key codes to intent categories.
     *
     * These are special keys that are used to launch particular kinds of applications,
     * such as a web browser.  HID defines nearly a hundred of them in the Consumer (0x0C)
     * usage page.  We don't support quite that many yet...
     */
    static SparseArray<String> sApplicationLaunchKeyCategories;
    static {
        sApplicationLaunchKeyCategories = new SparseArray<String>();
        sApplicationLaunchKeyCategories.append(
                KeyEvent.KEYCODE_EXPLORER, Intent.CATEGORY_APP_BROWSER);
        sApplicationLaunchKeyCategories.append(
                KeyEvent.KEYCODE_ENVELOPE, Intent.CATEGORY_APP_EMAIL);
        sApplicationLaunchKeyCategories.append(
                KeyEvent.KEYCODE_CONTACTS, Intent.CATEGORY_APP_CONTACTS);
        sApplicationLaunchKeyCategories.append(
                KeyEvent.KEYCODE_CALENDAR, Intent.CATEGORY_APP_CALENDAR);
        sApplicationLaunchKeyCategories.append(
                KeyEvent.KEYCODE_MUSIC, Intent.CATEGORY_APP_MUSIC);
        sApplicationLaunchKeyCategories.append(
                KeyEvent.KEYCODE_CALCULATOR, Intent.CATEGORY_APP_CALCULATOR);
    }

    /** Amount of time (in milliseconds) to wait for windows drawn before powering on. */
    static final int WAITING_FOR_DRAWN_TIMEOUT = 1000;

    /** Amount of time (in milliseconds) a toast window can be shown. */
    public static final int TOAST_WINDOW_TIMEOUT = 3500; // 3.5 seconds

    /**
     * Lock protecting internal state.  Must not call out into window
     * manager with lock held.  (This lock will be acquired in places
     * where the window manager is calling in with its own lock held.)
     */
    private final Object mLock = new Object();

    Context mContext;
    IWindowManager mWindowManager;
    WindowManagerFuncs mWindowManagerFuncs;
    WindowManagerInternal mWindowManagerInternal;
    PowerManager mPowerManager;
    ActivityManagerInternal mActivityManagerInternal;
    InputManagerInternal mInputManagerInternal;
    DreamManagerInternal mDreamManagerInternal;
    PowerManagerInternal mPowerManagerInternal;
    IStatusBarService mStatusBarService;
    StatusBarManagerInternal mStatusBarManagerInternal;
    boolean mPreloadedRecentApps;
    final Object mServiceAquireLock = new Object();
    Vibrator mVibrator; // Vibrator for giving feedback of orientation changes
    SearchManager mSearchManager;
    AccessibilityManager mAccessibilityManager;
    BurnInProtectionHelper mBurnInProtectionHelper;
    AppOpsManager mAppOpsManager;
    private boolean mHasFeatureWatch;

    // Vibrator pattern for haptic feedback of a long press.
    long[] mLongPressVibePattern;

    // Vibrator pattern for haptic feedback of virtual key press.
    long[] mVirtualKeyVibePattern;

    // Vibrator pattern for a short vibration.
    long[] mKeyboardTapVibePattern;

    // Vibrator pattern for a short vibration when tapping on an hour/minute tick of a Clock.
    long[] mClockTickVibePattern;

    // Vibrator pattern for a short vibration when tapping on a day/month/year date of a Calendar.
    long[] mCalendarDateVibePattern;

    // Vibrator pattern for haptic feedback during boot when safe mode is disabled.
    long[] mSafeModeDisabledVibePattern;

    // Vibrator pattern for haptic feedback during boot when safe mode is enabled.
    long[] mSafeModeEnabledVibePattern;

    // Vibrator pattern for haptic feedback of a context click.
    long[] mContextClickVibePattern;

    /** If true, hitting shift & menu will broadcast Intent.ACTION_BUG_REPORT */
    boolean mEnableShiftMenuBugReports = false;

    boolean mSafeMode;
    WindowState mStatusBar = null;
    int mStatusBarHeight;
    WindowState mNavigationBar = null;
    boolean mHasNavigationBar = false;
    boolean mNavigationBarCanMove = false; // can the navigation bar ever move to the side?
    int mNavigationBarPosition = NAV_BAR_BOTTOM;
    int[] mNavigationBarHeightForRotationDefault = new int[4];
    int[] mNavigationBarWidthForRotationDefault = new int[4];
    int[] mNavigationBarHeightForRotationInCarMode = new int[4];
    int[] mNavigationBarWidthForRotationInCarMode = new int[4];

    private LongSparseArray<IShortcutService> mShortcutKeyServices = new LongSparseArray<>();

    // Whether to allow dock apps with METADATA_DOCK_HOME to temporarily take over the Home key.
    // This is for car dock and this is updated from resource.
    private boolean mEnableCarDockHomeCapture = true;

    boolean mBootMessageNeedsHiding;
    KeyguardServiceDelegate mKeyguardDelegate;
    final Runnable mWindowManagerDrawCallback = new Runnable() {
        @Override
        public void run() {
            if (DEBUG_WAKEUP) Slog.i(TAG, "All windows ready for display!");
            mHandler.sendEmptyMessage(MSG_WINDOW_MANAGER_DRAWN_COMPLETE);
        }
    };
    final DrawnListener mKeyguardDrawnCallback = new DrawnListener() {
        @Override
        public void onDrawn() {
            if (DEBUG_WAKEUP) Slog.d(TAG, "mKeyguardDelegate.ShowListener.onDrawn.");
            mHandler.sendEmptyMessage(MSG_KEYGUARD_DRAWN_COMPLETE);
        }
    };

    GlobalActions mGlobalActions;
    Handler mHandler;
    WindowState mLastInputMethodWindow = null;
    WindowState mLastInputMethodTargetWindow = null;

    // FIXME This state is shared between the input reader and handler thread.
    // Technically it's broken and buggy but it has been like this for many years
    // and we have not yet seen any problems.  Someday we'll rewrite this logic
    // so that only one thread is involved in handling input policy.  Unfortunately
    // it's on a critical path for power management so we can't just post the work to the
    // handler thread.  We'll need to resolve this someday by teaching the input dispatcher
    // to hold wakelocks during dispatch and eliminating the critical path.
    volatile boolean mPowerKeyHandled;
    volatile boolean mBackKeyHandled;
    volatile boolean mBeganFromNonInteractive;
    volatile int mPowerKeyPressCounter;
    volatile boolean mEndCallKeyHandled;
    volatile boolean mCameraGestureTriggeredDuringGoingToSleep;
    volatile boolean mGoingToSleep;
    volatile boolean mRecentsVisible;
    volatile boolean mTvPictureInPictureVisible;

    // Used to hold the last user key used to wake the device.  This helps us prevent up events
    // from being passed to the foregrounded app without a corresponding down event
    volatile int mPendingWakeKey = PENDING_KEY_NULL;

    int mRecentAppsHeldModifiers;
    boolean mLanguageSwitchKeyPressed;

    int mLidState = LID_ABSENT;
    int mCameraLensCoverState = CAMERA_LENS_COVER_ABSENT;
    boolean mHaveBuiltInKeyboard;

    boolean mSystemReady;
    boolean mSystemBooted;
    private boolean mDeferBindKeyguard;
    boolean mHdmiPlugged;
    HdmiControl mHdmiControl;
    IUiModeManager mUiModeManager;
    int mUiMode;
    int mDockMode = Intent.EXTRA_DOCK_STATE_UNDOCKED;
    int mLidOpenRotation;
    int mCarDockRotation;
    int mDeskDockRotation;
    int mUndockedHdmiRotation;
    int mDemoHdmiRotation;
    boolean mDemoHdmiRotationLock;
    int mDemoRotation;
    boolean mDemoRotationLock;

    boolean mWakeGestureEnabledSetting;
    MyWakeGestureListener mWakeGestureListener;

    // Default display does not rotate, apps that require non-default orientation will have to
    // have the orientation emulated.
    private boolean mForceDefaultOrientation = false;

    int mUserRotationMode = WindowManagerPolicy.USER_ROTATION_FREE;
    int mUserRotation = Surface.ROTATION_0;
    boolean mAccelerometerDefault;

    boolean mSupportAutoRotation;
    int mAllowAllRotations = -1;
    boolean mCarDockEnablesAccelerometer;
    boolean mDeskDockEnablesAccelerometer;
    int mLidKeyboardAccessibility;
    int mLidNavigationAccessibility;
    boolean mLidControlsScreenLock;
    boolean mLidControlsSleep;
    int mShortPressOnPowerBehavior;
    int mLongPressOnPowerBehavior;
    int mDoublePressOnPowerBehavior;
    int mTriplePressOnPowerBehavior;
    int mLongPressOnBackBehavior;
    int mShortPressOnSleepBehavior;
    int mShortPressWindowBehavior;
    boolean mAwake;
    boolean mScreenOnEarly;
    boolean mScreenOnFully;
    ScreenOnListener mScreenOnListener;
    boolean mKeyguardDrawComplete;
    boolean mWindowManagerDrawComplete;
    boolean mOrientationSensorEnabled = false;
    int mCurrentAppOrientation = ActivityInfo.SCREEN_ORIENTATION_UNSPECIFIED;
    boolean mHasSoftInput = false;
    boolean mTranslucentDecorEnabled = true;
    boolean mUseTvRouting;

    int mDeviceHardwareKeys;

    int mPointerLocationMode = 0; // guarded by mLock

    // The last window we were told about in focusChanged.
    WindowState mFocusedWindow;
    IApplicationToken mFocusedApp;

    PointerLocationView mPointerLocationView;

    // The current size of the screen; really; extends into the overscan area of
    // the screen and doesn't account for any system elements like the status bar.
    int mOverscanScreenLeft, mOverscanScreenTop;
    int mOverscanScreenWidth, mOverscanScreenHeight;
    // The current visible size of the screen; really; (ir)regardless of whether the status
    // bar can be hidden but not extending into the overscan area.
    int mUnrestrictedScreenLeft, mUnrestrictedScreenTop;
    int mUnrestrictedScreenWidth, mUnrestrictedScreenHeight;
    // Like mOverscanScreen*, but allowed to move into the overscan region where appropriate.
    int mRestrictedOverscanScreenLeft, mRestrictedOverscanScreenTop;
    int mRestrictedOverscanScreenWidth, mRestrictedOverscanScreenHeight;
    // The current size of the screen; these may be different than (0,0)-(dw,dh)
    // if the status bar can't be hidden; in that case it effectively carves out
    // that area of the display from all other windows.
    int mRestrictedScreenLeft, mRestrictedScreenTop;
    int mRestrictedScreenWidth, mRestrictedScreenHeight;
    // During layout, the current screen borders accounting for any currently
    // visible system UI elements.
    int mSystemLeft, mSystemTop, mSystemRight, mSystemBottom;
    // For applications requesting stable content insets, these are them.
    int mStableLeft, mStableTop, mStableRight, mStableBottom;
    // For applications requesting stable content insets but have also set the
    // fullscreen window flag, these are the stable dimensions without the status bar.
    int mStableFullscreenLeft, mStableFullscreenTop;
    int mStableFullscreenRight, mStableFullscreenBottom;
    // During layout, the current screen borders with all outer decoration
    // (status bar, input method dock) accounted for.
    int mCurLeft, mCurTop, mCurRight, mCurBottom;
    // During layout, the frame in which content should be displayed
    // to the user, accounting for all screen decoration except for any
    // space they deem as available for other content.  This is usually
    // the same as mCur*, but may be larger if the screen decor has supplied
    // content insets.
    int mContentLeft, mContentTop, mContentRight, mContentBottom;
    // During layout, the frame in which voice content should be displayed
    // to the user, accounting for all screen decoration except for any
    // space they deem as available for other content.
    int mVoiceContentLeft, mVoiceContentTop, mVoiceContentRight, mVoiceContentBottom;
    // During layout, the current screen borders along which input method
    // windows are placed.
    int mDockLeft, mDockTop, mDockRight, mDockBottom;
    // During layout, the layer at which the doc window is placed.
    int mDockLayer;
    // During layout, this is the layer of the status bar.
    int mStatusBarLayer;
    int mLastSystemUiFlags;
    // Bits that we are in the process of clearing, so we want to prevent
    // them from being set by applications until everything has been updated
    // to have them clear.
    int mResettingSystemUiFlags = 0;
    // Bits that we are currently always keeping cleared.
    int mForceClearedSystemUiFlags = 0;
    int mLastFullscreenStackSysUiFlags;
    int mLastDockedStackSysUiFlags;
    final Rect mNonDockedStackBounds = new Rect();
    final Rect mDockedStackBounds = new Rect();
    final Rect mLastNonDockedStackBounds = new Rect();
    final Rect mLastDockedStackBounds = new Rect();

    // What we last reported to system UI about whether the compatibility
    // menu needs to be displayed.
    boolean mLastFocusNeedsMenu = false;
    // If nonzero, a panic gesture was performed at that time in uptime millis and is still pending.
    private long mPendingPanicGestureUptime;

    InputConsumer mInputConsumer = null;

    static final Rect mTmpParentFrame = new Rect();
    static final Rect mTmpDisplayFrame = new Rect();
    static final Rect mTmpOverscanFrame = new Rect();
    static final Rect mTmpContentFrame = new Rect();
    static final Rect mTmpVisibleFrame = new Rect();
    static final Rect mTmpDecorFrame = new Rect();
    static final Rect mTmpStableFrame = new Rect();
    static final Rect mTmpNavigationFrame = new Rect();
    static final Rect mTmpOutsetFrame = new Rect();
    private static final Rect mTmpRect = new Rect();

    WindowState mTopFullscreenOpaqueWindowState;
    WindowState mTopFullscreenOpaqueOrDimmingWindowState;
    WindowState mTopDockedOpaqueWindowState;
    WindowState mTopDockedOpaqueOrDimmingWindowState;
    HashSet<IApplicationToken> mAppsToBeHidden = new HashSet<IApplicationToken>();
    HashSet<IApplicationToken> mAppsThatDismissKeyguard = new HashSet<IApplicationToken>();
    boolean mTopIsFullscreen;
    boolean mForceStatusBar;
    boolean mForceStatusBarFromKeyguard;
    private boolean mForceStatusBarTransparent;
    int mNavBarOpacityMode = NAV_BAR_OPAQUE_WHEN_FREEFORM_OR_DOCKED;
    boolean mHideLockScreen;
    boolean mForcingShowNavBar;
    int mForcingShowNavBarLayer;

    boolean mDevForceNavbar = false;

    // States of keyguard dismiss.
    private static final int DISMISS_KEYGUARD_NONE = 0; // Keyguard not being dismissed.
    private static final int DISMISS_KEYGUARD_START = 1; // Keyguard needs to be dismissed.
    private static final int DISMISS_KEYGUARD_CONTINUE = 2; // Keyguard has been dismissed.
    int mDismissKeyguard = DISMISS_KEYGUARD_NONE;

    /**
     * Indicates that we asked the Keyguard to be dismissed and we just wait for the Keyguard to
     * dismiss itself.
     */
    @GuardedBy("Lw")
    private boolean mCurrentlyDismissingKeyguard;

    /** The window that is currently dismissing the keyguard. Dismissing the keyguard must only
     * be done once per window. */
    private WindowState mWinDismissingKeyguard;

    /** When window is currently dismissing the keyguard, dismissing the keyguard must handle
     * the keygaurd secure state change instantly case, e.g. the use case of inserting a PIN
     * lock SIM card. This variable is used to record the previous keyguard secure state for
     * monitoring secure state change on window dismissing keyguard. */
    private boolean mSecureDismissingKeyguard;

    /** The window that is currently showing "over" the keyguard. If there is an app window
     * belonging to another app on top of this the keyguard shows. If there is a fullscreen
     * app window under this, still dismiss the keyguard but don't show the app underneath. Show
     * the wallpaper. */
    private WindowState mWinShowWhenLocked;

    boolean mShowingLockscreen;
    boolean mShowingDream;
    boolean mDreamingLockscreen;
    boolean mDreamingSleepTokenNeeded;
    SleepToken mDreamingSleepToken;
    SleepToken mScreenOffSleepToken;
    boolean mKeyguardSecure;
    boolean mKeyguardSecureIncludingHidden;
    volatile boolean mKeyguardOccluded;
    boolean mHomePressed;
    boolean mHomeConsumed;
    boolean mHomeDoubleTapPending;
    boolean mMenuPressed;
    boolean mAppSwitchLongPressed;
    Intent mHomeIntent;
    Intent mCarDockIntent;
    Intent mDeskDockIntent;
    boolean mSearchKeyShortcutPending;
    boolean mConsumeSearchKeyUp;
    boolean mAssistKeyLongPressed;
    boolean mPendingMetaAction;
    boolean mPendingCapsLockToggle;
    int mMetaState;
    int mInitialMetaState;
    boolean mForceShowSystemBars;

    // Tracks user-customisable behavior for certain key events
    private int mLongPressOnHomeBehavior = -1;
    private int mPressOnMenuBehavior = -1;
    private int mLongPressOnMenuBehavior = -1;
    private int mPressOnAssistBehavior = -1;
    private int mLongPressOnAssistBehavior = -1;
    private int mPressOnAppSwitchBehavior = -1;
    private int mLongPressOnAppSwitchBehavior = -1;

    // support for activating the lock screen while the screen is on
    boolean mAllowLockscreenWhenOn;
    int mLockScreenTimeout;
    boolean mLockScreenTimerActive;

    // Behavior of ENDCALL Button.  (See Settings.System.END_BUTTON_BEHAVIOR.)
    int mEndcallBehavior;

    // Behavior of POWER button while in-call and screen on.
    // (See Settings.Secure.INCALL_POWER_BUTTON_BEHAVIOR.)
    int mIncallPowerBehavior;

    Display mDisplay;

    private int mDisplayRotation;

    int mLandscapeRotation = 0;  // default landscape rotation
    int mSeascapeRotation = 0;   // "other" landscape rotation, 180 degrees from mLandscapeRotation
    int mPortraitRotation = 0;   // default portrait rotation
    int mUpsideDownRotation = 0; // "other" portrait rotation

    int mOverscanLeft = 0;
    int mOverscanTop = 0;
    int mOverscanRight = 0;
    int mOverscanBottom = 0;

    // What we do when the user double-taps on home
    private int mDoubleTapOnHomeBehavior;

    // Allowed theater mode wake actions
    private boolean mAllowTheaterModeWakeFromKey;
    private boolean mAllowTheaterModeWakeFromPowerKey;
    private boolean mAllowTheaterModeWakeFromMotion;
    private boolean mAllowTheaterModeWakeFromMotionWhenNotDreaming;
    private boolean mAllowTheaterModeWakeFromCameraLens;
    private boolean mAllowTheaterModeWakeFromLidSwitch;
    private boolean mAllowTheaterModeWakeFromWakeGesture;

    // Whether to support long press from power button in non-interactive mode
    private boolean mSupportLongPressPowerWhenNonInteractive;

    // Whether to go to sleep entering theater mode from power button
    private boolean mGoToSleepOnButtonPressTheaterMode;

    // Screenshot trigger states
    // Time to volume and power must be pressed within this interval of each other.
    private static final long SCREENSHOT_CHORD_DEBOUNCE_DELAY_MILLIS = 150;
    // Increase the chord delay when taking a screenshot from the keyguard
    private static final float KEYGUARD_SCREENSHOT_CHORD_DELAY_MULTIPLIER = 2.5f;
    private boolean mScreenshotChordEnabled;
    private boolean mScreenshotChordVolumeDownKeyTriggered;
    private long mScreenshotChordVolumeDownKeyTime;
    private boolean mScreenshotChordVolumeDownKeyConsumed;
    private boolean mScreenshotChordVolumeUpKeyTriggered;
    private boolean mScreenshotChordPowerKeyTriggered;
    private long mScreenshotChordPowerKeyTime;

    /* The number of steps between min and max brightness */
    private static final int BRIGHTNESS_STEPS = 10;

    SettingsObserver mSettingsObserver;
    ShortcutManager mShortcutManager;
    PowerManager.WakeLock mBroadcastWakeLock;
    PowerManager.WakeLock mPowerKeyWakeLock;
    boolean mHavePendingMediaKeyRepeatWithWakeLock;

    private int mCurrentUserId;

    // Maps global key codes to the components that will handle them.
    private GlobalKeyManager mGlobalKeyManager;

    // Fallback actions by key code.
    private final SparseArray<KeyCharacterMap.FallbackAction> mFallbackActions =
            new SparseArray<KeyCharacterMap.FallbackAction>();

    private final LogDecelerateInterpolator mLogDecelerateInterpolator
            = new LogDecelerateInterpolator(100, 0);

    private final MutableBoolean mTmpBoolean = new MutableBoolean(false);

    private static final int MSG_ENABLE_POINTER_LOCATION = 1;
    private static final int MSG_DISABLE_POINTER_LOCATION = 2;
    private static final int MSG_DISPATCH_MEDIA_KEY_WITH_WAKE_LOCK = 3;
    private static final int MSG_DISPATCH_MEDIA_KEY_REPEAT_WITH_WAKE_LOCK = 4;
    private static final int MSG_KEYGUARD_DRAWN_COMPLETE = 5;
    private static final int MSG_KEYGUARD_DRAWN_TIMEOUT = 6;
    private static final int MSG_WINDOW_MANAGER_DRAWN_COMPLETE = 7;
    private static final int MSG_DISPATCH_SHOW_RECENTS = 9;
    private static final int MSG_DISPATCH_SHOW_GLOBAL_ACTIONS = 10;
    private static final int MSG_HIDE_BOOT_MESSAGE = 11;
    private static final int MSG_LAUNCH_VOICE_ASSIST_WITH_WAKE_LOCK = 12;
    private static final int MSG_POWER_DELAYED_PRESS = 13;
    private static final int MSG_POWER_LONG_PRESS = 14;
    private static final int MSG_UPDATE_DREAMING_SLEEP_TOKEN = 15;
    private static final int MSG_REQUEST_TRANSIENT_BARS = 16;
    private static final int MSG_SHOW_TV_PICTURE_IN_PICTURE_MENU = 17;
    private static final int MSG_BACK_LONG_PRESS = 18;
    private static final int MSG_DISPOSE_INPUT_CONSUMER = 19;

    private static final int MSG_REQUEST_TRANSIENT_BARS_ARG_STATUS = 0;
    private static final int MSG_REQUEST_TRANSIENT_BARS_ARG_NAVIGATION = 1;

    private class PolicyHandler extends Handler {
        @Override
        public void handleMessage(Message msg) {
            switch (msg.what) {
                case MSG_ENABLE_POINTER_LOCATION:
                    enablePointerLocation();
                    break;
                case MSG_DISABLE_POINTER_LOCATION:
                    disablePointerLocation();
                    break;
                case MSG_DISPATCH_MEDIA_KEY_WITH_WAKE_LOCK:
                    dispatchMediaKeyWithWakeLock((KeyEvent)msg.obj);
                    break;
                case MSG_DISPATCH_MEDIA_KEY_REPEAT_WITH_WAKE_LOCK:
                    dispatchMediaKeyRepeatWithWakeLock((KeyEvent)msg.obj);
                    break;
                case MSG_DISPATCH_SHOW_RECENTS:
                    showRecentApps(false, msg.arg1 != 0);
                    break;
                case MSG_DISPATCH_SHOW_GLOBAL_ACTIONS:
                    showGlobalActionsInternal();
                    break;
                case MSG_KEYGUARD_DRAWN_COMPLETE:
                    if (DEBUG_WAKEUP) Slog.w(TAG, "Setting mKeyguardDrawComplete");
                    finishKeyguardDrawn();
                    break;
                case MSG_KEYGUARD_DRAWN_TIMEOUT:
                    Slog.w(TAG, "Keyguard drawn timeout. Setting mKeyguardDrawComplete");
                    finishKeyguardDrawn();
                    break;
                case MSG_WINDOW_MANAGER_DRAWN_COMPLETE:
                    if (DEBUG_WAKEUP) Slog.w(TAG, "Setting mWindowManagerDrawComplete");
                    finishWindowsDrawn();
                    break;
                case MSG_HIDE_BOOT_MESSAGE:
                    handleHideBootMessage();
                    break;
                case MSG_LAUNCH_VOICE_ASSIST_WITH_WAKE_LOCK:
                    launchVoiceAssistWithWakeLock(msg.arg1 != 0);
                    break;
                case MSG_POWER_DELAYED_PRESS:
                    powerPress((Long)msg.obj, msg.arg1 != 0, msg.arg2);
                    finishPowerKeyPress();
                    break;
                case MSG_POWER_LONG_PRESS:
                    powerLongPress();
                    break;
                case MSG_UPDATE_DREAMING_SLEEP_TOKEN:
                    updateDreamingSleepToken(msg.arg1 != 0);
                    break;
                case MSG_REQUEST_TRANSIENT_BARS:
                    WindowState targetBar = (msg.arg1 == MSG_REQUEST_TRANSIENT_BARS_ARG_STATUS) ?
                            mStatusBar : mNavigationBar;
                    if (targetBar != null) {
                        requestTransientBars(targetBar);
                    }
                    break;
                case MSG_SHOW_TV_PICTURE_IN_PICTURE_MENU:
                    showTvPictureInPictureMenuInternal();
                    break;
                case MSG_BACK_LONG_PRESS:
                    backLongPress();
                    break;
                case MSG_DISPOSE_INPUT_CONSUMER:
                    disposeInputConsumer((InputConsumer) msg.obj);
                    break;
            }
        }
    }

    private UEventObserver mHDMIObserver = new UEventObserver() {
        @Override
        public void onUEvent(UEventObserver.UEvent event) {
            setHdmiPlugged("1".equals(event.get("SWITCH_STATE")));
        }
    };

    class SettingsObserver extends ContentObserver {
        SettingsObserver(Handler handler) {
            super(handler);
        }

        void observe() {
            // Observe all users' changes
            ContentResolver resolver = mContext.getContentResolver();
            resolver.registerContentObserver(Settings.System.getUriFor(
                    Settings.System.END_BUTTON_BEHAVIOR), false, this,
                    UserHandle.USER_ALL);
            resolver.registerContentObserver(Settings.Secure.getUriFor(
                    Settings.Secure.INCALL_POWER_BUTTON_BEHAVIOR), false, this,
                    UserHandle.USER_ALL);
            resolver.registerContentObserver(Settings.Secure.getUriFor(
                    Settings.Secure.WAKE_GESTURE_ENABLED), false, this,
                    UserHandle.USER_ALL);
            resolver.registerContentObserver(Settings.System.getUriFor(
                    Settings.System.ACCELEROMETER_ROTATION), false, this,
                    UserHandle.USER_ALL);
            resolver.registerContentObserver(Settings.System.getUriFor(
                    Settings.System.USER_ROTATION), false, this,
                    UserHandle.USER_ALL);
            resolver.registerContentObserver(Settings.System.getUriFor(
                    Settings.System.SCREEN_OFF_TIMEOUT), false, this,
                    UserHandle.USER_ALL);
            resolver.registerContentObserver(Settings.System.getUriFor(
                    Settings.System.POINTER_LOCATION), false, this,
                    UserHandle.USER_ALL);
            resolver.registerContentObserver(Settings.System.getUriFor(
                    Settings.System.KEY_HOME_LONG_PRESS_ACTION), false, this,
                    UserHandle.USER_ALL);
            resolver.registerContentObserver(Settings.System.getUriFor(
                    Settings.System.KEY_HOME_DOUBLE_TAP_ACTION), false, this,
                    UserHandle.USER_ALL);
            resolver.registerContentObserver(Settings.System.getUriFor(
                    Settings.System.KEY_MENU_ACTION), false, this,
                    UserHandle.USER_ALL);
            resolver.registerContentObserver(Settings.System.getUriFor(
                    Settings.System.KEY_MENU_LONG_PRESS_ACTION), false, this,
                    UserHandle.USER_ALL);
            resolver.registerContentObserver(Settings.System.getUriFor(
                    Settings.System.KEY_ASSIST_ACTION), false, this,
                    UserHandle.USER_ALL);
            resolver.registerContentObserver(Settings.System.getUriFor(
                    Settings.System.KEY_ASSIST_LONG_PRESS_ACTION), false, this,
                    UserHandle.USER_ALL);
            resolver.registerContentObserver(Settings.System.getUriFor(
                    Settings.System.KEY_APP_SWITCH_ACTION), false, this,
                    UserHandle.USER_ALL);
            resolver.registerContentObserver(Settings.System.getUriFor(
                    Settings.System.KEY_APP_SWITCH_LONG_PRESS_ACTION), false, this,
                    UserHandle.USER_ALL);
            resolver.registerContentObserver(Settings.Secure.getUriFor(
                    Settings.Secure.DEFAULT_INPUT_METHOD), false, this,
                    UserHandle.USER_ALL);
            resolver.registerContentObserver(Settings.Secure.getUriFor(
                    Settings.Secure.IMMERSIVE_MODE_CONFIRMATIONS), false, this,
                    UserHandle.USER_ALL);
            resolver.registerContentObserver(Settings.Global.getUriFor(
                    Settings.Global.POLICY_CONTROL), false, this,
                    UserHandle.USER_ALL);
            resolver.registerContentObserver(Settings.System.getUriFor(
                    Settings.System.DEV_FORCE_SHOW_NAVBAR), false, this,
                    UserHandle.USER_ALL);
            updateSettings();
        }

        @Override public void onChange(boolean selfChange) {
            updateSettings();
            updateRotation(false);
        }
    }

    class MyWakeGestureListener extends WakeGestureListener {
        MyWakeGestureListener(Context context, Handler handler) {
            super(context, handler);
        }

        @Override
        public void onWakeUp() {
            synchronized (mLock) {
                if (shouldEnableWakeGestureLp()) {
                    performHapticFeedbackLw(null, HapticFeedbackConstants.VIRTUAL_KEY, false);
                    wakeUp(SystemClock.uptimeMillis(), mAllowTheaterModeWakeFromWakeGesture,
                            "android.policy:GESTURE");
                }
            }
        }
    }

    class MyOrientationListener extends WindowOrientationListener {
        private final Runnable mUpdateRotationRunnable = new Runnable() {
            @Override
            public void run() {
                // send interaction hint to improve redraw performance
                mPowerManagerInternal.powerHint(PowerManagerInternal.POWER_HINT_INTERACTION, 0);
                updateRotation(false);
            }
        };

        MyOrientationListener(Context context, Handler handler) {
            super(context, handler);
        }

        @Override
        public void onProposedRotationChanged(int rotation) {
            if (localLOGV) Slog.v(TAG, "onProposedRotationChanged, rotation=" + rotation);
            mHandler.post(mUpdateRotationRunnable);
        }
    }
    MyOrientationListener mOrientationListener;

    private final StatusBarController mStatusBarController = new StatusBarController();

    private final BarController mNavigationBarController = new BarController("NavigationBar",
            View.NAVIGATION_BAR_TRANSIENT,
            View.NAVIGATION_BAR_UNHIDE,
            View.NAVIGATION_BAR_TRANSLUCENT,
            StatusBarManager.WINDOW_NAVIGATION_BAR,
            WindowManager.LayoutParams.FLAG_TRANSLUCENT_NAVIGATION,
            View.NAVIGATION_BAR_TRANSPARENT);

    private ImmersiveModeConfirmation mImmersiveModeConfirmation;

    private SystemGesturesPointerEventListener mSystemGestures;

    IStatusBarService getStatusBarService() {
        synchronized (mServiceAquireLock) {
            if (mStatusBarService == null) {
                mStatusBarService = IStatusBarService.Stub.asInterface(
                        ServiceManager.getService("statusbar"));
            }
            return mStatusBarService;
        }
    }

    StatusBarManagerInternal getStatusBarManagerInternal() {
        synchronized (mServiceAquireLock) {
            if (mStatusBarManagerInternal == null) {
                mStatusBarManagerInternal =
                        LocalServices.getService(StatusBarManagerInternal.class);
            }
            return mStatusBarManagerInternal;
        }
    }

    /*
     * We always let the sensor be switched on by default except when
     * the user has explicitly disabled sensor based rotation or when the
     * screen is switched off.
     */
    boolean needSensorRunningLp() {
        if (mSupportAutoRotation) {
            if (mCurrentAppOrientation == ActivityInfo.SCREEN_ORIENTATION_SENSOR
                    || mCurrentAppOrientation == ActivityInfo.SCREEN_ORIENTATION_FULL_SENSOR
                    || mCurrentAppOrientation == ActivityInfo.SCREEN_ORIENTATION_SENSOR_PORTRAIT
                    || mCurrentAppOrientation == ActivityInfo.SCREEN_ORIENTATION_SENSOR_LANDSCAPE) {
                // If the application has explicitly requested to follow the
                // orientation, then we need to turn the sensor on.
                return true;
            }
        }
        if ((mCarDockEnablesAccelerometer && mDockMode == Intent.EXTRA_DOCK_STATE_CAR) ||
                (mDeskDockEnablesAccelerometer && (mDockMode == Intent.EXTRA_DOCK_STATE_DESK
                        || mDockMode == Intent.EXTRA_DOCK_STATE_LE_DESK
                        || mDockMode == Intent.EXTRA_DOCK_STATE_HE_DESK))) {
            // enable accelerometer if we are docked in a dock that enables accelerometer
            // orientation management,
            return true;
        }
        if (mUserRotationMode == USER_ROTATION_LOCKED) {
            // If the setting for using the sensor by default is enabled, then
            // we will always leave it on.  Note that the user could go to
            // a window that forces an orientation that does not use the
            // sensor and in theory we could turn it off... however, when next
            // turning it on we won't have a good value for the current
            // orientation for a little bit, which can cause orientation
            // changes to lag, so we'd like to keep it always on.  (It will
            // still be turned off when the screen is off.)
            return false;
        }
        return mSupportAutoRotation;
    }

    /*
     * Various use cases for invoking this function
     * screen turning off, should always disable listeners if already enabled
     * screen turned on and current app has sensor based orientation, enable listeners
     * if not already enabled
     * screen turned on and current app does not have sensor orientation, disable listeners if
     * already enabled
     * screen turning on and current app has sensor based orientation, enable listeners if needed
     * screen turning on and current app has nosensor based orientation, do nothing
     */
    void updateOrientationListenerLp() {
        if (!mOrientationListener.canDetectOrientation()) {
            // If sensor is turned off or nonexistent for some reason
            return;
        }
        // Could have been invoked due to screen turning on or off or
        // change of the currently visible window's orientation.
        if (localLOGV) Slog.v(TAG, "mScreenOnEarly=" + mScreenOnEarly
                + ", mAwake=" + mAwake + ", mCurrentAppOrientation=" + mCurrentAppOrientation
                + ", mOrientationSensorEnabled=" + mOrientationSensorEnabled
                + ", mKeyguardDrawComplete=" + mKeyguardDrawComplete
                + ", mWindowManagerDrawComplete=" + mWindowManagerDrawComplete);
        boolean disable = true;
        // Note: We postpone the rotating of the screen until the keyguard as well as the
        // window manager have reported a draw complete.
        if (mScreenOnEarly && mAwake &&
                mKeyguardDrawComplete && mWindowManagerDrawComplete) {
            if (needSensorRunningLp()) {
                disable = false;
                //enable listener if not already enabled
                if (!mOrientationSensorEnabled) {
                    mOrientationListener.enable();
                    if(localLOGV) Slog.v(TAG, "Enabling listeners");
                    mOrientationSensorEnabled = true;
                }
            }
        }
        //check if sensors need to be disabled
        if (disable && mOrientationSensorEnabled) {
            mOrientationListener.disable();
            if(localLOGV) Slog.v(TAG, "Disabling listeners");
            mOrientationSensorEnabled = false;
        }
    }

    private void interceptPowerKeyDown(KeyEvent event, boolean interactive) {
        // Hold a wake lock until the power key is released.
        if (!mPowerKeyWakeLock.isHeld()) {
            mPowerKeyWakeLock.acquire();
        }

        // Cancel multi-press detection timeout.
        if (mPowerKeyPressCounter != 0) {
            mHandler.removeMessages(MSG_POWER_DELAYED_PRESS);
        }

        // Detect user pressing the power button in panic when an application has
        // taken over the whole screen.
        boolean panic = mImmersiveModeConfirmation.onPowerKeyDown(interactive,
                SystemClock.elapsedRealtime(), isImmersiveMode(mLastSystemUiFlags),
                isNavBarEmpty(mLastSystemUiFlags));
        if (panic) {
            mHandler.post(mHiddenNavPanic);
        }

        // Latch power key state to detect screenshot chord.
        if (interactive && !mScreenshotChordPowerKeyTriggered
                && (event.getFlags() & KeyEvent.FLAG_FALLBACK) == 0) {
            mScreenshotChordPowerKeyTriggered = true;
            mScreenshotChordPowerKeyTime = event.getDownTime();
            interceptScreenshotChord();
        }

        // Stop ringing or end call if configured to do so when power is pressed.
        TelecomManager telecomManager = getTelecommService();
        boolean hungUp = false;
        if (telecomManager != null) {
            if (telecomManager.isRinging()) {
                // Pressing Power while there's a ringing incoming
                // call should silence the ringer.
                telecomManager.silenceRinger();
            } else if ((mIncallPowerBehavior
                    & Settings.Secure.INCALL_POWER_BUTTON_BEHAVIOR_HANGUP) != 0
                    && telecomManager.isInCall() && interactive) {
                // Otherwise, if "Power button ends call" is enabled,
                // the Power button will hang up any current active call.
                hungUp = telecomManager.endCall();
            }
        }

        GestureLauncherService gestureService = LocalServices.getService(
                GestureLauncherService.class);
        boolean gesturedServiceIntercepted = false;
        if (gestureService != null) {
            gesturedServiceIntercepted = gestureService.interceptPowerKeyDown(event, interactive,
                    mTmpBoolean);
            if (mTmpBoolean.value && mGoingToSleep) {
                mCameraGestureTriggeredDuringGoingToSleep = true;
            }
        }

        // If the power key has still not yet been handled, then detect short
        // press, long press, or multi press and decide what to do.
        mPowerKeyHandled = hungUp || mScreenshotChordVolumeDownKeyTriggered
                || mScreenshotChordVolumeUpKeyTriggered || gesturedServiceIntercepted;
        if (!mPowerKeyHandled) {
            if (interactive) {
                // When interactive, we're already awake.
                // Wait for a long press or for the button to be released to decide what to do.
                if (hasLongPressOnPowerBehavior()) {
                    Message msg = mHandler.obtainMessage(MSG_POWER_LONG_PRESS);
                    msg.setAsynchronous(true);
                    mHandler.sendMessageDelayed(msg,
                            ViewConfiguration.get(mContext).getDeviceGlobalActionKeyTimeout());
                }
            } else {
                wakeUpFromPowerKey(event.getDownTime());

                if (mSupportLongPressPowerWhenNonInteractive && hasLongPressOnPowerBehavior()) {
                    Message msg = mHandler.obtainMessage(MSG_POWER_LONG_PRESS);
                    msg.setAsynchronous(true);
                    mHandler.sendMessageDelayed(msg,
                            ViewConfiguration.get(mContext).getDeviceGlobalActionKeyTimeout());
                    mBeganFromNonInteractive = true;
                } else {
                    final int maxCount = getMaxMultiPressPowerCount();

                    if (maxCount <= 1) {
                        mPowerKeyHandled = true;
                    } else {
                        mBeganFromNonInteractive = true;
                    }
                }
            }
        }
    }

    private void interceptPowerKeyUp(KeyEvent event, boolean interactive, boolean canceled) {
        final boolean handled = canceled || mPowerKeyHandled;
        mScreenshotChordPowerKeyTriggered = false;
        cancelPendingScreenshotChordAction();
        cancelPendingPowerKeyAction();

        if (!handled) {
            // Figure out how to handle the key now that it has been released.
            mPowerKeyPressCounter += 1;

            final int maxCount = getMaxMultiPressPowerCount();
            final long eventTime = event.getDownTime();
            if (mPowerKeyPressCounter < maxCount) {
                // This could be a multi-press.  Wait a little bit longer to confirm.
                // Continue holding the wake lock.
                Message msg = mHandler.obtainMessage(MSG_POWER_DELAYED_PRESS,
                        interactive ? 1 : 0, mPowerKeyPressCounter, eventTime);
                msg.setAsynchronous(true);
                mHandler.sendMessageDelayed(msg, ViewConfiguration.getDoubleTapTimeout());
                return;
            }

            // No other actions.  Handle it immediately.
            powerPress(eventTime, interactive, mPowerKeyPressCounter);
        }

        // Done.  Reset our state.
        finishPowerKeyPress();
    }

    private void finishPowerKeyPress() {
        mBeganFromNonInteractive = false;
        mPowerKeyPressCounter = 0;
        if (mPowerKeyWakeLock.isHeld()) {
            mPowerKeyWakeLock.release();
        }
    }

    private void cancelPendingPowerKeyAction() {
        if (!mPowerKeyHandled) {
            mPowerKeyHandled = true;
            mHandler.removeMessages(MSG_POWER_LONG_PRESS);
        }
    }

    private void cancelPendingBackKeyAction() {
        if (!mBackKeyHandled) {
            mBackKeyHandled = true;
            mHandler.removeMessages(MSG_BACK_LONG_PRESS);
        }
    }

    private void powerPress(long eventTime, boolean interactive, int count) {
        if (mScreenOnEarly && !mScreenOnFully) {
            Slog.i(TAG, "Suppressed redundant power key press while "
                    + "already in the process of turning the screen on.");
            return;
        }

        if (count == 2) {
            powerMultiPressAction(eventTime, interactive, mDoublePressOnPowerBehavior);
        } else if (count == 3) {
            powerMultiPressAction(eventTime, interactive, mTriplePressOnPowerBehavior);
        } else if (interactive && !mBeganFromNonInteractive) {
            switch (mShortPressOnPowerBehavior) {
                case SHORT_PRESS_POWER_NOTHING:
                    break;
                case SHORT_PRESS_POWER_GO_TO_SLEEP:
                    mPowerManager.goToSleep(eventTime,
                            PowerManager.GO_TO_SLEEP_REASON_POWER_BUTTON, 0);
                    break;
                case SHORT_PRESS_POWER_REALLY_GO_TO_SLEEP:
                    mPowerManager.goToSleep(eventTime,
                            PowerManager.GO_TO_SLEEP_REASON_POWER_BUTTON,
                            PowerManager.GO_TO_SLEEP_FLAG_NO_DOZE);
                    break;
                case SHORT_PRESS_POWER_REALLY_GO_TO_SLEEP_AND_GO_HOME:
                    mPowerManager.goToSleep(eventTime,
                            PowerManager.GO_TO_SLEEP_REASON_POWER_BUTTON,
                            PowerManager.GO_TO_SLEEP_FLAG_NO_DOZE);
                    launchHomeFromHotKey();
                    break;
                case SHORT_PRESS_POWER_GO_HOME:
                    launchHomeFromHotKey(true /* awakenFromDreams */, false /*respectKeyguard*/);
                    break;
            }
        }
    }

    private void powerMultiPressAction(long eventTime, boolean interactive, int behavior) {
        switch (behavior) {
            case MULTI_PRESS_POWER_NOTHING:
                break;
            case MULTI_PRESS_POWER_THEATER_MODE:
                if (!isUserSetupComplete()) {
                    Slog.i(TAG, "Ignoring toggling theater mode - device not setup.");
                    break;
                }

                if (isTheaterModeEnabled()) {
                    Slog.i(TAG, "Toggling theater mode off.");
                    Settings.Global.putInt(mContext.getContentResolver(),
                            Settings.Global.THEATER_MODE_ON, 0);
                    if (!interactive) {
                        wakeUpFromPowerKey(eventTime);
                    }
                } else {
                    Slog.i(TAG, "Toggling theater mode on.");
                    Settings.Global.putInt(mContext.getContentResolver(),
                            Settings.Global.THEATER_MODE_ON, 1);

                    if (mGoToSleepOnButtonPressTheaterMode && interactive) {
                        mPowerManager.goToSleep(eventTime,
                                PowerManager.GO_TO_SLEEP_REASON_POWER_BUTTON, 0);
                    }
                }
                break;
            case MULTI_PRESS_POWER_BRIGHTNESS_BOOST:
                Slog.i(TAG, "Starting brightness boost.");
                if (!interactive) {
                    wakeUpFromPowerKey(eventTime);
                }
                mPowerManager.boostScreenBrightness(eventTime);
                break;
        }
    }

    private int getMaxMultiPressPowerCount() {
        if (mTriplePressOnPowerBehavior != MULTI_PRESS_POWER_NOTHING) {
            return 3;
        }
        if (mDoublePressOnPowerBehavior != MULTI_PRESS_POWER_NOTHING) {
            return 2;
        }
        return 1;
    }

    private void powerLongPress() {
        final int behavior = getResolvedLongPressOnPowerBehavior();
        switch (behavior) {
        case LONG_PRESS_POWER_NOTHING:
            break;
        case LONG_PRESS_POWER_GLOBAL_ACTIONS:
            mPowerKeyHandled = true;
            if (!performHapticFeedbackLw(null, HapticFeedbackConstants.LONG_PRESS, false)) {
                performAuditoryFeedbackForAccessibilityIfNeed();
            }
            showGlobalActionsInternal();
            break;
        case LONG_PRESS_POWER_SHUT_OFF:
        case LONG_PRESS_POWER_SHUT_OFF_NO_CONFIRM:
            mPowerKeyHandled = true;
            performHapticFeedbackLw(null, HapticFeedbackConstants.LONG_PRESS, false);
            sendCloseSystemWindows(SYSTEM_DIALOG_REASON_GLOBAL_ACTIONS);
            mWindowManagerFuncs.shutdown(behavior == LONG_PRESS_POWER_SHUT_OFF);
            break;
        }
    }

    private void backLongPress() {
        mBackKeyHandled = true;

        switch (mLongPressOnBackBehavior) {
            case LONG_PRESS_BACK_NOTHING:
                break;
            case LONG_PRESS_BACK_GO_TO_VOICE_ASSIST:
                Intent intent = new Intent(Intent.ACTION_VOICE_ASSIST);
                startActivityAsUser(intent, UserHandle.CURRENT_OR_SELF);
                break;
        }
    }

    private void disposeInputConsumer(InputConsumer inputConsumer) {
        if (inputConsumer != null) {
            inputConsumer.dismiss();
        }
    }

    private void sleepPress(long eventTime) {
        if (mShortPressOnSleepBehavior == SHORT_PRESS_SLEEP_GO_TO_SLEEP_AND_GO_HOME) {
            launchHomeFromHotKey(false /* awakenDreams */, true /*respectKeyguard*/);
        }
    }

    private void sleepRelease(long eventTime) {
        switch (mShortPressOnSleepBehavior) {
            case SHORT_PRESS_SLEEP_GO_TO_SLEEP:
            case SHORT_PRESS_SLEEP_GO_TO_SLEEP_AND_GO_HOME:
                Slog.i(TAG, "sleepRelease() calling goToSleep(GO_TO_SLEEP_REASON_SLEEP_BUTTON)");
                mPowerManager.goToSleep(eventTime,
                       PowerManager.GO_TO_SLEEP_REASON_SLEEP_BUTTON, 0);
                break;
        }
    }

    private int getResolvedLongPressOnPowerBehavior() {
        if (FactoryTest.isLongPressOnPowerOffEnabled()) {
            return LONG_PRESS_POWER_SHUT_OFF_NO_CONFIRM;
        }
        return mLongPressOnPowerBehavior;
    }

    private boolean hasLongPressOnPowerBehavior() {
        return getResolvedLongPressOnPowerBehavior() != LONG_PRESS_POWER_NOTHING;
    }

    private boolean hasLongPressOnBackBehavior() {
        return mLongPressOnBackBehavior != LONG_PRESS_BACK_NOTHING;
    }

    private void interceptScreenshotChord() {
        if (mScreenshotChordEnabled
                && mScreenshotChordVolumeDownKeyTriggered && mScreenshotChordPowerKeyTriggered
                && !mScreenshotChordVolumeUpKeyTriggered) {
            final long now = SystemClock.uptimeMillis();
            if (now <= mScreenshotChordVolumeDownKeyTime + SCREENSHOT_CHORD_DEBOUNCE_DELAY_MILLIS
                    && now <= mScreenshotChordPowerKeyTime
                            + SCREENSHOT_CHORD_DEBOUNCE_DELAY_MILLIS) {
                mScreenshotChordVolumeDownKeyConsumed = true;
                cancelPendingPowerKeyAction();
                mScreenshotRunnable.setScreenshotType(TAKE_SCREENSHOT_FULLSCREEN);
                mHandler.postDelayed(mScreenshotRunnable, getScreenshotChordLongPressDelay());
            }
        }
    }

    private long getScreenshotChordLongPressDelay() {
        if (mKeyguardDelegate.isShowing()) {
            // Double the time it takes to take a screenshot from the keyguard
            return (long) (KEYGUARD_SCREENSHOT_CHORD_DELAY_MULTIPLIER *
                    ViewConfiguration.get(mContext).getDeviceGlobalActionKeyTimeout());
        }
        return ViewConfiguration.get(mContext).getDeviceGlobalActionKeyTimeout();
    }

    private void cancelPendingScreenshotChordAction() {
        mHandler.removeCallbacks(mScreenshotRunnable);
    }

    private final Runnable mEndCallLongPress = new Runnable() {
        @Override
        public void run() {
            mEndCallKeyHandled = true;
            if (!performHapticFeedbackLw(null, HapticFeedbackConstants.LONG_PRESS, false)) {
                performAuditoryFeedbackForAccessibilityIfNeed();
            }
            showGlobalActionsInternal();
        }
    };

    private class ScreenshotRunnable implements Runnable {
        private int mScreenshotType = TAKE_SCREENSHOT_FULLSCREEN;

        public void setScreenshotType(int screenshotType) {
            mScreenshotType = screenshotType;
        }

        @Override
        public void run() {
            takeScreenshot(mScreenshotType);
        }
    }

    private final ScreenshotRunnable mScreenshotRunnable = new ScreenshotRunnable();

    @Override
    public void showGlobalActions() {
        mHandler.removeMessages(MSG_DISPATCH_SHOW_GLOBAL_ACTIONS);
        mHandler.sendEmptyMessage(MSG_DISPATCH_SHOW_GLOBAL_ACTIONS);
    }

    void showGlobalActionsInternal() {
        sendCloseSystemWindows(SYSTEM_DIALOG_REASON_GLOBAL_ACTIONS);
        if (mGlobalActions == null) {
            mGlobalActions = new GlobalActions(mContext, mWindowManagerFuncs);
        }
        final boolean keyguardShowing = isKeyguardShowingAndNotOccluded();
        mGlobalActions.showDialog(keyguardShowing, isDeviceProvisioned());
        if (keyguardShowing) {
            // since it took two seconds of long press to bring this up,
            // poke the wake lock so they have some time to see the dialog.
            mPowerManager.userActivity(SystemClock.uptimeMillis(), false);
        }
    }

    boolean isDeviceProvisioned() {
        return Settings.Global.getInt(
                mContext.getContentResolver(), Settings.Global.DEVICE_PROVISIONED, 0) != 0;
    }

    boolean isUserSetupComplete() {
        return Settings.Secure.getIntForUser(mContext.getContentResolver(),
                Settings.Secure.USER_SETUP_COMPLETE, 0, UserHandle.USER_CURRENT) != 0;
    }

    private void handleShortPressOnHome() {
        // Turn on the connected TV and switch HDMI input if we're a HDMI playback device.
        getHdmiControl().turnOnTv();

        // If there's a dream running then use home to escape the dream
        // but don't actually go home.
        if (mDreamManagerInternal != null && mDreamManagerInternal.isDreaming()) {
            mDreamManagerInternal.stopDream(false /*immediate*/);
            return;
        }

        // Go home!
        launchHomeFromHotKey();
    }

    /**
     * Creates an accessor to HDMI control service that performs the operation of
     * turning on TV (optional) and switching input to us. If HDMI control service
     * is not available or we're not a HDMI playback device, the operation is no-op.
     */
    private HdmiControl getHdmiControl() {
        if (null == mHdmiControl) {
            HdmiControlManager manager = (HdmiControlManager) mContext.getSystemService(
                        Context.HDMI_CONTROL_SERVICE);
            HdmiPlaybackClient client = null;
            if (manager != null) {
                client = manager.getPlaybackClient();
            }
            mHdmiControl = new HdmiControl(client);
        }
        return mHdmiControl;
    }

    private static class HdmiControl {
        private final HdmiPlaybackClient mClient;

        private HdmiControl(HdmiPlaybackClient client) {
            mClient = client;
        }

        public void turnOnTv() {
            if (mClient == null) {
                return;
            }
            mClient.oneTouchPlay(new OneTouchPlayCallback() {
                @Override
                public void onComplete(int result) {
                    if (result != HdmiControlManager.RESULT_SUCCESS) {
                        Log.w(TAG, "One touch play failed: " + result);
                    }
                }
            });
        }
    }

    private void triggerVirtualKeypress(final int keyCode) {
        InputManager im = InputManager.getInstance();
        long now = SystemClock.uptimeMillis();
        final KeyEvent downEvent = new KeyEvent(now, now, KeyEvent.ACTION_DOWN,
                keyCode, 0, 0, KeyCharacterMap.VIRTUAL_KEYBOARD, 0,
              KeyEvent.FLAG_FROM_SYSTEM, InputDevice.SOURCE_KEYBOARD);
        final KeyEvent upEvent = KeyEvent.changeAction(downEvent, KeyEvent.ACTION_UP);

        im.injectInputEvent(downEvent, InputManager.INJECT_INPUT_EVENT_MODE_ASYNC);
        im.injectInputEvent(upEvent, InputManager.INJECT_INPUT_EVENT_MODE_ASYNC);
    }

    private void launchCameraAction() {
        sendCloseSystemWindows();
        Intent intent = new Intent(Intent.ACTION_CAMERA_BUTTON, null);
        mContext.sendOrderedBroadcastAsUser(intent, UserHandle.CURRENT_OR_SELF,
                null, null, null, 0, null, null);
    }

    private void showTvPictureInPictureMenu(KeyEvent event) {
        if (DEBUG_INPUT) Log.d(TAG, "showTvPictureInPictureMenu event=" + event);
        mHandler.removeMessages(MSG_SHOW_TV_PICTURE_IN_PICTURE_MENU);
        Message msg = mHandler.obtainMessage(MSG_SHOW_TV_PICTURE_IN_PICTURE_MENU);
        msg.setAsynchronous(true);
        msg.sendToTarget();
    }

    private void showTvPictureInPictureMenuInternal() {
        StatusBarManagerInternal statusbar = getStatusBarManagerInternal();
        if (statusbar != null) {
            statusbar.showTvPictureInPictureMenu();
        }
    }

    private void performKeyAction(int behavior, KeyEvent event) {
        switch (behavior) {
            case KEY_ACTION_NOTHING:
                break;
            case KEY_ACTION_MENU:
                triggerVirtualKeypress(KeyEvent.KEYCODE_MENU);
                break;
            case KEY_ACTION_APP_SWITCH:
                toggleRecentApps();
                break;
            case KEY_ACTION_SEARCH:
                launchAssistAction(null, event.getDeviceId());
                break;
            case KEY_ACTION_VOICE_SEARCH:
                launchAssistLongPressAction();
              break;
            case KEY_ACTION_IN_APP_SEARCH:
                triggerVirtualKeypress(KeyEvent.KEYCODE_SEARCH);
                break;
            case KEY_ACTION_LAUNCH_CAMERA:
                launchCameraAction();
                break;
            case KEY_ACTION_SLEEP:
                mPowerManager.goToSleep(SystemClock.uptimeMillis());
                break;
            default:
                break;
         }
     }

    private final Runnable mHomeDoubleTapTimeoutRunnable = new Runnable() {
        @Override
        public void run() {
            if (mHomeDoubleTapPending) {
                mHomeDoubleTapPending = false;
                handleShortPressOnHome();
            }
        }
    };

    private boolean isRoundWindow() {
        return mContext.getResources().getConfiguration().isScreenRound();
    }

    /** {@inheritDoc} */
    @Override
    public void init(Context context, IWindowManager windowManager,
            WindowManagerFuncs windowManagerFuncs) {
        mContext = context;
        mWindowManager = windowManager;
        mWindowManagerFuncs = windowManagerFuncs;
        mWindowManagerInternal = LocalServices.getService(WindowManagerInternal.class);
        mActivityManagerInternal = LocalServices.getService(ActivityManagerInternal.class);
        mInputManagerInternal = LocalServices.getService(InputManagerInternal.class);
        mDreamManagerInternal = LocalServices.getService(DreamManagerInternal.class);
        mPowerManagerInternal = LocalServices.getService(PowerManagerInternal.class);
        mAppOpsManager = (AppOpsManager) mContext.getSystemService(Context.APP_OPS_SERVICE);
        mHasFeatureWatch = mContext.getPackageManager().hasSystemFeature(FEATURE_WATCH);

        // Init display burn-in protection
        boolean burnInProtectionEnabled = context.getResources().getBoolean(
                com.android.internal.R.bool.config_enableBurnInProtection);
        // Allow a system property to override this. Used by developer settings.
        boolean burnInProtectionDevMode =
                SystemProperties.getBoolean("persist.debug.force_burn_in", false);
        if (burnInProtectionEnabled || burnInProtectionDevMode) {
            final int minHorizontal;
            final int maxHorizontal;
            final int minVertical;
            final int maxVertical;
            final int maxRadius;
            if (burnInProtectionDevMode) {
                minHorizontal = -8;
                maxHorizontal = 8;
                minVertical = -8;
                maxVertical = -4;
                maxRadius = (isRoundWindow()) ? 6 : -1;
            } else {
                Resources resources = context.getResources();
                minHorizontal = resources.getInteger(
                        com.android.internal.R.integer.config_burnInProtectionMinHorizontalOffset);
                maxHorizontal = resources.getInteger(
                        com.android.internal.R.integer.config_burnInProtectionMaxHorizontalOffset);
                minVertical = resources.getInteger(
                        com.android.internal.R.integer.config_burnInProtectionMinVerticalOffset);
                maxVertical = resources.getInteger(
                        com.android.internal.R.integer.config_burnInProtectionMaxVerticalOffset);
                maxRadius = resources.getInteger(
                        com.android.internal.R.integer.config_burnInProtectionMaxRadius);
            }
            mBurnInProtectionHelper = new BurnInProtectionHelper(
                    context, minHorizontal, maxHorizontal, minVertical, maxVertical, maxRadius);
        }

        mHandler = new PolicyHandler();
        mWakeGestureListener = new MyWakeGestureListener(mContext, mHandler);
        mOrientationListener = new MyOrientationListener(mContext, mHandler);
        try {
            mOrientationListener.setCurrentRotation(windowManager.getRotation());
        } catch (RemoteException ex) { }
        mSettingsObserver = new SettingsObserver(mHandler);
        mSettingsObserver.observe();
        mShortcutManager = new ShortcutManager(context);
        mUiMode = context.getResources().getInteger(
                com.android.internal.R.integer.config_defaultUiModeType);
        mHomeIntent =  new Intent(Intent.ACTION_MAIN, null);
        mHomeIntent.addCategory(Intent.CATEGORY_HOME);
        mHomeIntent.addFlags(Intent.FLAG_ACTIVITY_NEW_TASK
                | Intent.FLAG_ACTIVITY_RESET_TASK_IF_NEEDED);
        mEnableCarDockHomeCapture = context.getResources().getBoolean(
                com.android.internal.R.bool.config_enableCarDockHomeLaunch);
        mCarDockIntent =  new Intent(Intent.ACTION_MAIN, null);
        mCarDockIntent.addCategory(Intent.CATEGORY_CAR_DOCK);
        mCarDockIntent.addFlags(Intent.FLAG_ACTIVITY_NEW_TASK
                | Intent.FLAG_ACTIVITY_RESET_TASK_IF_NEEDED);
        mDeskDockIntent =  new Intent(Intent.ACTION_MAIN, null);
        mDeskDockIntent.addCategory(Intent.CATEGORY_DESK_DOCK);
        mDeskDockIntent.addFlags(Intent.FLAG_ACTIVITY_NEW_TASK
                | Intent.FLAG_ACTIVITY_RESET_TASK_IF_NEEDED);

        mPowerManager = (PowerManager)context.getSystemService(Context.POWER_SERVICE);
        mBroadcastWakeLock = mPowerManager.newWakeLock(PowerManager.PARTIAL_WAKE_LOCK,
                "PhoneWindowManager.mBroadcastWakeLock");
        mPowerKeyWakeLock = mPowerManager.newWakeLock(PowerManager.PARTIAL_WAKE_LOCK,
                "PhoneWindowManager.mPowerKeyWakeLock");
        mEnableShiftMenuBugReports = "1".equals(SystemProperties.get("ro.debuggable"));
        mSupportAutoRotation = mContext.getResources().getBoolean(
                com.android.internal.R.bool.config_supportAutoRotation);
        mLidOpenRotation = readRotation(
                com.android.internal.R.integer.config_lidOpenRotation);
        mCarDockRotation = readRotation(
                com.android.internal.R.integer.config_carDockRotation);
        mDeskDockRotation = readRotation(
                com.android.internal.R.integer.config_deskDockRotation);
        mUndockedHdmiRotation = readRotation(
                com.android.internal.R.integer.config_undockedHdmiRotation);
        mCarDockEnablesAccelerometer = mContext.getResources().getBoolean(
                com.android.internal.R.bool.config_carDockEnablesAccelerometer);
        mDeskDockEnablesAccelerometer = mContext.getResources().getBoolean(
                com.android.internal.R.bool.config_deskDockEnablesAccelerometer);
        mLidKeyboardAccessibility = mContext.getResources().getInteger(
                com.android.internal.R.integer.config_lidKeyboardAccessibility);
        mLidNavigationAccessibility = mContext.getResources().getInteger(
                com.android.internal.R.integer.config_lidNavigationAccessibility);
        mLidControlsScreenLock = mContext.getResources().getBoolean(
                com.android.internal.R.bool.config_lidControlsScreenLock);
        mLidControlsSleep = mContext.getResources().getBoolean(
                com.android.internal.R.bool.config_lidControlsSleep);
        mTranslucentDecorEnabled = mContext.getResources().getBoolean(
                com.android.internal.R.bool.config_enableTranslucentDecor);

        mAllowTheaterModeWakeFromKey = mContext.getResources().getBoolean(
                com.android.internal.R.bool.config_allowTheaterModeWakeFromKey);
        mAllowTheaterModeWakeFromPowerKey = mAllowTheaterModeWakeFromKey
                || mContext.getResources().getBoolean(
                    com.android.internal.R.bool.config_allowTheaterModeWakeFromPowerKey);
        mAllowTheaterModeWakeFromMotion = mContext.getResources().getBoolean(
                com.android.internal.R.bool.config_allowTheaterModeWakeFromMotion);
        mAllowTheaterModeWakeFromMotionWhenNotDreaming = mContext.getResources().getBoolean(
                com.android.internal.R.bool.config_allowTheaterModeWakeFromMotionWhenNotDreaming);
        mAllowTheaterModeWakeFromCameraLens = mContext.getResources().getBoolean(
                com.android.internal.R.bool.config_allowTheaterModeWakeFromCameraLens);
        mAllowTheaterModeWakeFromLidSwitch = mContext.getResources().getBoolean(
                com.android.internal.R.bool.config_allowTheaterModeWakeFromLidSwitch);
        mAllowTheaterModeWakeFromWakeGesture = mContext.getResources().getBoolean(
                com.android.internal.R.bool.config_allowTheaterModeWakeFromGesture);

        mGoToSleepOnButtonPressTheaterMode = mContext.getResources().getBoolean(
                com.android.internal.R.bool.config_goToSleepOnButtonPressTheaterMode);

        mSupportLongPressPowerWhenNonInteractive = mContext.getResources().getBoolean(
                com.android.internal.R.bool.config_supportLongPressPowerWhenNonInteractive);

        mLongPressOnBackBehavior = mContext.getResources().getInteger(
                com.android.internal.R.integer.config_longPressOnBackBehavior);

        mShortPressOnPowerBehavior = mContext.getResources().getInteger(
                com.android.internal.R.integer.config_shortPressOnPowerBehavior);
        mLongPressOnPowerBehavior = mContext.getResources().getInteger(
                com.android.internal.R.integer.config_longPressOnPowerBehavior);
        mDoublePressOnPowerBehavior = mContext.getResources().getInteger(
                com.android.internal.R.integer.config_doublePressOnPowerBehavior);
        mTriplePressOnPowerBehavior = mContext.getResources().getInteger(
                com.android.internal.R.integer.config_triplePressOnPowerBehavior);
        mShortPressOnSleepBehavior = mContext.getResources().getInteger(
                com.android.internal.R.integer.config_shortPressOnSleepBehavior);

        mUseTvRouting = AudioSystem.getPlatformType(mContext) == AudioSystem.PLATFORM_TELEVISION;

        mDeviceHardwareKeys = mContext.getResources().getInteger(
                com.android.internal.R.integer.config_deviceHardwareKeys);

        updateKeyAssignments();

        mAccessibilityManager = (AccessibilityManager) context.getSystemService(
                Context.ACCESSIBILITY_SERVICE);

        // register for dock events
        IntentFilter filter = new IntentFilter();
        filter.addAction(UiModeManager.ACTION_ENTER_CAR_MODE);
        filter.addAction(UiModeManager.ACTION_EXIT_CAR_MODE);
        filter.addAction(UiModeManager.ACTION_ENTER_DESK_MODE);
        filter.addAction(UiModeManager.ACTION_EXIT_DESK_MODE);
        filter.addAction(Intent.ACTION_DOCK_EVENT);
        Intent intent = context.registerReceiver(mDockReceiver, filter);
        if (intent != null) {
            // Retrieve current sticky dock event broadcast.
            mDockMode = intent.getIntExtra(Intent.EXTRA_DOCK_STATE,
                    Intent.EXTRA_DOCK_STATE_UNDOCKED);
        }

        // register for dream-related broadcasts
        filter = new IntentFilter();
        filter.addAction(Intent.ACTION_DREAMING_STARTED);
        filter.addAction(Intent.ACTION_DREAMING_STOPPED);
        context.registerReceiver(mDreamReceiver, filter);

        // register for multiuser-relevant broadcasts
        filter = new IntentFilter(Intent.ACTION_USER_SWITCHED);
        context.registerReceiver(mMultiuserReceiver, filter);

        // monitor for system gestures
        mSystemGestures = new SystemGesturesPointerEventListener(context,
                new SystemGesturesPointerEventListener.Callbacks() {
                    @Override
                    public void onSwipeFromTop() {
                        if (mStatusBar != null) {
                            requestTransientBars(mStatusBar);
                        }
                    }
                    @Override
                    public void onSwipeFromBottom() {
                        if (mNavigationBar != null && mNavigationBarPosition == NAV_BAR_BOTTOM) {
                            requestTransientBars(mNavigationBar);
                        }
                    }
                    @Override
                    public void onSwipeFromRight() {
                        if (mNavigationBar != null && mNavigationBarPosition == NAV_BAR_RIGHT) {
                            requestTransientBars(mNavigationBar);
                        }
                    }
                    @Override
                    public void onSwipeFromLeft() {
                        if (mNavigationBar != null && mNavigationBarPosition == NAV_BAR_LEFT) {
                            requestTransientBars(mNavigationBar);
                        }
                    }
                    @Override
                    public void onFling(int duration) {
                        if (mPowerManagerInternal != null) {
                            mPowerManagerInternal.powerHint(
                                    PowerManagerInternal.POWER_HINT_INTERACTION, duration);
                        }
                    }
                    @Override
                    public void onDebug() {
                        // no-op
                    }
                    @Override
                    public void onDown() {
                        mOrientationListener.onTouchStart();
                    }
                    @Override
                    public void onUpOrCancel() {
                        mOrientationListener.onTouchEnd();
                    }
                    @Override
                    public void onMouseHoverAtTop() {
                        mHandler.removeMessages(MSG_REQUEST_TRANSIENT_BARS);
                        Message msg = mHandler.obtainMessage(MSG_REQUEST_TRANSIENT_BARS);
                        msg.arg1 = MSG_REQUEST_TRANSIENT_BARS_ARG_STATUS;
                        mHandler.sendMessageDelayed(msg, 500);
                    }
                    @Override
                    public void onMouseHoverAtBottom() {
                        mHandler.removeMessages(MSG_REQUEST_TRANSIENT_BARS);
                        Message msg = mHandler.obtainMessage(MSG_REQUEST_TRANSIENT_BARS);
                        msg.arg1 = MSG_REQUEST_TRANSIENT_BARS_ARG_NAVIGATION;
                        mHandler.sendMessageDelayed(msg, 500);
                    }
                    @Override
                    public void onMouseLeaveFromEdge() {
                        mHandler.removeMessages(MSG_REQUEST_TRANSIENT_BARS);
                    }
                });
        mImmersiveModeConfirmation = new ImmersiveModeConfirmation(mContext);
        mWindowManagerFuncs.registerPointerEventListener(mSystemGestures);

        mVibrator = (Vibrator)context.getSystemService(Context.VIBRATOR_SERVICE);
        mLongPressVibePattern = getLongIntArray(mContext.getResources(),
                com.android.internal.R.array.config_longPressVibePattern);
        mVirtualKeyVibePattern = getLongIntArray(mContext.getResources(),
                com.android.internal.R.array.config_virtualKeyVibePattern);
        mKeyboardTapVibePattern = getLongIntArray(mContext.getResources(),
                com.android.internal.R.array.config_keyboardTapVibePattern);
        mClockTickVibePattern = getLongIntArray(mContext.getResources(),
                com.android.internal.R.array.config_clockTickVibePattern);
        mCalendarDateVibePattern = getLongIntArray(mContext.getResources(),
                com.android.internal.R.array.config_calendarDateVibePattern);
        mSafeModeDisabledVibePattern = getLongIntArray(mContext.getResources(),
                com.android.internal.R.array.config_safeModeDisabledVibePattern);
        mSafeModeEnabledVibePattern = getLongIntArray(mContext.getResources(),
                com.android.internal.R.array.config_safeModeEnabledVibePattern);
        mContextClickVibePattern = getLongIntArray(mContext.getResources(),
                com.android.internal.R.array.config_contextClickVibePattern);

        mScreenshotChordEnabled = mContext.getResources().getBoolean(
                com.android.internal.R.bool.config_enableScreenshotChord);

        mGlobalKeyManager = new GlobalKeyManager(mContext);

        // Controls rotation and the like.
        initializeHdmiState();

        // Match current screen state.
        if (!mPowerManager.isInteractive()) {
            startedGoingToSleep(WindowManagerPolicy.OFF_BECAUSE_OF_USER);
            finishedGoingToSleep(WindowManagerPolicy.OFF_BECAUSE_OF_USER);
        }

        mWindowManagerInternal.registerAppTransitionListener(
                mStatusBarController.getAppTransitionListener());
    }

    private void updateKeyAssignments() {
        int activeHardwareKeys = mDeviceHardwareKeys;

        if (mDevForceNavbar) {
            activeHardwareKeys = 0;
        }
        final boolean hasMenu = (activeHardwareKeys & KEY_MASK_MENU) != 0;
        final boolean hasHome = (activeHardwareKeys & KEY_MASK_HOME) != 0;
        final boolean hasAssist = (activeHardwareKeys & KEY_MASK_ASSIST) != 0;
        final boolean hasAppSwitch = (activeHardwareKeys & KEY_MASK_APP_SWITCH) != 0;

        final ContentResolver resolver = mContext.getContentResolver();

        // Initialize all assignments to sane defaults.
        mPressOnMenuBehavior = KEY_ACTION_MENU;

        mLongPressOnMenuBehavior = mContext.getResources().getInteger(
                com.android.internal.R.integer.config_longPressOnMenuBehavior);

        if (mLongPressOnMenuBehavior == KEY_ACTION_NOTHING &&
               (hasMenu && !hasAssist)) {
            mLongPressOnMenuBehavior = KEY_ACTION_SEARCH;
        }
        mPressOnAssistBehavior = KEY_ACTION_SEARCH;
        mLongPressOnAssistBehavior = KEY_ACTION_VOICE_SEARCH;
        mPressOnAppSwitchBehavior = KEY_ACTION_APP_SWITCH;
        mLongPressOnAppSwitchBehavior = KEY_ACTION_NOTHING;

        mLongPressOnHomeBehavior = mContext.getResources().getInteger(
                com.android.internal.R.integer.config_longPressOnHomeBehavior);
        if (mLongPressOnHomeBehavior < KEY_ACTION_NOTHING ||
                mLongPressOnHomeBehavior > KEY_ACTION_SLEEP) {
            mLongPressOnHomeBehavior = KEY_ACTION_NOTHING;
        }

        mDoubleTapOnHomeBehavior = mContext.getResources().getInteger(
                com.android.internal.R.integer.config_doubleTapOnHomeBehavior);
        if (mDoubleTapOnHomeBehavior < KEY_ACTION_NOTHING ||
                mDoubleTapOnHomeBehavior > KEY_ACTION_SLEEP) {
            mDoubleTapOnHomeBehavior = KEY_ACTION_NOTHING;
        }

        // Check for custom assignments and whether KEY_ACTION_MENU is assigned.
        if (hasHome) {
            mLongPressOnHomeBehavior = Settings.System.getIntForUser(resolver,
                    Settings.System.KEY_HOME_LONG_PRESS_ACTION,
                    mLongPressOnHomeBehavior, UserHandle.USER_CURRENT);
            mDoubleTapOnHomeBehavior = Settings.System.getIntForUser(resolver,
                    Settings.System.KEY_HOME_DOUBLE_TAP_ACTION,
                    mDoubleTapOnHomeBehavior, UserHandle.USER_CURRENT);
        }
        if (hasMenu) {
            mPressOnMenuBehavior = Settings.System.getIntForUser(resolver,
                    Settings.System.KEY_MENU_ACTION,
                    mPressOnMenuBehavior, UserHandle.USER_CURRENT);
            mLongPressOnMenuBehavior = Settings.System.getIntForUser(resolver,
                    Settings.System.KEY_MENU_LONG_PRESS_ACTION,
                    mLongPressOnMenuBehavior, UserHandle.USER_CURRENT);
        }
        if (hasAssist) {
            mPressOnAssistBehavior = Settings.System.getIntForUser(resolver,
                    Settings.System.KEY_ASSIST_ACTION,
                    mPressOnAssistBehavior, UserHandle.USER_CURRENT);
            mLongPressOnAssistBehavior = Settings.System.getIntForUser(resolver,
                    Settings.System.KEY_ASSIST_LONG_PRESS_ACTION,
                    mLongPressOnAssistBehavior, UserHandle.USER_CURRENT);
        }
        if (hasAppSwitch) {
            mPressOnAppSwitchBehavior = Settings.System.getIntForUser(resolver,
                    Settings.System.KEY_APP_SWITCH_ACTION,
                    mPressOnAppSwitchBehavior, UserHandle.USER_CURRENT);
            mLongPressOnAppSwitchBehavior = Settings.System.getIntForUser(resolver,
                    Settings.System.KEY_APP_SWITCH_LONG_PRESS_ACTION,
                    mLongPressOnAppSwitchBehavior, UserHandle.USER_CURRENT);
        }

        mShortPressWindowBehavior = SHORT_PRESS_WINDOW_NOTHING;
        if (mContext.getPackageManager().hasSystemFeature(FEATURE_PICTURE_IN_PICTURE)) {
            mShortPressWindowBehavior = SHORT_PRESS_WINDOW_PICTURE_IN_PICTURE;
        }

        mNavBarOpacityMode = mContext.getResources().getInteger(
                com.android.internal.R.integer.config_navBarOpacityMode);
    }

    @Override
    public void setInitialDisplaySize(Display display, int width, int height, int density) {
        // This method might be called before the policy has been fully initialized
        // or for other displays we don't care about.
        if (mContext == null || display.getDisplayId() != Display.DEFAULT_DISPLAY) {
            return;
        }
        mDisplay = display;

        final Resources res = mContext.getResources();
        int shortSize, longSize;
        if (width > height) {
            shortSize = height;
            longSize = width;
            mLandscapeRotation = Surface.ROTATION_0;
            mSeascapeRotation = Surface.ROTATION_180;
            if (res.getBoolean(com.android.internal.R.bool.config_reverseDefaultRotation)) {
                mPortraitRotation = Surface.ROTATION_90;
                mUpsideDownRotation = Surface.ROTATION_270;
            } else {
                mPortraitRotation = Surface.ROTATION_270;
                mUpsideDownRotation = Surface.ROTATION_90;
            }
        } else {
            shortSize = width;
            longSize = height;
            mPortraitRotation = Surface.ROTATION_0;
            mUpsideDownRotation = Surface.ROTATION_180;
            if (res.getBoolean(com.android.internal.R.bool.config_reverseDefaultRotation)) {
                mLandscapeRotation = Surface.ROTATION_270;
                mSeascapeRotation = Surface.ROTATION_90;
            } else {
                mLandscapeRotation = Surface.ROTATION_90;
                mSeascapeRotation = Surface.ROTATION_270;
            }
        }

        // SystemUI (status bar) layout policy
        int shortSizeDp = shortSize * DisplayMetrics.DENSITY_DEFAULT / density;
        int longSizeDp = longSize * DisplayMetrics.DENSITY_DEFAULT / density;

        // Allow the navigation bar to move on non-square small devices (phones).
        mNavigationBarCanMove = width != height && shortSizeDp < 600;

        mHasNavigationBar = res.getBoolean(com.android.internal.R.bool.config_showNavigationBar);

        // Allow a system property to override this. Used by the emulator.
        // See also hasNavigationBar().
        String navBarOverride = SystemProperties.get("qemu.hw.mainkeys");
        if ("1".equals(navBarOverride)) {
            mHasNavigationBar = false;
        } else if ("0".equals(navBarOverride)) {
            mHasNavigationBar = true;
        }

        // For demo purposes, allow the rotation of the HDMI display to be controlled.
        // By default, HDMI locks rotation to landscape.
        if ("portrait".equals(SystemProperties.get("persist.demo.hdmirotation"))) {
            mDemoHdmiRotation = mPortraitRotation;
        } else {
            mDemoHdmiRotation = mLandscapeRotation;
        }
        mDemoHdmiRotationLock = SystemProperties.getBoolean("persist.demo.hdmirotationlock", false);

        // For demo purposes, allow the rotation of the remote display to be controlled.
        // By default, remote display locks rotation to landscape.
        if ("portrait".equals(SystemProperties.get("persist.demo.remoterotation"))) {
            mDemoRotation = mPortraitRotation;
        } else {
            mDemoRotation = mLandscapeRotation;
        }
        mDemoRotationLock = SystemProperties.getBoolean(
                "persist.demo.rotationlock", false);

        // Only force the default orientation if the screen is xlarge, at least 960dp x 720dp, per
        // http://developer.android.com/guide/practices/screens_support.html#range
        mForceDefaultOrientation = longSizeDp >= 960 && shortSizeDp >= 720 &&
                res.getBoolean(com.android.internal.R.bool.config_forceDefaultOrientation) &&
                // For debug purposes the next line turns this feature off with:
                // $ adb shell setprop config.override_forced_orient true
                // $ adb shell wm size reset
                !"true".equals(SystemProperties.get("config.override_forced_orient"));
    }

    /**
     * @return whether the navigation bar can be hidden, e.g. the device has a
     *         navigation bar and touch exploration is not enabled
     */
    private boolean canHideNavigationBar() {
        return hasNavigationBar();
    }

    @Override
    public boolean isDefaultOrientationForced() {
        return mForceDefaultOrientation;
    }

    @Override
    public void setDisplayOverscan(Display display, int left, int top, int right, int bottom) {
        if (display.getDisplayId() == Display.DEFAULT_DISPLAY) {
            mOverscanLeft = left;
            mOverscanTop = top;
            mOverscanRight = right;
            mOverscanBottom = bottom;
        }
    }

    public void updateSettings() {
        ContentResolver resolver = mContext.getContentResolver();
        boolean updateRotation = false;
        synchronized (mLock) {
            mEndcallBehavior = Settings.System.getIntForUser(resolver,
                    Settings.System.END_BUTTON_BEHAVIOR,
                    Settings.System.END_BUTTON_BEHAVIOR_DEFAULT,
                    UserHandle.USER_CURRENT);
            mIncallPowerBehavior = Settings.Secure.getIntForUser(resolver,
                    Settings.Secure.INCALL_POWER_BUTTON_BEHAVIOR,
                    Settings.Secure.INCALL_POWER_BUTTON_BEHAVIOR_DEFAULT,
                    UserHandle.USER_CURRENT);

            // Configure wake gesture.
            boolean wakeGestureEnabledSetting = Settings.Secure.getIntForUser(resolver,
                    Settings.Secure.WAKE_GESTURE_ENABLED, 0,
                    UserHandle.USER_CURRENT) != 0;
            if (mWakeGestureEnabledSetting != wakeGestureEnabledSetting) {
                mWakeGestureEnabledSetting = wakeGestureEnabledSetting;
                updateWakeGestureListenerLp();
            }

            updateKeyAssignments();

            boolean devForceNavbar = Settings.System.getIntForUser(resolver,
                    Settings.System.DEV_FORCE_SHOW_NAVBAR, 0, UserHandle.USER_CURRENT) == 1;
            if (devForceNavbar != mDevForceNavbar) {
                mDevForceNavbar = devForceNavbar;
            }

            // Configure rotation lock.
            int userRotation = Settings.System.getIntForUser(resolver,
                    Settings.System.USER_ROTATION, Surface.ROTATION_0,
                    UserHandle.USER_CURRENT);
            if (mUserRotation != userRotation) {
                mUserRotation = userRotation;
                updateRotation = true;
            }
            int userRotationMode = Settings.System.getIntForUser(resolver,
                    Settings.System.ACCELEROMETER_ROTATION, 0, UserHandle.USER_CURRENT) != 0 ?
                            WindowManagerPolicy.USER_ROTATION_FREE :
                                    WindowManagerPolicy.USER_ROTATION_LOCKED;
            if (mUserRotationMode != userRotationMode) {
                mUserRotationMode = userRotationMode;
                updateRotation = true;
                updateOrientationListenerLp();
            }

            if (mSystemReady) {
                int pointerLocation = Settings.System.getIntForUser(resolver,
                        Settings.System.POINTER_LOCATION, 0, UserHandle.USER_CURRENT);
                if (mPointerLocationMode != pointerLocation) {
                    mPointerLocationMode = pointerLocation;
                    mHandler.sendEmptyMessage(pointerLocation != 0 ?
                            MSG_ENABLE_POINTER_LOCATION : MSG_DISABLE_POINTER_LOCATION);
                }
            }
            // use screen off timeout setting as the timeout for the lockscreen
            mLockScreenTimeout = Settings.System.getIntForUser(resolver,
                    Settings.System.SCREEN_OFF_TIMEOUT, 0, UserHandle.USER_CURRENT);
            String imId = Settings.Secure.getStringForUser(resolver,
                    Settings.Secure.DEFAULT_INPUT_METHOD, UserHandle.USER_CURRENT);
            boolean hasSoftInput = imId != null && imId.length() > 0;
            if (mHasSoftInput != hasSoftInput) {
                mHasSoftInput = hasSoftInput;
                updateRotation = true;
            }
            if (mImmersiveModeConfirmation != null) {
                mImmersiveModeConfirmation.loadSetting(mCurrentUserId);
            }
        }
        synchronized (mWindowManagerFuncs.getWindowManagerLock()) {
            PolicyControl.reloadFromSetting(mContext);
        }
        if (updateRotation) {
            updateRotation(true);
        }
    }

    private void updateWakeGestureListenerLp() {
        if (shouldEnableWakeGestureLp()) {
            mWakeGestureListener.requestWakeUpTrigger();
        } else {
            mWakeGestureListener.cancelWakeUpTrigger();
        }
    }

    private boolean shouldEnableWakeGestureLp() {
        return mWakeGestureEnabledSetting && !mAwake
                && (!mLidControlsSleep || mLidState != LID_CLOSED)
                && mWakeGestureListener.isSupported();
    }

    private void enablePointerLocation() {
        if (mPointerLocationView == null) {
            mPointerLocationView = new PointerLocationView(mContext);
            mPointerLocationView.setPrintCoords(false);
            WindowManager.LayoutParams lp = new WindowManager.LayoutParams(
                    WindowManager.LayoutParams.MATCH_PARENT,
                    WindowManager.LayoutParams.MATCH_PARENT);
            lp.type = WindowManager.LayoutParams.TYPE_SECURE_SYSTEM_OVERLAY;
            lp.flags = WindowManager.LayoutParams.FLAG_FULLSCREEN
                    | WindowManager.LayoutParams.FLAG_NOT_TOUCHABLE
                    | WindowManager.LayoutParams.FLAG_NOT_FOCUSABLE
                    | WindowManager.LayoutParams.FLAG_LAYOUT_IN_SCREEN;
            if (ActivityManager.isHighEndGfx()) {
                lp.flags |= WindowManager.LayoutParams.FLAG_HARDWARE_ACCELERATED;
                lp.privateFlags |=
                        WindowManager.LayoutParams.PRIVATE_FLAG_FORCE_HARDWARE_ACCELERATED;
            }
            lp.format = PixelFormat.TRANSLUCENT;
            lp.setTitle("PointerLocation");
            WindowManager wm = (WindowManager)
                    mContext.getSystemService(Context.WINDOW_SERVICE);
            lp.inputFeatures |= WindowManager.LayoutParams.INPUT_FEATURE_NO_INPUT_CHANNEL;
            wm.addView(mPointerLocationView, lp);
            mWindowManagerFuncs.registerPointerEventListener(mPointerLocationView);
        }
    }

    private void disablePointerLocation() {
        if (mPointerLocationView != null) {
            mWindowManagerFuncs.unregisterPointerEventListener(mPointerLocationView);
            WindowManager wm = (WindowManager) mContext.getSystemService(Context.WINDOW_SERVICE);
            wm.removeView(mPointerLocationView);
            mPointerLocationView = null;
        }
    }

    private int readRotation(int resID) {
        try {
            int rotation = mContext.getResources().getInteger(resID);
            switch (rotation) {
                case 0:
                    return Surface.ROTATION_0;
                case 90:
                    return Surface.ROTATION_90;
                case 180:
                    return Surface.ROTATION_180;
                case 270:
                    return Surface.ROTATION_270;
            }
        } catch (Resources.NotFoundException e) {
            // fall through
        }
        return -1;
    }

    /** {@inheritDoc} */
    @Override
    public int checkAddPermission(WindowManager.LayoutParams attrs, int[] outAppOp) {
        int type = attrs.type;

        outAppOp[0] = AppOpsManager.OP_NONE;

        if (!((type >= FIRST_APPLICATION_WINDOW && type <= LAST_APPLICATION_WINDOW)
                || (type >= FIRST_SUB_WINDOW && type <= LAST_SUB_WINDOW)
                || (type >= FIRST_SYSTEM_WINDOW && type <= LAST_SYSTEM_WINDOW))) {
            return WindowManagerGlobal.ADD_INVALID_TYPE;
        }

        if (type < FIRST_SYSTEM_WINDOW || type > LAST_SYSTEM_WINDOW) {
            // Window manager will make sure these are okay.
            return WindowManagerGlobal.ADD_OKAY;
        }
        String permission = null;
        switch (type) {
            case TYPE_TOAST:
                // XXX right now the app process has complete control over
                // this...  should introduce a token to let the system
                // monitor/control what they are doing.
                outAppOp[0] = AppOpsManager.OP_TOAST_WINDOW;
                break;
            case TYPE_DREAM:
            case TYPE_INPUT_METHOD:
            case TYPE_WALLPAPER:
            case TYPE_PRIVATE_PRESENTATION:
            case TYPE_VOICE_INTERACTION:
            case TYPE_ACCESSIBILITY_OVERLAY:
            case TYPE_QS_DIALOG:
                // The window manager will check these.
                break;
            case TYPE_PHONE:
            case TYPE_PRIORITY_PHONE:
            case TYPE_SYSTEM_ALERT:
            case TYPE_SYSTEM_ERROR:
            case TYPE_SYSTEM_OVERLAY:
                permission = android.Manifest.permission.SYSTEM_ALERT_WINDOW;
                outAppOp[0] = AppOpsManager.OP_SYSTEM_ALERT_WINDOW;
                break;
            default:
                permission = android.Manifest.permission.INTERNAL_SYSTEM_WINDOW;
        }
        if (permission != null) {
            if (android.Manifest.permission.SYSTEM_ALERT_WINDOW.equals(permission)) {
                final int callingUid = Binder.getCallingUid();
                // system processes will be automatically allowed privilege to draw
                if (callingUid == Process.SYSTEM_UID) {
                    return WindowManagerGlobal.ADD_OKAY;
                }

                // check if user has enabled this operation. SecurityException will be thrown if
                // this app has not been allowed by the user
                final int mode = mAppOpsManager.checkOpNoThrow(outAppOp[0], callingUid,
                        attrs.packageName);
                switch (mode) {
                    case AppOpsManager.MODE_ALLOWED:
                    case AppOpsManager.MODE_IGNORED:
                        // although we return ADD_OKAY for MODE_IGNORED, the added window will
                        // actually be hidden in WindowManagerService
                        return WindowManagerGlobal.ADD_OKAY;
                    case AppOpsManager.MODE_ERRORED:
                        try {
                            ApplicationInfo appInfo = mContext.getPackageManager()
                                    .getApplicationInfo(attrs.packageName,
                                            UserHandle.getUserId(callingUid));
                            // Don't crash legacy apps
                            if (appInfo.targetSdkVersion < Build.VERSION_CODES.M) {
                                return WindowManagerGlobal.ADD_OKAY;
                            }
                        } catch (PackageManager.NameNotFoundException e) {
                            /* ignore */
                        }
                        return WindowManagerGlobal.ADD_PERMISSION_DENIED;
                    default:
                        // in the default mode, we will make a decision here based on
                        // checkCallingPermission()
                        if (mContext.checkCallingPermission(permission) !=
                                PackageManager.PERMISSION_GRANTED) {
                            return WindowManagerGlobal.ADD_PERMISSION_DENIED;
                        } else {
                            return WindowManagerGlobal.ADD_OKAY;
                        }
                }
            }

            if (mContext.checkCallingOrSelfPermission(permission)
                    != PackageManager.PERMISSION_GRANTED) {
                return WindowManagerGlobal.ADD_PERMISSION_DENIED;
            }
        }
        return WindowManagerGlobal.ADD_OKAY;
    }

    @Override
    public boolean checkShowToOwnerOnly(WindowManager.LayoutParams attrs) {

        // If this switch statement is modified, modify the comment in the declarations of
        // the type in {@link WindowManager.LayoutParams} as well.
        switch (attrs.type) {
            default:
                // These are the windows that by default are shown only to the user that created
                // them. If this needs to be overridden, set
                // {@link WindowManager.LayoutParams.PRIVATE_FLAG_SHOW_FOR_ALL_USERS} in
                // {@link WindowManager.LayoutParams}. Note that permission
                // {@link android.Manifest.permission.INTERNAL_SYSTEM_WINDOW} is required as well.
                if ((attrs.privateFlags & PRIVATE_FLAG_SHOW_FOR_ALL_USERS) == 0) {
                    return true;
                }
                break;

            // These are the windows that by default are shown to all users. However, to
            // protect against spoofing, check permissions below.
            case TYPE_APPLICATION_STARTING:
            case TYPE_BOOT_PROGRESS:
            case TYPE_DISPLAY_OVERLAY:
            case TYPE_INPUT_CONSUMER:
            case TYPE_KEYGUARD_SCRIM:
            case TYPE_KEYGUARD_DIALOG:
            case TYPE_MAGNIFICATION_OVERLAY:
            case TYPE_NAVIGATION_BAR:
            case TYPE_NAVIGATION_BAR_PANEL:
            case TYPE_PHONE:
            case TYPE_POINTER:
            case TYPE_PRIORITY_PHONE:
            case TYPE_SEARCH_BAR:
            case TYPE_STATUS_BAR:
            case TYPE_STATUS_BAR_PANEL:
            case TYPE_STATUS_BAR_SUB_PANEL:
            case TYPE_SYSTEM_DIALOG:
            case TYPE_VOLUME_OVERLAY:
            case TYPE_PRIVATE_PRESENTATION:
            case TYPE_DOCK_DIVIDER:
                break;
        }

        // Check if third party app has set window to system window type.
        return mContext.checkCallingOrSelfPermission(
                android.Manifest.permission.INTERNAL_SYSTEM_WINDOW)
                        != PackageManager.PERMISSION_GRANTED;
    }

    @Override
    public void adjustWindowParamsLw(WindowManager.LayoutParams attrs) {
        switch (attrs.type) {
            case TYPE_SYSTEM_OVERLAY:
            case TYPE_SECURE_SYSTEM_OVERLAY:
                // These types of windows can't receive input events.
                attrs.flags |= WindowManager.LayoutParams.FLAG_NOT_FOCUSABLE
                        | WindowManager.LayoutParams.FLAG_NOT_TOUCHABLE;
                attrs.flags &= ~WindowManager.LayoutParams.FLAG_WATCH_OUTSIDE_TOUCH;
                break;
            case TYPE_STATUS_BAR:

                // If the Keyguard is in a hidden state (occluded by another window), we force to
                // remove the wallpaper and keyguard flag so that any change in-flight after setting
                // the keyguard as occluded wouldn't set these flags again.
                // See {@link #processKeyguardSetHiddenResultLw}.
                if (mKeyguardHidden) {
                    attrs.flags &= ~WindowManager.LayoutParams.FLAG_SHOW_WALLPAPER;
                    attrs.privateFlags &= ~WindowManager.LayoutParams.PRIVATE_FLAG_KEYGUARD;
                }
                break;

            case TYPE_SCREENSHOT:
                attrs.flags |= WindowManager.LayoutParams.FLAG_NOT_FOCUSABLE;
                break;

            case TYPE_TOAST:
                // While apps should use the dedicated toast APIs to add such windows
                // it possible legacy apps to add the window directly. Therefore, we
                // make windows added directly by the app behave as a toast as much
                // as possible in terms of timeout and animation.
                if (attrs.hideTimeoutMilliseconds < 0
                        || attrs.hideTimeoutMilliseconds > TOAST_WINDOW_TIMEOUT) {
                    attrs.hideTimeoutMilliseconds = TOAST_WINDOW_TIMEOUT;
                }
                attrs.windowAnimations = com.android.internal.R.style.Animation_Toast;
                break;
        }

        if (attrs.type != TYPE_STATUS_BAR) {
            // The status bar is the only window allowed to exhibit keyguard behavior.
            attrs.privateFlags &= ~WindowManager.LayoutParams.PRIVATE_FLAG_KEYGUARD;
        }

        if (ActivityManager.isHighEndGfx()) {
            if ((attrs.flags & FLAG_DRAWS_SYSTEM_BAR_BACKGROUNDS) != 0) {
                attrs.subtreeSystemUiVisibility |= View.SYSTEM_UI_FLAG_LAYOUT_HIDE_NAVIGATION;
            }
            final boolean forceWindowDrawsStatusBarBackground =
                    (attrs.privateFlags & PRIVATE_FLAG_FORCE_DRAW_STATUS_BAR_BACKGROUND)
                            != 0;
            if ((attrs.flags & FLAG_DRAWS_SYSTEM_BAR_BACKGROUNDS) != 0
                    || forceWindowDrawsStatusBarBackground
                            && attrs.height == MATCH_PARENT && attrs.width == MATCH_PARENT) {
                attrs.subtreeSystemUiVisibility |= View.SYSTEM_UI_FLAG_LAYOUT_FULLSCREEN;
            }
        }
    }

    void readLidState() {
        mLidState = mWindowManagerFuncs.getLidState();
    }

    private void readCameraLensCoverState() {
        mCameraLensCoverState = mWindowManagerFuncs.getCameraLensCoverState();
    }

    private boolean isHidden(int accessibilityMode) {
        switch (accessibilityMode) {
            case 1:
                return mLidState == LID_CLOSED;
            case 2:
                return mLidState == LID_OPEN;
            default:
                return false;
        }
    }

    private boolean isBuiltInKeyboardVisible() {
        return mHaveBuiltInKeyboard && !isHidden(mLidKeyboardAccessibility);
    }

    /** {@inheritDoc} */
    @Override
    public void adjustConfigurationLw(Configuration config, int keyboardPresence,
            int navigationPresence) {
        mHaveBuiltInKeyboard = (keyboardPresence & PRESENCE_INTERNAL) != 0;

        readLidState();

        if (config.keyboard == Configuration.KEYBOARD_NOKEYS
                || (keyboardPresence == PRESENCE_INTERNAL
                        && isHidden(mLidKeyboardAccessibility))) {
            config.hardKeyboardHidden = Configuration.HARDKEYBOARDHIDDEN_YES;
            if (!mHasSoftInput) {
                config.keyboardHidden = Configuration.KEYBOARDHIDDEN_YES;
            }
        }

        if (config.navigation == Configuration.NAVIGATION_NONAV
                || (navigationPresence == PRESENCE_INTERNAL
                        && isHidden(mLidNavigationAccessibility))) {
            config.navigationHidden = Configuration.NAVIGATIONHIDDEN_YES;
        }
    }

    @Override
    public void onConfigurationChanged() {
        final Resources res = mContext.getResources();

        mStatusBarHeight =
                res.getDimensionPixelSize(com.android.internal.R.dimen.status_bar_height);

        // Height of the navigation bar when presented horizontally at bottom
        mNavigationBarHeightForRotationDefault[mPortraitRotation] =
        mNavigationBarHeightForRotationDefault[mUpsideDownRotation] =
                res.getDimensionPixelSize(com.android.internal.R.dimen.navigation_bar_height);
        mNavigationBarHeightForRotationDefault[mLandscapeRotation] =
        mNavigationBarHeightForRotationDefault[mSeascapeRotation] = res.getDimensionPixelSize(
                com.android.internal.R.dimen.navigation_bar_height_landscape);

        // Width of the navigation bar when presented vertically along one side
        mNavigationBarWidthForRotationDefault[mPortraitRotation] =
        mNavigationBarWidthForRotationDefault[mUpsideDownRotation] =
        mNavigationBarWidthForRotationDefault[mLandscapeRotation] =
        mNavigationBarWidthForRotationDefault[mSeascapeRotation] =
                res.getDimensionPixelSize(com.android.internal.R.dimen.navigation_bar_width);

        if (ALTERNATE_CAR_MODE_NAV_SIZE) {
            // Height of the navigation bar when presented horizontally at bottom
            mNavigationBarHeightForRotationInCarMode[mPortraitRotation] =
            mNavigationBarHeightForRotationInCarMode[mUpsideDownRotation] =
                    res.getDimensionPixelSize(
                            com.android.internal.R.dimen.navigation_bar_height_car_mode);
            mNavigationBarHeightForRotationInCarMode[mLandscapeRotation] =
            mNavigationBarHeightForRotationInCarMode[mSeascapeRotation] = res.getDimensionPixelSize(
                    com.android.internal.R.dimen.navigation_bar_height_landscape_car_mode);

            // Width of the navigation bar when presented vertically along one side
            mNavigationBarWidthForRotationInCarMode[mPortraitRotation] =
            mNavigationBarWidthForRotationInCarMode[mUpsideDownRotation] =
            mNavigationBarWidthForRotationInCarMode[mLandscapeRotation] =
            mNavigationBarWidthForRotationInCarMode[mSeascapeRotation] =
                    res.getDimensionPixelSize(
                            com.android.internal.R.dimen.navigation_bar_width_car_mode);
        }
    }

    /** {@inheritDoc} */
    @Override
    public int windowTypeToLayerLw(int type) {
        if (type >= FIRST_APPLICATION_WINDOW && type <= LAST_APPLICATION_WINDOW) {
            return 2;
        }
        switch (type) {
        case TYPE_PRIVATE_PRESENTATION:
            return 2;
        case TYPE_WALLPAPER:
            // wallpaper is at the bottom, though the window manager may move it.
            return 2;
        case TYPE_DOCK_DIVIDER:
            return 2;
        case TYPE_QS_DIALOG:
            return 2;
        case TYPE_PHONE:
            return 3;
        case TYPE_SEARCH_BAR:
        case TYPE_VOICE_INTERACTION_STARTING:
            return 4;
        case TYPE_VOICE_INTERACTION:
            // voice interaction layer is almost immediately above apps.
            return 5;
        case TYPE_INPUT_CONSUMER:
            return 6;
        case TYPE_SYSTEM_DIALOG:
            return 7;
        case TYPE_TOAST:
            // toasts and the plugged-in battery thing
            return 8;
        case TYPE_PRIORITY_PHONE:
            // SIM errors and unlock.  Not sure if this really should be in a high layer.
            return 9;
        case TYPE_DREAM:
            // used for Dreams (screensavers with TYPE_DREAM windows)
            return 10;
        case TYPE_SYSTEM_ALERT:
            // like the ANR / app crashed dialogs
            return 11;
        case TYPE_INPUT_METHOD:
            // on-screen keyboards and other such input method user interfaces go here.
            return 12;
        case TYPE_INPUT_METHOD_DIALOG:
            // on-screen keyboards and other such input method user interfaces go here.
            return 13;
        case TYPE_KEYGUARD_SCRIM:
            // the safety window that shows behind keyguard while keyguard is starting
            return 14;
        case TYPE_STATUS_BAR_SUB_PANEL:
            return 15;
        case TYPE_STATUS_BAR:
            return 16;
        case TYPE_STATUS_BAR_PANEL:
            return 17;
        case TYPE_KEYGUARD_DIALOG:
            return 18;
        case TYPE_VOLUME_OVERLAY:
            // the on-screen volume indicator and controller shown when the user
            // changes the device volume
            return 19;
        case TYPE_SYSTEM_OVERLAY:
            // the on-screen volume indicator and controller shown when the user
            // changes the device volume
            return 20;
        case TYPE_NAVIGATION_BAR:
            // the navigation bar, if available, shows atop most things
            return 21;
        case TYPE_NAVIGATION_BAR_PANEL:
            // some panels (e.g. search) need to show on top of the navigation bar
            return 22;
        case TYPE_SCREENSHOT:
            // screenshot selection layer shouldn't go above system error, but it should cover
            // navigation bars at the very least.
            return 23;
        case TYPE_SYSTEM_ERROR:
            // system-level error dialogs
            return 24;
        case TYPE_MAGNIFICATION_OVERLAY:
            // used to highlight the magnified portion of a display
            return 25;
        case TYPE_DISPLAY_OVERLAY:
            // used to simulate secondary display devices
            return 26;
        case TYPE_DRAG:
            // the drag layer: input for drag-and-drop is associated with this window,
            // which sits above all other focusable windows
            return 27;
        case TYPE_ACCESSIBILITY_OVERLAY:
            // overlay put by accessibility services to intercept user interaction
            return 28;
        case TYPE_SECURE_SYSTEM_OVERLAY:
            return 29;
        case TYPE_BOOT_PROGRESS:
            return 30;
        case TYPE_POINTER:
            // the (mouse) pointer layer
            return 31;
        }
        Log.e(TAG, "Unknown window type: " + type);
        return 2;
    }

    /** {@inheritDoc} */
    @Override
    public int subWindowTypeToLayerLw(int type) {
        switch (type) {
        case TYPE_APPLICATION_PANEL:
        case TYPE_APPLICATION_ATTACHED_DIALOG:
            return APPLICATION_PANEL_SUBLAYER;
        case TYPE_APPLICATION_MEDIA:
            return APPLICATION_MEDIA_SUBLAYER;
        case TYPE_APPLICATION_MEDIA_OVERLAY:
            return APPLICATION_MEDIA_OVERLAY_SUBLAYER;
        case TYPE_APPLICATION_SUB_PANEL:
            return APPLICATION_SUB_PANEL_SUBLAYER;
        case TYPE_APPLICATION_ABOVE_SUB_PANEL:
            return APPLICATION_ABOVE_SUB_PANEL_SUBLAYER;
        }
        Log.e(TAG, "Unknown sub-window type: " + type);
        return 0;
    }

    @Override
    public int getMaxWallpaperLayer() {
        return windowTypeToLayerLw(TYPE_STATUS_BAR);
    }

    private int getNavigationBarWidth(int rotation, int uiMode) {
        if (ALTERNATE_CAR_MODE_NAV_SIZE && (uiMode & UI_MODE_TYPE_MASK) == UI_MODE_TYPE_CAR) {
            return mNavigationBarWidthForRotationInCarMode[rotation];
        } else {
            return mNavigationBarWidthForRotationDefault[rotation];
        }
    }

    @Override
    public int getNonDecorDisplayWidth(int fullWidth, int fullHeight, int rotation,
            int uiMode) {
        if (hasNavigationBar()) {
            // For a basic navigation bar, when we are in landscape mode we place
            // the navigation bar to the side.
            if (mNavigationBarCanMove && fullWidth > fullHeight) {
                return fullWidth - getNavigationBarWidth(rotation, uiMode);
            }
        }
        return fullWidth;
    }

    private int getNavigationBarHeight(int rotation, int uiMode) {
        if (ALTERNATE_CAR_MODE_NAV_SIZE && (uiMode & UI_MODE_TYPE_MASK) == UI_MODE_TYPE_CAR) {
            return mNavigationBarHeightForRotationInCarMode[rotation];
        } else {
            return mNavigationBarHeightForRotationDefault[rotation];
        }
    }

    @Override
    public int getNonDecorDisplayHeight(int fullWidth, int fullHeight, int rotation,
            int uiMode) {
        if (hasNavigationBar()) {
            // For a basic navigation bar, when we are in portrait mode we place
            // the navigation bar to the bottom.
            if (!mNavigationBarCanMove || fullWidth < fullHeight) {
                return fullHeight - getNavigationBarHeight(rotation, uiMode);
            }
        }
        return fullHeight;
    }

    @Override
    public int getConfigDisplayWidth(int fullWidth, int fullHeight, int rotation, int uiMode) {
        return getNonDecorDisplayWidth(fullWidth, fullHeight, rotation, uiMode);
    }

    @Override
    public int getConfigDisplayHeight(int fullWidth, int fullHeight, int rotation, int uiMode) {
        // There is a separate status bar at the top of the display.  We don't count that as part
        // of the fixed decor, since it can hide; however, for purposes of configurations,
        // we do want to exclude it since applications can't generally use that part
        // of the screen.
        return getNonDecorDisplayHeight(
                fullWidth, fullHeight, rotation, uiMode) - mStatusBarHeight;
    }

    @Override
    public boolean isForceHiding(WindowManager.LayoutParams attrs) {
        return (attrs.privateFlags & PRIVATE_FLAG_KEYGUARD) != 0 ||
                (isKeyguardHostWindow(attrs) &&
                        (mKeyguardDelegate != null && mKeyguardDelegate.isShowing())) ||
                (attrs.type == TYPE_KEYGUARD_SCRIM);
    }

    @Override
    public boolean isKeyguardHostWindow(WindowManager.LayoutParams attrs) {
        return attrs.type == TYPE_STATUS_BAR;
    }

    @Override
    public boolean canBeForceHidden(WindowState win, WindowManager.LayoutParams attrs) {
        switch (attrs.type) {
            case TYPE_STATUS_BAR:
            case TYPE_NAVIGATION_BAR:
            case TYPE_WALLPAPER:
            case TYPE_DREAM:
            case TYPE_KEYGUARD_SCRIM:
                return false;
            default:
                // Hide only windows below the keyguard host window.
                return windowTypeToLayerLw(win.getBaseType())
                        < windowTypeToLayerLw(TYPE_STATUS_BAR);
        }
    }

    @Override
    public WindowState getWinShowWhenLockedLw() {
        return mWinShowWhenLocked;
    }

    /** {@inheritDoc} */
    @Override
    public View addStartingWindow(IBinder appToken, String packageName, int theme,
            CompatibilityInfo compatInfo, CharSequence nonLocalizedLabel, int labelRes,
            int icon, int logo, int windowFlags, Configuration overrideConfig) {
        if (!SHOW_STARTING_ANIMATIONS) {
            return null;
        }
        if (packageName == null) {
            return null;
        }

        WindowManager wm = null;
        View view = null;

        try {
            Context context = mContext;
            if (DEBUG_STARTING_WINDOW) Slog.d(TAG, "addStartingWindow " + packageName
                    + ": nonLocalizedLabel=" + nonLocalizedLabel + " theme="
                    + Integer.toHexString(theme));
            if (theme != context.getThemeResId() || labelRes != 0) {
                try {
                    context = context.createPackageContext(packageName, 0);
                    context.setTheme(theme);
                } catch (PackageManager.NameNotFoundException e) {
                    // Ignore
                }
            }

            if (overrideConfig != null && overrideConfig != EMPTY) {
                if (DEBUG_STARTING_WINDOW) Slog.d(TAG, "addStartingWindow: creating context based"
                        + " on overrideConfig" + overrideConfig + " for starting window");
                final Context overrideContext = context.createConfigurationContext(overrideConfig);
                overrideContext.setTheme(theme);
                final TypedArray typedArray = overrideContext.obtainStyledAttributes(
                        com.android.internal.R.styleable.Window);
                final int resId = typedArray.getResourceId(R.styleable.Window_windowBackground, 0);
                if (resId != 0 && overrideContext.getDrawable(resId) != null) {
                    // We want to use the windowBackground for the override context if it is
                    // available, otherwise we use the default one to make sure a themed starting
                    // window is displayed for the app.
                    if (DEBUG_STARTING_WINDOW) Slog.d(TAG, "addStartingWindow: apply overrideConfig"
                            + overrideConfig + " to starting window resId=" + resId);
                    context = overrideContext;
                }
            }

            final PhoneWindow win = new PhoneWindow(context);
            win.setIsStartingWindow(true);

            CharSequence label = context.getResources().getText(labelRes, null);
            // Only change the accessibility title if the label is localized
            if (label != null) {
                win.setTitle(label, true);
            } else {
                win.setTitle(nonLocalizedLabel, false);
            }

            win.setType(
                WindowManager.LayoutParams.TYPE_APPLICATION_STARTING);

            synchronized (mWindowManagerFuncs.getWindowManagerLock()) {
                // Assumes it's safe to show starting windows of launched apps while
                // the keyguard is being hidden. This is okay because starting windows never show
                // secret information.
                if (mKeyguardHidden) {
                    windowFlags |= FLAG_SHOW_WHEN_LOCKED;
                }
            }

            // Force the window flags: this is a fake window, so it is not really
            // touchable or focusable by the user.  We also add in the ALT_FOCUSABLE_IM
            // flag because we do know that the next window will take input
            // focus, so we want to get the IME window up on top of us right away.
            win.setFlags(
                windowFlags|
                WindowManager.LayoutParams.FLAG_NOT_TOUCHABLE|
                WindowManager.LayoutParams.FLAG_NOT_FOCUSABLE|
                WindowManager.LayoutParams.FLAG_ALT_FOCUSABLE_IM,
                windowFlags|
                WindowManager.LayoutParams.FLAG_NOT_TOUCHABLE|
                WindowManager.LayoutParams.FLAG_NOT_FOCUSABLE|
                WindowManager.LayoutParams.FLAG_ALT_FOCUSABLE_IM);

            win.setDefaultIcon(icon);
            win.setDefaultLogo(logo);

            win.setLayout(WindowManager.LayoutParams.MATCH_PARENT,
                    WindowManager.LayoutParams.MATCH_PARENT);

            final WindowManager.LayoutParams params = win.getAttributes();
            params.token = appToken;
            params.packageName = packageName;
            params.windowAnimations = win.getWindowStyle().getResourceId(
                    com.android.internal.R.styleable.Window_windowAnimationStyle, 0);
            params.privateFlags |=
                    WindowManager.LayoutParams.PRIVATE_FLAG_FAKE_HARDWARE_ACCELERATED;
            params.privateFlags |= WindowManager.LayoutParams.PRIVATE_FLAG_SHOW_FOR_ALL_USERS;

            if (!compatInfo.supportsScreen()) {
                params.privateFlags |= WindowManager.LayoutParams.PRIVATE_FLAG_COMPATIBLE_WINDOW;
            }

            params.setTitle("Starting " + packageName);

            wm = (WindowManager)context.getSystemService(Context.WINDOW_SERVICE);
            view = win.getDecorView();

            if (DEBUG_STARTING_WINDOW) Slog.d(TAG, "Adding starting window for "
                + packageName + " / " + appToken + ": " + (view.getParent() != null ? view : null));

            wm.addView(view, params);

            // Only return the view if it was successfully added to the
            // window manager... which we can tell by it having a parent.
            return view.getParent() != null ? view : null;
        } catch (WindowManager.BadTokenException e) {
            // ignore
            Log.w(TAG, appToken + " already running, starting window not displayed. " +
                    e.getMessage());
        } catch (RuntimeException e) {
            // don't crash if something else bad happens, for example a
            // failure loading resources because we are loading from an app
            // on external storage that has been unmounted.
            Log.w(TAG, appToken + " failed creating starting window", e);
        } finally {
            if (view != null && view.getParent() == null) {
                Log.w(TAG, "view not successfully added to wm, removing view");
                wm.removeViewImmediate(view);
            }
        }

        return null;
    }

    /** {@inheritDoc} */
    @Override
    public void removeStartingWindow(IBinder appToken, View window) {
        if (DEBUG_STARTING_WINDOW) Slog.v(TAG, "Removing starting window for " + appToken + ": "
                + window + " Callers=" + Debug.getCallers(4));

        if (window != null) {
            WindowManager wm = (WindowManager)mContext.getSystemService(Context.WINDOW_SERVICE);
            wm.removeView(window);
        }
    }

    /**
     * Preflight adding a window to the system.
     *
     * Currently enforces that three window types are singletons:
     * <ul>
     * <li>STATUS_BAR_TYPE</li>
     * <li>KEYGUARD_TYPE</li>
     * </ul>
     *
     * @param win The window to be added
     * @param attrs Information about the window to be added
     *
     * @return If ok, WindowManagerImpl.ADD_OKAY.  If too many singletons,
     * WindowManagerImpl.ADD_MULTIPLE_SINGLETON
     */
    @Override
    public int prepareAddWindowLw(WindowState win, WindowManager.LayoutParams attrs) {
        switch (attrs.type) {
            case TYPE_STATUS_BAR:
                mContext.enforceCallingOrSelfPermission(
                        android.Manifest.permission.STATUS_BAR_SERVICE,
                        "PhoneWindowManager");
                if (mStatusBar != null) {
                    if (mStatusBar.isAlive()) {
                        return WindowManagerGlobal.ADD_MULTIPLE_SINGLETON;
                    }
                }
                mStatusBar = win;
                mStatusBarController.setWindow(win);
                break;
            case TYPE_NAVIGATION_BAR:
                mContext.enforceCallingOrSelfPermission(
                        android.Manifest.permission.STATUS_BAR_SERVICE,
                        "PhoneWindowManager");
                if (mNavigationBar != null) {
                    if (mNavigationBar.isAlive()) {
                        return WindowManagerGlobal.ADD_MULTIPLE_SINGLETON;
                    }
                }
                mNavigationBar = win;
                mNavigationBarController.setWindow(win);
                if (DEBUG_LAYOUT) Slog.i(TAG, "NAVIGATION BAR: " + mNavigationBar);
                break;
            case TYPE_NAVIGATION_BAR_PANEL:
            case TYPE_STATUS_BAR_PANEL:
            case TYPE_STATUS_BAR_SUB_PANEL:
            case TYPE_VOICE_INTERACTION_STARTING:
                mContext.enforceCallingOrSelfPermission(
                        android.Manifest.permission.STATUS_BAR_SERVICE,
                        "PhoneWindowManager");
                break;
            case TYPE_KEYGUARD_SCRIM:
                if (mKeyguardScrim != null) {
                    return WindowManagerGlobal.ADD_MULTIPLE_SINGLETON;
                }
                mKeyguardScrim = win;
                break;
        }
        return WindowManagerGlobal.ADD_OKAY;
    }

    /** {@inheritDoc} */
    @Override
    public void removeWindowLw(WindowState win) {
        if (mStatusBar == win) {
            mStatusBar = null;
            mStatusBarController.setWindow(null);
            mKeyguardDelegate.showScrim();
        } else if (mKeyguardScrim == win) {
            Log.v(TAG, "Removing keyguard scrim");
            mKeyguardScrim = null;
        } if (mNavigationBar == win) {
            mNavigationBar = null;
            mNavigationBarController.setWindow(null);
        }
    }

    static final boolean PRINT_ANIM = false;

    /** {@inheritDoc} */
    @Override
    public int selectAnimationLw(WindowState win, int transit) {
        if (PRINT_ANIM) Log.i(TAG, "selectAnimation in " + win
              + ": transit=" + transit);
        if (win == mStatusBar) {
            boolean isKeyguard = (win.getAttrs().privateFlags & PRIVATE_FLAG_KEYGUARD) != 0;
            if (transit == TRANSIT_EXIT
                    || transit == TRANSIT_HIDE) {
                return isKeyguard ? -1 : R.anim.dock_top_exit;
            } else if (transit == TRANSIT_ENTER
                    || transit == TRANSIT_SHOW) {
                return isKeyguard ? -1 : R.anim.dock_top_enter;
            }
        } else if (win == mNavigationBar) {
            if (win.getAttrs().windowAnimations != 0) {
                return 0;
            }
            // This can be on either the bottom or the right or the left.
            if (mNavigationBarPosition == NAV_BAR_BOTTOM) {
                if (transit == TRANSIT_EXIT
                        || transit == TRANSIT_HIDE) {
                    if (isKeyguardShowingAndNotOccluded()) {
                        return R.anim.dock_bottom_exit_keyguard;
                    } else {
                        return R.anim.dock_bottom_exit;
                    }
                } else if (transit == TRANSIT_ENTER
                        || transit == TRANSIT_SHOW) {
                    return R.anim.dock_bottom_enter;
                }
            } else if (mNavigationBarPosition == NAV_BAR_RIGHT) {
                if (transit == TRANSIT_EXIT
                        || transit == TRANSIT_HIDE) {
                    return R.anim.dock_right_exit;
                } else if (transit == TRANSIT_ENTER
                        || transit == TRANSIT_SHOW) {
                    return R.anim.dock_right_enter;
                }
            } else if (mNavigationBarPosition == NAV_BAR_LEFT) {
                if (transit == TRANSIT_EXIT
                        || transit == TRANSIT_HIDE) {
                    return R.anim.dock_left_exit;
                } else if (transit == TRANSIT_ENTER
                        || transit == TRANSIT_SHOW) {
                    return R.anim.dock_left_enter;
                }
            }
        } else if (win.getAttrs().type == TYPE_DOCK_DIVIDER) {
            return selectDockedDividerAnimationLw(win, transit);
        }

        if (transit == TRANSIT_PREVIEW_DONE) {
            if (win.hasAppShownWindows()) {
                if (PRINT_ANIM) Log.i(TAG, "**** STARTING EXIT");
                return com.android.internal.R.anim.app_starting_exit;
            }
        } else if (win.getAttrs().type == TYPE_DREAM && mDreamingLockscreen
                && transit == TRANSIT_ENTER) {
            // Special case: we are animating in a dream, while the keyguard
            // is shown.  We don't want an animation on the dream, because
            // we need it shown immediately with the keyguard animating away
            // to reveal it.
            return -1;
        }

        return 0;
    }

    private int selectDockedDividerAnimationLw(WindowState win, int transit) {
        int insets = mWindowManagerFuncs.getDockedDividerInsetsLw();

        // If the divider is behind the navigation bar, don't animate.
        final Rect frame = win.getFrameLw();
        final boolean behindNavBar = mNavigationBar != null
                && ((mNavigationBarPosition == NAV_BAR_BOTTOM
                        && frame.top + insets >= mNavigationBar.getFrameLw().top)
                || (mNavigationBarPosition == NAV_BAR_RIGHT
                        && frame.left + insets >= mNavigationBar.getFrameLw().left)
                || (mNavigationBarPosition == NAV_BAR_LEFT
                        && frame.right - insets <= mNavigationBar.getFrameLw().right));
        final boolean landscape = frame.height() > frame.width();
        final boolean offscreenLandscape = landscape && (frame.right - insets <= 0
                || frame.left + insets >= win.getDisplayFrameLw().right);
        final boolean offscreenPortrait = !landscape && (frame.top - insets <= 0
                || frame.bottom + insets >= win.getDisplayFrameLw().bottom);
        final boolean offscreen = offscreenLandscape || offscreenPortrait;
        if (behindNavBar || offscreen) {
            return 0;
        }
        if (transit == TRANSIT_ENTER || transit == TRANSIT_SHOW) {
            return R.anim.fade_in;
        } else if (transit == TRANSIT_EXIT) {
            return R.anim.fade_out;
        } else {
            return 0;
        }
    }

    @Override
    public void selectRotationAnimationLw(int anim[]) {
        if (PRINT_ANIM) Slog.i(TAG, "selectRotationAnimation mTopFullscreen="
                + mTopFullscreenOpaqueWindowState + " rotationAnimation="
                + (mTopFullscreenOpaqueWindowState == null ?
                        "0" : mTopFullscreenOpaqueWindowState.getAttrs().rotationAnimation));
        if (mTopFullscreenOpaqueWindowState != null) {
            int animationHint = mTopFullscreenOpaqueWindowState.getRotationAnimationHint();
            if (animationHint < 0 && mTopIsFullscreen) {
                animationHint = mTopFullscreenOpaqueWindowState.getAttrs().rotationAnimation;
            }
            switch (animationHint) {
                case ROTATION_ANIMATION_CROSSFADE:
                case ROTATION_ANIMATION_SEAMLESS: // Crossfade is fallback for seamless.
                    anim[0] = R.anim.rotation_animation_xfade_exit;
                    anim[1] = R.anim.rotation_animation_enter;
                    break;
                case ROTATION_ANIMATION_JUMPCUT:
                    anim[0] = R.anim.rotation_animation_jump_exit;
                    anim[1] = R.anim.rotation_animation_enter;
                    break;
                case ROTATION_ANIMATION_ROTATE:
                default:
                    anim[0] = anim[1] = 0;
                    break;
            }
        } else {
            anim[0] = anim[1] = 0;
        }
    }

    @Override
    public boolean validateRotationAnimationLw(int exitAnimId, int enterAnimId,
            boolean forceDefault) {
        switch (exitAnimId) {
            case R.anim.rotation_animation_xfade_exit:
            case R.anim.rotation_animation_jump_exit:
                // These are the only cases that matter.
                if (forceDefault) {
                    return false;
                }
                int anim[] = new int[2];
                selectRotationAnimationLw(anim);
                return (exitAnimId == anim[0] && enterAnimId == anim[1]);
            default:
                return true;
        }
    }

    @Override
    public Animation createForceHideEnterAnimation(boolean onWallpaper,
            boolean goingToNotificationShade) {
        if (goingToNotificationShade) {
            return AnimationUtils.loadAnimation(mContext, R.anim.lock_screen_behind_enter_fade_in);
        }

        AnimationSet set = (AnimationSet) AnimationUtils.loadAnimation(mContext, onWallpaper ?
                    R.anim.lock_screen_behind_enter_wallpaper :
                    R.anim.lock_screen_behind_enter);

        // TODO: Use XML interpolators when we have log interpolators available in XML.
        final List<Animation> animations = set.getAnimations();
        for (int i = animations.size() - 1; i >= 0; --i) {
            animations.get(i).setInterpolator(mLogDecelerateInterpolator);
        }

        return set;
    }


    @Override
    public Animation createForceHideWallpaperExitAnimation(boolean goingToNotificationShade) {
        if (goingToNotificationShade) {
            return null;
        } else {
            return AnimationUtils.loadAnimation(mContext, R.anim.lock_screen_wallpaper_exit);
        }
    }

    private static void awakenDreams() {
        IDreamManager dreamManager = getDreamManager();
        if (dreamManager != null) {
            try {
                dreamManager.awaken();
            } catch (RemoteException e) {
                // fine, stay asleep then
            }
        }
    }

    static IDreamManager getDreamManager() {
        return IDreamManager.Stub.asInterface(
                ServiceManager.checkService(DreamService.DREAM_SERVICE));
    }

    TelecomManager getTelecommService() {
        return (TelecomManager) mContext.getSystemService(Context.TELECOM_SERVICE);
    }

    static IAudioService getAudioService() {
        IAudioService audioService = IAudioService.Stub.asInterface(
                ServiceManager.checkService(Context.AUDIO_SERVICE));
        if (audioService == null) {
            Log.w(TAG, "Unable to find IAudioService interface.");
        }
        return audioService;
    }

    boolean keyguardOn() {
        return isKeyguardShowingAndNotOccluded() || inKeyguardRestrictedKeyInputMode();
    }

    private static final int[] WINDOW_TYPES_WHERE_HOME_DOESNT_WORK = {
            WindowManager.LayoutParams.TYPE_SYSTEM_ALERT,
            WindowManager.LayoutParams.TYPE_SYSTEM_ERROR,
        };

    /** {@inheritDoc} */
    @Override
    public long interceptKeyBeforeDispatching(WindowState win, KeyEvent event, int policyFlags) {
        final boolean keyguardOn = keyguardOn();
        final int keyCode = event.getKeyCode();
        final int repeatCount = event.getRepeatCount();
        final int metaState = event.getMetaState();
        final int flags = event.getFlags();
        final boolean down = event.getAction() == KeyEvent.ACTION_DOWN;
        final boolean canceled = event.isCanceled();
        final boolean longPress = (flags & KeyEvent.FLAG_LONG_PRESS) != 0;
        final boolean virtualKey = event.getDeviceId() == KeyCharacterMap.VIRTUAL_KEYBOARD;

        if (DEBUG_INPUT) {
            Log.d(TAG, "interceptKeyTi keyCode=" + keyCode + " down=" + down + " repeatCount="
                    + repeatCount + " keyguardOn=" + keyguardOn + " mHomePressed=" + mHomePressed
                    + " canceled=" + canceled);
        }

        // If we think we might have a volume down & power key chord on the way
        // but we're not sure, then tell the dispatcher to wait a little while and
        // try again later before dispatching.
        if (mScreenshotChordEnabled && (flags & KeyEvent.FLAG_FALLBACK) == 0) {
            if (mScreenshotChordVolumeDownKeyTriggered && !mScreenshotChordPowerKeyTriggered) {
                final long now = SystemClock.uptimeMillis();
                final long timeoutTime = mScreenshotChordVolumeDownKeyTime
                        + SCREENSHOT_CHORD_DEBOUNCE_DELAY_MILLIS;
                if (now < timeoutTime) {
                    return timeoutTime - now;
                }
            }
            if (keyCode == KeyEvent.KEYCODE_VOLUME_DOWN
                    && mScreenshotChordVolumeDownKeyConsumed) {
                if (!down) {
                    mScreenshotChordVolumeDownKeyConsumed = false;
                }
                return -1;
            }
        }

        // Cancel any pending meta actions if we see any other keys being pressed between the down
        // of the meta key and its corresponding up.
        if (mPendingMetaAction && !KeyEvent.isMetaKey(keyCode)) {
            mPendingMetaAction = false;
        }
        // Any key that is not Alt or Meta cancels Caps Lock combo tracking.
        if (mPendingCapsLockToggle && !KeyEvent.isMetaKey(keyCode) && !KeyEvent.isAltKey(keyCode)) {
            mPendingCapsLockToggle = false;
        }

        // First we always handle the home key here, so applications
        // can never break it, although if keyguard is on, we do let
        // it handle it, because that gives us the correct 5 second
        // timeout.
        if (keyCode == KeyEvent.KEYCODE_HOME) {

            // If we have released the home key, and didn't do anything else
            // while it was pressed, then it is time to go home!
            if (!down && mHomePressed) {
                if (mDoubleTapOnHomeBehavior != KEY_ACTION_APP_SWITCH) {
                    cancelPreloadRecentApps();
                }

                mHomePressed = false;
                if (mHomeConsumed) {
                    mHomeConsumed = false;
                    return -1;
                }

                if (canceled) {
                    Log.i(TAG, "Ignoring HOME; event canceled.");
                    return -1;
                }

                // Delay handling home if a double-tap is possible.
                if (mDoubleTapOnHomeBehavior != KEY_ACTION_NOTHING) {
                    mHandler.removeCallbacks(mHomeDoubleTapTimeoutRunnable); // just in case
                    mHomeDoubleTapPending = true;
                    mHandler.postDelayed(mHomeDoubleTapTimeoutRunnable,
                            ViewConfiguration.getDoubleTapTimeout());
                    return -1;
                }

                handleShortPressOnHome();
                return -1;
            }

            // If a system window has focus, then it doesn't make sense
            // right now to interact with applications.
            WindowManager.LayoutParams attrs = win != null ? win.getAttrs() : null;
            if (attrs != null) {
                final int type = attrs.type;
                if (type == WindowManager.LayoutParams.TYPE_KEYGUARD_SCRIM
                        || type == WindowManager.LayoutParams.TYPE_KEYGUARD_DIALOG
                        || (attrs.privateFlags & PRIVATE_FLAG_KEYGUARD) != 0) {
                    // the "app" is keyguard, so give it the key
                    return 0;
                }
                final int typeCount = WINDOW_TYPES_WHERE_HOME_DOESNT_WORK.length;
                for (int i=0; i<typeCount; i++) {
                    if (type == WINDOW_TYPES_WHERE_HOME_DOESNT_WORK[i]) {
                        // don't do anything, but also don't pass it to the app
                        return -1;
                    }
                }
            }

            // Remember that home is pressed and handle special actions.
            if (repeatCount == 0) {
                mHomePressed = true;
                if (mHomeDoubleTapPending) {
                    mHomeDoubleTapPending = false;
                    mHandler.removeCallbacks(mHomeDoubleTapTimeoutRunnable);
                    performKeyAction(mDoubleTapOnHomeBehavior, event);
                    mHomeConsumed = true;
                } else if (mLongPressOnHomeBehavior == KEY_ACTION_APP_SWITCH
                        || mDoubleTapOnHomeBehavior == KEY_ACTION_APP_SWITCH) {
                    preloadRecentApps();
                }
            } else if (longPress) {
                if (!keyguardOn && !mHomeConsumed &&
                        mLongPressOnHomeBehavior != KEY_ACTION_NOTHING) {
                    if (mLongPressOnHomeBehavior != KEY_ACTION_APP_SWITCH) {
                        cancelPreloadRecentApps();
                    }
                    mHomePressed = true;
                    performHapticFeedbackLw(null, HapticFeedbackConstants.LONG_PRESS, false);
                    performKeyAction(mLongPressOnHomeBehavior, event);
                    mHomeConsumed = true;
                }
            }
            return -1;
        } else if (keyCode == KeyEvent.KEYCODE_MENU) {
            // Hijack modified menu keys for debugging features
            final int chordBug = KeyEvent.META_SHIFT_ON;
            if (virtualKey || keyguardOn) {
                // Let the app handle the key
                return 0;
            }

<<<<<<< HEAD
            if (down) {
                if (mPressOnMenuBehavior == KEY_ACTION_APP_SWITCH
                        || mLongPressOnMenuBehavior == KEY_ACTION_APP_SWITCH) {
                    preloadRecentApps();
                }
                if (repeatCount == 0) {
                    mMenuPressed = true;
                    if (mEnableShiftMenuBugReports && (metaState & chordBug) == chordBug) {
                        Intent intent = new Intent(Intent.ACTION_BUG_REPORT);
                        mContext.sendOrderedBroadcastAsUser(intent, UserHandle.CURRENT,
                                null, null, null, 0, null, null);
                        return -1;
                    } else if (SHOW_PROCESSES_ON_ALT_MENU &&
                            (metaState & KeyEvent.META_ALT_ON) == KeyEvent.META_ALT_ON) {
                        Intent service = new Intent();
                        service.setClassName(mContext, "com.android.server.LoadAverageService");
                        ContentResolver res = mContext.getContentResolver();
                        boolean shown = Settings.Global.getInt(
                                res, Settings.Global.SHOW_PROCESSES, 0) != 0;
                        if (!shown) {
                            mContext.startService(service);
                        } else {
                            mContext.stopService(service);
                        }
                        Settings.Global.putInt(
                                res, Settings.Global.SHOW_PROCESSES, shown ? 0 : 1);
                        return -1;
                     }
                } else if (longPress) {
                    if (!keyguardOn && mLongPressOnMenuBehavior != KEY_ACTION_NOTHING) {
                        if (mLongPressOnMenuBehavior != KEY_ACTION_APP_SWITCH) {
                            cancelPreloadRecentApps();
                        }
                        performHapticFeedbackLw(null, HapticFeedbackConstants.LONG_PRESS, false);
                        performKeyAction(mLongPressOnMenuBehavior, event);
                        mMenuPressed = false;
                        return -1;
                    }
=======
            if (down && repeatCount == 0) {
                if (mEnableShiftMenuBugReports && (metaState & chordBug) == chordBug) {
                    Intent intent = new Intent(Intent.ACTION_BUG_REPORT);
                    mContext.sendOrderedBroadcastAsUser(intent, UserHandle.CURRENT,
                            null, null, null, 0, null, null);
                    return -1;
>>>>>>> 3570784f
                }
            }
            if (!down && mMenuPressed) {
                if (mPressOnMenuBehavior != KEY_ACTION_APP_SWITCH) {
                    cancelPreloadRecentApps();
                }
                mMenuPressed = false;
                if (!canceled) {
                    performKeyAction(mPressOnMenuBehavior, event);
                }
            }
            return -1;
        } else if (keyCode == KeyEvent.KEYCODE_SEARCH) {
            if (down) {
                if (repeatCount == 0) {
                    mSearchKeyShortcutPending = true;
                    mConsumeSearchKeyUp = false;
                }
            } else {
                mSearchKeyShortcutPending = false;
                if (mConsumeSearchKeyUp) {
                    mConsumeSearchKeyUp = false;
                    return -1;
                }
            }
            return 0;
        } else if (keyCode == KeyEvent.KEYCODE_APP_SWITCH) {
            if (down) {
                if (mPressOnAppSwitchBehavior == KEY_ACTION_APP_SWITCH
                        || mLongPressOnAppSwitchBehavior == KEY_ACTION_APP_SWITCH) {
                    preloadRecentApps();
                }
                if (repeatCount == 0) {
                    mAppSwitchLongPressed = false;
                } else if (longPress) {
                    if (!keyguardOn && mLongPressOnAppSwitchBehavior != KEY_ACTION_NOTHING) {
                        if (mLongPressOnAppSwitchBehavior != KEY_ACTION_APP_SWITCH) {
                            cancelPreloadRecentApps();
                        }
                        performHapticFeedbackLw(null, HapticFeedbackConstants.LONG_PRESS, false);
                        performKeyAction(mLongPressOnAppSwitchBehavior, event);
                        mAppSwitchLongPressed = true;
                   }
                }
            } else {
                if (mAppSwitchLongPressed) {
                    mAppSwitchLongPressed = false;
                } else {
                    if (mPressOnAppSwitchBehavior != KEY_ACTION_APP_SWITCH) {
                        cancelPreloadRecentApps();
                    }
                    if (!canceled) {
                        performKeyAction(mPressOnAppSwitchBehavior, event);
                    }
                }
            }
            return -1;
        } else if (keyCode == KeyEvent.KEYCODE_N && event.isMetaPressed()) {
            if (down) {
                IStatusBarService service = getStatusBarService();
                if (service != null) {
                    try {
                        service.expandNotificationsPanel();
                    } catch (RemoteException e) {
                        // do nothing.
                    }
                }
            }
        } else if (keyCode == KeyEvent.KEYCODE_S && event.isMetaPressed()
                && event.isCtrlPressed()) {
            if (down && repeatCount == 0) {
                int type = event.isShiftPressed() ? TAKE_SCREENSHOT_SELECTED_REGION
                        : TAKE_SCREENSHOT_FULLSCREEN;
                mScreenshotRunnable.setScreenshotType(type);
                mHandler.post(mScreenshotRunnable);
                return -1;
            }
        } else if (keyCode == KeyEvent.KEYCODE_SLASH && event.isMetaPressed()) {
            if (down && repeatCount == 0 && !isKeyguardLocked()) {
                toggleKeyboardShortcutsMenu(event.getDeviceId());
            }
        } else if (keyCode == KeyEvent.KEYCODE_ASSIST) {
            if (down) {
                if (mPressOnAssistBehavior == KEY_ACTION_APP_SWITCH
                        || mLongPressOnAssistBehavior == KEY_ACTION_APP_SWITCH) {
                    preloadRecentApps();
                }
                if (repeatCount == 0) {
                    mAssistKeyLongPressed = false;
                } else if (longPress) {
                    if (!keyguardOn && mLongPressOnAssistBehavior != KEY_ACTION_NOTHING) {
                        if (mLongPressOnAssistBehavior != KEY_ACTION_APP_SWITCH) {
                            cancelPreloadRecentApps();
                        }
                        performHapticFeedbackLw(null, HapticFeedbackConstants.LONG_PRESS, false);
                        performKeyAction(mLongPressOnAssistBehavior, event);
                        mAssistKeyLongPressed = true;
                    }
                }
            } else {
                if (mAssistKeyLongPressed) {
                    mAssistKeyLongPressed = false;
                } else {
                    if (mPressOnAssistBehavior != KEY_ACTION_APP_SWITCH) {
                        cancelPreloadRecentApps();
                    }
                    if (!canceled) {
                        performKeyAction(mPressOnAssistBehavior, event);
                    }
                }
            }
            return -1;
        } else if (keyCode == KeyEvent.KEYCODE_VOICE_ASSIST) {
            if (!down) {
                Intent voiceIntent;
                if (!keyguardOn) {
                    voiceIntent = new Intent(RecognizerIntent.ACTION_WEB_SEARCH);
                } else {
                    IDeviceIdleController dic = IDeviceIdleController.Stub.asInterface(
                            ServiceManager.getService(Context.DEVICE_IDLE_CONTROLLER));
                    if (dic != null) {
                        try {
                            dic.exitIdle("voice-search");
                        } catch (RemoteException e) {
                        }
                    }
                    voiceIntent = new Intent(RecognizerIntent.ACTION_VOICE_SEARCH_HANDS_FREE);
                    voiceIntent.putExtra(RecognizerIntent.EXTRA_SECURE, true);
                }
                startActivityAsUser(voiceIntent, UserHandle.CURRENT_OR_SELF);
            }
        } else if (keyCode == KeyEvent.KEYCODE_SYSRQ) {
            if (down && repeatCount == 0) {
                mScreenshotRunnable.setScreenshotType(TAKE_SCREENSHOT_FULLSCREEN);
                mHandler.post(mScreenshotRunnable);
            }
            return -1;
        } else if (keyCode == KeyEvent.KEYCODE_BRIGHTNESS_UP
                || keyCode == KeyEvent.KEYCODE_BRIGHTNESS_DOWN) {
            if (down) {
                int direction = keyCode == KeyEvent.KEYCODE_BRIGHTNESS_UP ? 1 : -1;

                // Disable autobrightness if it's on
                int auto = Settings.System.getIntForUser(
                        mContext.getContentResolver(),
                        Settings.System.SCREEN_BRIGHTNESS_MODE,
                        Settings.System.SCREEN_BRIGHTNESS_MODE_MANUAL,
                        UserHandle.USER_CURRENT_OR_SELF);
                if (auto != 0) {
                    Settings.System.putIntForUser(mContext.getContentResolver(),
                            Settings.System.SCREEN_BRIGHTNESS_MODE,
                            Settings.System.SCREEN_BRIGHTNESS_MODE_MANUAL,
                            UserHandle.USER_CURRENT_OR_SELF);
                }

                int min = mPowerManager.getMinimumScreenBrightnessSetting();
                int max = mPowerManager.getMaximumScreenBrightnessSetting();
                int step = (max - min + BRIGHTNESS_STEPS - 1) / BRIGHTNESS_STEPS * direction;
                int brightness = Settings.System.getIntForUser(mContext.getContentResolver(),
                        Settings.System.SCREEN_BRIGHTNESS,
                        mPowerManager.getDefaultScreenBrightnessSetting(),
                        UserHandle.USER_CURRENT_OR_SELF);
                brightness += step;
                // Make sure we don't go beyond the limits.
                brightness = Math.min(max, brightness);
                brightness = Math.max(min, brightness);

                Settings.System.putIntForUser(mContext.getContentResolver(),
                        Settings.System.SCREEN_BRIGHTNESS, brightness,
                        UserHandle.USER_CURRENT_OR_SELF);
                startActivityAsUser(new Intent(Intent.ACTION_SHOW_BRIGHTNESS_DIALOG),
                        UserHandle.CURRENT_OR_SELF);
            }
            return -1;
        } else if (keyCode == KeyEvent.KEYCODE_VOLUME_UP
                || keyCode == KeyEvent.KEYCODE_VOLUME_DOWN
                || keyCode == KeyEvent.KEYCODE_VOLUME_MUTE) {
            if (mUseTvRouting) {
                // On TVs volume keys never go to the foreground app.
                dispatchDirectAudioEvent(event);
                return -1;
            }
        }

        // Toggle Caps Lock on META-ALT.
        boolean actionTriggered = false;
        if (KeyEvent.isModifierKey(keyCode)) {
            if (!mPendingCapsLockToggle) {
                // Start tracking meta state for combo.
                mInitialMetaState = mMetaState;
                mPendingCapsLockToggle = true;
            } else if (event.getAction() == KeyEvent.ACTION_UP) {
                int altOnMask = mMetaState & KeyEvent.META_ALT_MASK;
                int metaOnMask = mMetaState & KeyEvent.META_META_MASK;

                // Check for Caps Lock toggle
                if ((metaOnMask != 0) && (altOnMask != 0)) {
                    // Check if nothing else is pressed
                    if (mInitialMetaState == (mMetaState ^ (altOnMask | metaOnMask))) {
                        // Handle Caps Lock Toggle
                        mInputManagerInternal.toggleCapsLock(event.getDeviceId());
                        actionTriggered = true;
                    }
                }

                // Always stop tracking when key goes up.
                mPendingCapsLockToggle = false;
            }
        }
        // Store current meta state to be able to evaluate it later.
        mMetaState = metaState;

        if (actionTriggered) {
            return -1;
        }

        if (KeyEvent.isMetaKey(keyCode)) {
            if (down) {
                mPendingMetaAction = true;
            } else if (mPendingMetaAction) {
                launchAssistAction(Intent.EXTRA_ASSIST_INPUT_HINT_KEYBOARD, event.getDeviceId());
            }
            return -1;
        }

        // Shortcuts are invoked through Search+key, so intercept those here
        // Any printing key that is chorded with Search should be consumed
        // even if no shortcut was invoked.  This prevents text from being
        // inadvertently inserted when using a keyboard that has built-in macro
        // shortcut keys (that emit Search+x) and some of them are not registered.
        if (mSearchKeyShortcutPending) {
            final KeyCharacterMap kcm = event.getKeyCharacterMap();
            if (kcm.isPrintingKey(keyCode)) {
                mConsumeSearchKeyUp = true;
                mSearchKeyShortcutPending = false;
                if (down && repeatCount == 0 && !keyguardOn) {
                    Intent shortcutIntent = mShortcutManager.getIntent(kcm, keyCode, metaState);
                    if (shortcutIntent != null) {
                        shortcutIntent.addFlags(Intent.FLAG_ACTIVITY_NEW_TASK);
                        try {
                            startActivityAsUser(shortcutIntent, UserHandle.CURRENT);
                            dismissKeyboardShortcutsMenu();
                        } catch (ActivityNotFoundException ex) {
                            Slog.w(TAG, "Dropping shortcut key combination because "
                                    + "the activity to which it is registered was not found: "
                                    + "SEARCH+" + KeyEvent.keyCodeToString(keyCode), ex);
                        }
                    } else {
                        Slog.i(TAG, "Dropping unregistered shortcut key combination: "
                                + "SEARCH+" + KeyEvent.keyCodeToString(keyCode));
                    }
                }
                return -1;
            }
        }

        // Invoke shortcuts using Meta.
        if (down && repeatCount == 0 && !keyguardOn
                && (metaState & KeyEvent.META_META_ON) != 0) {
            final KeyCharacterMap kcm = event.getKeyCharacterMap();
            if (kcm.isPrintingKey(keyCode)) {
                Intent shortcutIntent = mShortcutManager.getIntent(kcm, keyCode,
                        metaState & ~(KeyEvent.META_META_ON
                                | KeyEvent.META_META_LEFT_ON | KeyEvent.META_META_RIGHT_ON));
                if (shortcutIntent != null) {
                    shortcutIntent.addFlags(Intent.FLAG_ACTIVITY_NEW_TASK);
                    try {
                        startActivityAsUser(shortcutIntent, UserHandle.CURRENT);
                        dismissKeyboardShortcutsMenu();
                    } catch (ActivityNotFoundException ex) {
                        Slog.w(TAG, "Dropping shortcut key combination because "
                                + "the activity to which it is registered was not found: "
                                + "META+" + KeyEvent.keyCodeToString(keyCode), ex);
                    }
                    return -1;
                }
            }
        }

        // Handle application launch keys.
        if (down && repeatCount == 0 && !keyguardOn) {
            String category = sApplicationLaunchKeyCategories.get(keyCode);
            if (category != null) {
                Intent intent = Intent.makeMainSelectorActivity(Intent.ACTION_MAIN, category);
                intent.setFlags(Intent.FLAG_ACTIVITY_NEW_TASK);
                try {
                    startActivityAsUser(intent, UserHandle.CURRENT);
                    dismissKeyboardShortcutsMenu();
                } catch (ActivityNotFoundException ex) {
                    Slog.w(TAG, "Dropping application launch key because "
                            + "the activity to which it is registered was not found: "
                            + "keyCode=" + keyCode + ", category=" + category, ex);
                }
                return -1;
            }
        }

        // Display task switcher for ALT-TAB.
        if (down && repeatCount == 0 && keyCode == KeyEvent.KEYCODE_TAB) {
            if (mRecentAppsHeldModifiers == 0 && !keyguardOn && isUserSetupComplete()) {
                final int shiftlessModifiers = event.getModifiers() & ~KeyEvent.META_SHIFT_MASK;
                if (KeyEvent.metaStateHasModifiers(shiftlessModifiers, KeyEvent.META_ALT_ON)) {
                    mRecentAppsHeldModifiers = shiftlessModifiers;
                    showRecentApps(true, false);
                    return -1;
                }
            }
        } else if (!down && mRecentAppsHeldModifiers != 0
                && (metaState & mRecentAppsHeldModifiers) == 0) {
            mRecentAppsHeldModifiers = 0;
            hideRecentApps(true, false);
        }

        // Handle input method switching.
        if (down && repeatCount == 0
                && (keyCode == KeyEvent.KEYCODE_LANGUAGE_SWITCH
                        || (keyCode == KeyEvent.KEYCODE_SPACE
                                && (metaState & KeyEvent.META_META_MASK) != 0))) {
            final boolean forwardDirection = (metaState & KeyEvent.META_SHIFT_MASK) == 0;
            mWindowManagerFuncs.switchInputMethod(forwardDirection);
            return -1;
        }
        if (mLanguageSwitchKeyPressed && !down
                && (keyCode == KeyEvent.KEYCODE_LANGUAGE_SWITCH
                        || keyCode == KeyEvent.KEYCODE_SPACE)) {
            mLanguageSwitchKeyPressed = false;
            return -1;
        }

        if (isValidGlobalKey(keyCode)
                && mGlobalKeyManager.handleGlobalKey(mContext, keyCode, event)) {
            return -1;
        }

        if (down) {
            long shortcutCode = keyCode;
            if (event.isCtrlPressed()) {
                shortcutCode |= ((long) KeyEvent.META_CTRL_ON) << Integer.SIZE;
            }

            if (event.isAltPressed()) {
                shortcutCode |= ((long) KeyEvent.META_ALT_ON) << Integer.SIZE;
            }

            if (event.isShiftPressed()) {
                shortcutCode |= ((long) KeyEvent.META_SHIFT_ON) << Integer.SIZE;
            }

            if (event.isMetaPressed()) {
                shortcutCode |= ((long) KeyEvent.META_META_ON) << Integer.SIZE;
            }

            IShortcutService shortcutService = mShortcutKeyServices.get(shortcutCode);
            if (shortcutService != null) {
                try {
                    if (isUserSetupComplete()) {
                        shortcutService.notifyShortcutKeyPressed(shortcutCode);
                    }
                } catch (RemoteException e) {
                    mShortcutKeyServices.delete(shortcutCode);
                }
                return -1;
            }
        }

        // Reserve all the META modifier combos for system behavior
        if ((metaState & KeyEvent.META_META_ON) != 0) {
            return -1;
        }

        // Let the application handle the key.
        return 0;
    }

    /** {@inheritDoc} */
    @Override
    public KeyEvent dispatchUnhandledKey(WindowState win, KeyEvent event, int policyFlags) {
        // Note: This method is only called if the initial down was unhandled.
        if (DEBUG_INPUT) {
            Slog.d(TAG, "Unhandled key: win=" + win + ", action=" + event.getAction()
                    + ", flags=" + event.getFlags()
                    + ", keyCode=" + event.getKeyCode()
                    + ", scanCode=" + event.getScanCode()
                    + ", metaState=" + event.getMetaState()
                    + ", repeatCount=" + event.getRepeatCount()
                    + ", policyFlags=" + policyFlags);
        }

        KeyEvent fallbackEvent = null;
        if ((event.getFlags() & KeyEvent.FLAG_FALLBACK) == 0) {
            final KeyCharacterMap kcm = event.getKeyCharacterMap();
            final int keyCode = event.getKeyCode();
            final int metaState = event.getMetaState();
            final boolean initialDown = event.getAction() == KeyEvent.ACTION_DOWN
                    && event.getRepeatCount() == 0;

            // Check for fallback actions specified by the key character map.
            final FallbackAction fallbackAction;
            if (initialDown) {
                fallbackAction = kcm.getFallbackAction(keyCode, metaState);
            } else {
                fallbackAction = mFallbackActions.get(keyCode);
            }

            if (fallbackAction != null) {
                if (DEBUG_INPUT) {
                    Slog.d(TAG, "Fallback: keyCode=" + fallbackAction.keyCode
                            + " metaState=" + Integer.toHexString(fallbackAction.metaState));
                }

                final int flags = event.getFlags() | KeyEvent.FLAG_FALLBACK;
                fallbackEvent = KeyEvent.obtain(
                        event.getDownTime(), event.getEventTime(),
                        event.getAction(), fallbackAction.keyCode,
                        event.getRepeatCount(), fallbackAction.metaState,
                        event.getDeviceId(), event.getScanCode(),
                        flags, event.getSource(), null);

                if (!interceptFallback(win, fallbackEvent, policyFlags)) {
                    fallbackEvent.recycle();
                    fallbackEvent = null;
                }

                if (initialDown) {
                    mFallbackActions.put(keyCode, fallbackAction);
                } else if (event.getAction() == KeyEvent.ACTION_UP) {
                    mFallbackActions.remove(keyCode);
                    fallbackAction.recycle();
                }
            }
        }

        if (DEBUG_INPUT) {
            if (fallbackEvent == null) {
                Slog.d(TAG, "No fallback.");
            } else {
                Slog.d(TAG, "Performing fallback: " + fallbackEvent);
            }
        }
        return fallbackEvent;
    }

    private boolean interceptFallback(WindowState win, KeyEvent fallbackEvent, int policyFlags) {
        int actions = interceptKeyBeforeQueueing(fallbackEvent, policyFlags);
        if ((actions & ACTION_PASS_TO_USER) != 0) {
            long delayMillis = interceptKeyBeforeDispatching(
                    win, fallbackEvent, policyFlags);
            if (delayMillis == 0) {
                return true;
            }
        }
        return false;
    }

    @Override
    public void registerShortcutKey(long shortcutCode, IShortcutService shortcutService)
            throws RemoteException {
        synchronized (mLock) {
            IShortcutService service = mShortcutKeyServices.get(shortcutCode);
            if (service != null && service.asBinder().pingBinder()) {
                throw new RemoteException("Key already exists.");
            }

            mShortcutKeyServices.put(shortcutCode, shortcutService);
        }
    }

    @Override
    public boolean canShowDismissingWindowWhileLockedLw() {
        // If the keyguard is trusted, it will unlock without a challenge. Therefore, if we are in
        // the process of dismissing Keyguard, we don't need to hide them as the phone will be
        // unlocked right away in any case.
        return mKeyguardDelegate != null && mKeyguardDelegate.isTrusted()
                && mCurrentlyDismissingKeyguard;
    }

    private void launchAssistLongPressAction() {
        performHapticFeedbackLw(null, HapticFeedbackConstants.LONG_PRESS, false);
        sendCloseSystemWindows(SYSTEM_DIALOG_REASON_ASSIST);

        // launch the search activity
        Intent intent = new Intent(Intent.ACTION_SEARCH_LONG_PRESS);
        intent.setFlags(Intent.FLAG_ACTIVITY_NEW_TASK);
        try {
            // TODO: This only stops the factory-installed search manager.
            // Need to formalize an API to handle others
            SearchManager searchManager = getSearchManager();
            if (searchManager != null) {
                searchManager.stopSearch();
            }
            startActivityAsUser(intent, UserHandle.CURRENT);
        } catch (ActivityNotFoundException e) {
            Slog.w(TAG, "No activity to handle assist long press action.", e);
        }
    }

    private void launchAssistAction(String hint, int deviceId) {
        sendCloseSystemWindows(SYSTEM_DIALOG_REASON_ASSIST);
        if (!isUserSetupComplete()) {
            // Disable opening assist window during setup
            return;
        }
        Bundle args = null;
        if (deviceId > Integer.MIN_VALUE) {
            args = new Bundle();
            args.putInt(Intent.EXTRA_ASSIST_INPUT_DEVICE_ID, deviceId);
        }
        if ((mContext.getResources().getConfiguration().uiMode
                & Configuration.UI_MODE_TYPE_MASK) == Configuration.UI_MODE_TYPE_TELEVISION) {
            // On TV, use legacy handling until assistants are implemented in the proper way.
            ((SearchManager) mContext.getSystemService(Context.SEARCH_SERVICE))
                    .launchLegacyAssist(hint, UserHandle.myUserId(), args);
        } else {
            if (hint != null) {
                if (args == null) {
                    args = new Bundle();
                }
                args.putBoolean(hint, true);
            }
            StatusBarManagerInternal statusbar = getStatusBarManagerInternal();
            if (statusbar != null) {
                statusbar.startAssist(args);
            }
        }
    }

    private void startActivityAsUser(Intent intent, UserHandle handle) {
        if (isUserSetupComplete()) {
            mContext.startActivityAsUser(intent, handle);
        } else {
            Slog.i(TAG, "Not starting activity because user setup is in progress: " + intent);
        }
    }

    private SearchManager getSearchManager() {
        if (mSearchManager == null) {
            mSearchManager = (SearchManager) mContext.getSystemService(Context.SEARCH_SERVICE);
        }
        return mSearchManager;
    }

    private void preloadRecentApps() {
        mPreloadedRecentApps = true;
        StatusBarManagerInternal statusbar = getStatusBarManagerInternal();
        if (statusbar != null) {
            statusbar.preloadRecentApps();
        }
    }

    private void cancelPreloadRecentApps() {
        if (mPreloadedRecentApps) {
            mPreloadedRecentApps = false;
            StatusBarManagerInternal statusbar = getStatusBarManagerInternal();
            if (statusbar != null) {
                statusbar.cancelPreloadRecentApps();
            }
        }
    }

    private void toggleRecentApps() {
        mPreloadedRecentApps = false; // preloading no longer needs to be canceled
        StatusBarManagerInternal statusbar = getStatusBarManagerInternal();
        if (statusbar != null) {
            statusbar.toggleRecentApps();
        }
    }

    @Override
    public void showRecentApps(boolean fromHome) {
        mHandler.removeMessages(MSG_DISPATCH_SHOW_RECENTS);
        mHandler.obtainMessage(MSG_DISPATCH_SHOW_RECENTS, fromHome ? 1 : 0, 0).sendToTarget();
    }

    private void showRecentApps(boolean triggeredFromAltTab, boolean fromHome) {
        mPreloadedRecentApps = false; // preloading no longer needs to be canceled
        StatusBarManagerInternal statusbar = getStatusBarManagerInternal();
        if (statusbar != null) {
            statusbar.showRecentApps(triggeredFromAltTab, fromHome);
        }
    }

    private void toggleKeyboardShortcutsMenu(int deviceId) {
        StatusBarManagerInternal statusbar = getStatusBarManagerInternal();
        if (statusbar != null) {
            statusbar.toggleKeyboardShortcutsMenu(deviceId);
        }
    }

    private void dismissKeyboardShortcutsMenu() {
        StatusBarManagerInternal statusbar = getStatusBarManagerInternal();
        if (statusbar != null) {
            statusbar.dismissKeyboardShortcutsMenu();
        }
    }

    private void hideRecentApps(boolean triggeredFromAltTab, boolean triggeredFromHome) {
        mPreloadedRecentApps = false; // preloading no longer needs to be canceled
        StatusBarManagerInternal statusbar = getStatusBarManagerInternal();
        if (statusbar != null) {
            statusbar.hideRecentApps(triggeredFromAltTab, triggeredFromHome);
        }
    }

    void launchHomeFromHotKey() {
        launchHomeFromHotKey(true /* awakenFromDreams */, true /*respectKeyguard*/);
    }

    /**
     * A home key -> launch home action was detected.  Take the appropriate action
     * given the situation with the keyguard.
     */
    void launchHomeFromHotKey(final boolean awakenFromDreams, final boolean respectKeyguard) {
        if (respectKeyguard) {
            if (isKeyguardShowingAndNotOccluded()) {
                // don't launch home if keyguard showing
                return;
            }

            if (!mHideLockScreen && mKeyguardDelegate.isInputRestricted()) {
                // when in keyguard restricted mode, must first verify unlock
                // before launching home
                mKeyguardDelegate.verifyUnlock(new OnKeyguardExitResult() {
                    @Override
                    public void onKeyguardExitResult(boolean success) {
                        if (success) {
                            try {
                                ActivityManagerNative.getDefault().stopAppSwitches();
                            } catch (RemoteException e) {
                            }
                            sendCloseSystemWindows(SYSTEM_DIALOG_REASON_HOME_KEY);
                            startDockOrHome(true /*fromHomeKey*/, awakenFromDreams);
                        }
                    }
                });
                return;
            }
        }

        // no keyguard stuff to worry about, just launch home!
        try {
            ActivityManagerNative.getDefault().stopAppSwitches();
        } catch (RemoteException e) {
        }
        if (mRecentsVisible) {
            // Hide Recents and notify it to launch Home
            if (awakenFromDreams) {
                awakenDreams();
            }
            hideRecentApps(false, true);
        } else {
            // Otherwise, just launch Home
            sendCloseSystemWindows(SYSTEM_DIALOG_REASON_HOME_KEY);
            startDockOrHome(true /*fromHomeKey*/, awakenFromDreams);
        }
    }

    private final Runnable mClearHideNavigationFlag = new Runnable() {
        @Override
        public void run() {
            synchronized (mWindowManagerFuncs.getWindowManagerLock()) {
                // Clear flags.
                mForceClearedSystemUiFlags &=
                        ~View.SYSTEM_UI_FLAG_HIDE_NAVIGATION;
            }
            mWindowManagerFuncs.reevaluateStatusBarVisibility();
        }
    };

    /**
     * Input handler used while nav bar is hidden.  Captures any touch on the screen,
     * to determine when the nav bar should be shown and prevent applications from
     * receiving those touches.
     */
    final class HideNavInputEventReceiver extends InputEventReceiver {
        public HideNavInputEventReceiver(InputChannel inputChannel, Looper looper) {
            super(inputChannel, looper);
        }

        @Override
        public void onInputEvent(InputEvent event) {
            boolean handled = false;
            try {
                if (event instanceof MotionEvent
                        && (event.getSource() & InputDevice.SOURCE_CLASS_POINTER) != 0) {
                    final MotionEvent motionEvent = (MotionEvent)event;
                    if (motionEvent.getAction() == MotionEvent.ACTION_DOWN) {
                        // When the user taps down, we re-show the nav bar.
                        boolean changed = false;
                        synchronized (mWindowManagerFuncs.getWindowManagerLock()) {
                            if (mInputConsumer == null) {
                                return;
                            }
                            // Any user activity always causes us to show the
                            // navigation controls, if they had been hidden.
                            // We also clear the low profile and only content
                            // flags so that tapping on the screen will atomically
                            // restore all currently hidden screen decorations.
                            int newVal = mResettingSystemUiFlags |
                                    View.SYSTEM_UI_FLAG_HIDE_NAVIGATION |
                                    View.SYSTEM_UI_FLAG_LOW_PROFILE |
                                    View.SYSTEM_UI_FLAG_FULLSCREEN;
                            if (mResettingSystemUiFlags != newVal) {
                                mResettingSystemUiFlags = newVal;
                                changed = true;
                            }
                            // We don't allow the system's nav bar to be hidden
                            // again for 1 second, to prevent applications from
                            // spamming us and keeping it from being shown.
                            newVal = mForceClearedSystemUiFlags |
                                    View.SYSTEM_UI_FLAG_HIDE_NAVIGATION;
                            if (mForceClearedSystemUiFlags != newVal) {
                                mForceClearedSystemUiFlags = newVal;
                                changed = true;
                                mHandler.postDelayed(mClearHideNavigationFlag, 1000);
                            }
                        }
                        if (changed) {
                            mWindowManagerFuncs.reevaluateStatusBarVisibility();
                        }
                    }
                }
            } finally {
                finishInputEvent(event, handled);
            }
        }
    }
    final InputEventReceiver.Factory mHideNavInputEventReceiverFactory =
            new InputEventReceiver.Factory() {
        @Override
        public InputEventReceiver createInputEventReceiver(
                InputChannel inputChannel, Looper looper) {
            return new HideNavInputEventReceiver(inputChannel, looper);
        }
    };

    @Override
    public void setRecentsVisibilityLw(boolean visible) {
        mRecentsVisible = visible;
    }

    @Override
    public void setTvPipVisibilityLw(boolean visible) {
        mTvPictureInPictureVisible = visible;
    }

    @Override
    public int adjustSystemUiVisibilityLw(int visibility) {
        mStatusBarController.adjustSystemUiVisibilityLw(mLastSystemUiFlags, visibility);
        mNavigationBarController.adjustSystemUiVisibilityLw(mLastSystemUiFlags, visibility);

        // Reset any bits in mForceClearingStatusBarVisibility that
        // are now clear.
        mResettingSystemUiFlags &= visibility;
        // Clear any bits in the new visibility that are currently being
        // force cleared, before reporting it.
        return visibility & ~mResettingSystemUiFlags
                & ~mForceClearedSystemUiFlags;
    }

    @Override
    public boolean getInsetHintLw(WindowManager.LayoutParams attrs, Rect taskBounds,
            int displayRotation, int displayWidth, int displayHeight, Rect outContentInsets,
            Rect outStableInsets, Rect outOutsets) {
        final int fl = PolicyControl.getWindowFlags(null, attrs);
        final int sysuiVis = PolicyControl.getSystemUiVisibility(null, attrs);
        final int systemUiVisibility = (sysuiVis | attrs.subtreeSystemUiVisibility);

        final boolean useOutsets = outOutsets != null && shouldUseOutsets(attrs, fl);
        if (useOutsets) {
            int outset = ScreenShapeHelper.getWindowOutsetBottomPx(mContext.getResources());
            if (outset > 0) {
                if (displayRotation == Surface.ROTATION_0) {
                    outOutsets.bottom += outset;
                } else if (displayRotation == Surface.ROTATION_90) {
                    outOutsets.right += outset;
                } else if (displayRotation == Surface.ROTATION_180) {
                    outOutsets.top += outset;
                } else if (displayRotation == Surface.ROTATION_270) {
                    outOutsets.left += outset;
                }
            }
        }

        if ((fl & (FLAG_LAYOUT_IN_SCREEN | FLAG_LAYOUT_INSET_DECOR))
                == (FLAG_LAYOUT_IN_SCREEN | FLAG_LAYOUT_INSET_DECOR)) {
            int availRight, availBottom;
            if (canHideNavigationBar() &&
                    (systemUiVisibility & View.SYSTEM_UI_FLAG_LAYOUT_HIDE_NAVIGATION) != 0) {
                availRight = mUnrestrictedScreenLeft + mUnrestrictedScreenWidth;
                availBottom = mUnrestrictedScreenTop + mUnrestrictedScreenHeight;
            } else {
                availRight = mRestrictedScreenLeft + mRestrictedScreenWidth;
                availBottom = mRestrictedScreenTop + mRestrictedScreenHeight;
            }
            if ((systemUiVisibility & View.SYSTEM_UI_FLAG_LAYOUT_STABLE) != 0) {
                if ((fl & FLAG_FULLSCREEN) != 0) {
                    outContentInsets.set(mStableFullscreenLeft, mStableFullscreenTop,
                            availRight - mStableFullscreenRight,
                            availBottom - mStableFullscreenBottom);
                } else {
                    outContentInsets.set(mStableLeft, mStableTop,
                            availRight - mStableRight, availBottom - mStableBottom);
                }
            } else if ((fl & FLAG_FULLSCREEN) != 0 || (fl & FLAG_LAYOUT_IN_OVERSCAN) != 0) {
                outContentInsets.setEmpty();
            } else if ((systemUiVisibility & (View.SYSTEM_UI_FLAG_FULLSCREEN
                        | View.SYSTEM_UI_FLAG_LAYOUT_FULLSCREEN)) == 0) {
                outContentInsets.set(mCurLeft, mCurTop,
                        availRight - mCurRight, availBottom - mCurBottom);
            } else {
                outContentInsets.set(mCurLeft, mCurTop,
                        availRight - mCurRight, availBottom - mCurBottom);
            }

            outStableInsets.set(mStableLeft, mStableTop,
                    availRight - mStableRight, availBottom - mStableBottom);
            if (taskBounds != null) {
                calculateRelevantTaskInsets(taskBounds, outContentInsets,
                        displayWidth, displayHeight);
                calculateRelevantTaskInsets(taskBounds, outStableInsets,
                        displayWidth, displayHeight);
            }
            return mForceShowSystemBars;
        }
        outContentInsets.setEmpty();
        outStableInsets.setEmpty();
        return mForceShowSystemBars;
    }

    /**
     * For any given task bounds, the insets relevant for these bounds given the insets relevant
     * for the entire display.
     */
    private void calculateRelevantTaskInsets(Rect taskBounds, Rect inOutInsets, int displayWidth,
            int displayHeight) {
        mTmpRect.set(0, 0, displayWidth, displayHeight);
        mTmpRect.inset(inOutInsets);
        mTmpRect.intersect(taskBounds);
        int leftInset = mTmpRect.left - taskBounds.left;
        int topInset = mTmpRect.top - taskBounds.top;
        int rightInset = taskBounds.right - mTmpRect.right;
        int bottomInset = taskBounds.bottom - mTmpRect.bottom;
        inOutInsets.set(leftInset, topInset, rightInset, bottomInset);
    }

    private boolean shouldUseOutsets(WindowManager.LayoutParams attrs, int fl) {
        return attrs.type == TYPE_WALLPAPER || (fl & (WindowManager.LayoutParams.FLAG_FULLSCREEN
                | WindowManager.LayoutParams.FLAG_LAYOUT_IN_OVERSCAN)) != 0;
    }

    /** {@inheritDoc} */
    @Override
    public void beginLayoutLw(boolean isDefaultDisplay, int displayWidth, int displayHeight,
                              int displayRotation, int uiMode) {
        mDisplayRotation = displayRotation;
        final int overscanLeft, overscanTop, overscanRight, overscanBottom;
        if (isDefaultDisplay) {
            switch (displayRotation) {
                case Surface.ROTATION_90:
                    overscanLeft = mOverscanTop;
                    overscanTop = mOverscanRight;
                    overscanRight = mOverscanBottom;
                    overscanBottom = mOverscanLeft;
                    break;
                case Surface.ROTATION_180:
                    overscanLeft = mOverscanRight;
                    overscanTop = mOverscanBottom;
                    overscanRight = mOverscanLeft;
                    overscanBottom = mOverscanTop;
                    break;
                case Surface.ROTATION_270:
                    overscanLeft = mOverscanBottom;
                    overscanTop = mOverscanLeft;
                    overscanRight = mOverscanTop;
                    overscanBottom = mOverscanRight;
                    break;
                default:
                    overscanLeft = mOverscanLeft;
                    overscanTop = mOverscanTop;
                    overscanRight = mOverscanRight;
                    overscanBottom = mOverscanBottom;
                    break;
            }
        } else {
            overscanLeft = 0;
            overscanTop = 0;
            overscanRight = 0;
            overscanBottom = 0;
        }
        mOverscanScreenLeft = mRestrictedOverscanScreenLeft = 0;
        mOverscanScreenTop = mRestrictedOverscanScreenTop = 0;
        mOverscanScreenWidth = mRestrictedOverscanScreenWidth = displayWidth;
        mOverscanScreenHeight = mRestrictedOverscanScreenHeight = displayHeight;
        mSystemLeft = 0;
        mSystemTop = 0;
        mSystemRight = displayWidth;
        mSystemBottom = displayHeight;
        mUnrestrictedScreenLeft = overscanLeft;
        mUnrestrictedScreenTop = overscanTop;
        mUnrestrictedScreenWidth = displayWidth - overscanLeft - overscanRight;
        mUnrestrictedScreenHeight = displayHeight - overscanTop - overscanBottom;
        mRestrictedScreenLeft = mUnrestrictedScreenLeft;
        mRestrictedScreenTop = mUnrestrictedScreenTop;
        mRestrictedScreenWidth = mSystemGestures.screenWidth = mUnrestrictedScreenWidth;
        mRestrictedScreenHeight = mSystemGestures.screenHeight = mUnrestrictedScreenHeight;
        mDockLeft = mContentLeft = mVoiceContentLeft = mStableLeft = mStableFullscreenLeft
                = mCurLeft = mUnrestrictedScreenLeft;
        mDockTop = mContentTop = mVoiceContentTop = mStableTop = mStableFullscreenTop
                = mCurTop = mUnrestrictedScreenTop;
        mDockRight = mContentRight = mVoiceContentRight = mStableRight = mStableFullscreenRight
                = mCurRight = displayWidth - overscanRight;
        mDockBottom = mContentBottom = mVoiceContentBottom = mStableBottom = mStableFullscreenBottom
                = mCurBottom = displayHeight - overscanBottom;
        mDockLayer = 0x10000000;
        mStatusBarLayer = -1;

        // start with the current dock rect, which will be (0,0,displayWidth,displayHeight)
        final Rect pf = mTmpParentFrame;
        final Rect df = mTmpDisplayFrame;
        final Rect of = mTmpOverscanFrame;
        final Rect vf = mTmpVisibleFrame;
        final Rect dcf = mTmpDecorFrame;
        pf.left = df.left = of.left = vf.left = mDockLeft;
        pf.top = df.top = of.top = vf.top = mDockTop;
        pf.right = df.right = of.right = vf.right = mDockRight;
        pf.bottom = df.bottom = of.bottom = vf.bottom = mDockBottom;
        dcf.setEmpty();  // Decor frame N/A for system bars.

        if (isDefaultDisplay) {
            // For purposes of putting out fake window up to steal focus, we will
            // drive nav being hidden only by whether it is requested.
            final int sysui = mLastSystemUiFlags;
            boolean navVisible = (sysui & View.SYSTEM_UI_FLAG_HIDE_NAVIGATION) == 0;
            boolean navTranslucent = (sysui
                    & (View.NAVIGATION_BAR_TRANSLUCENT | View.NAVIGATION_BAR_TRANSPARENT)) != 0;
            boolean immersive = (sysui & View.SYSTEM_UI_FLAG_IMMERSIVE) != 0;
            boolean immersiveSticky = (sysui & View.SYSTEM_UI_FLAG_IMMERSIVE_STICKY) != 0;
            boolean navAllowedHidden = immersive || immersiveSticky;
            navTranslucent &= !immersiveSticky;  // transient trumps translucent
            boolean isKeyguardShowing = isStatusBarKeyguard() && !mHideLockScreen;
            if (!isKeyguardShowing) {
                navTranslucent &= areTranslucentBarsAllowed();
            }
            boolean statusBarExpandedNotKeyguard = !isKeyguardShowing && mStatusBar != null
                    && mStatusBar.getAttrs().height == MATCH_PARENT
                    && mStatusBar.getAttrs().width == MATCH_PARENT;

            // When the navigation bar isn't visible, we put up a fake
            // input window to catch all touch events.  This way we can
            // detect when the user presses anywhere to bring back the nav
            // bar and ensure the application doesn't see the event.
            if (navVisible || navAllowedHidden) {
                if (mInputConsumer != null) {
                    mHandler.sendMessage(
                            mHandler.obtainMessage(MSG_DISPOSE_INPUT_CONSUMER, mInputConsumer));
                    mInputConsumer = null;
                }
            } else if (mInputConsumer == null) {
                mInputConsumer = mWindowManagerFuncs.addInputConsumer(mHandler.getLooper(),
                        mHideNavInputEventReceiverFactory);
            }

            // For purposes of positioning and showing the nav bar, if we have
            // decided that it can't be hidden (because of the screen aspect ratio),
            // then take that into account.
            navVisible |= !canHideNavigationBar();

            boolean updateSysUiVisibility = layoutNavigationBar(displayWidth, displayHeight,
                    displayRotation, uiMode, overscanLeft, overscanRight, overscanBottom, dcf, navVisible, navTranslucent,
                    navAllowedHidden, statusBarExpandedNotKeyguard);
            if (DEBUG_LAYOUT) Slog.i(TAG, String.format("mDock rect: (%d,%d - %d,%d)",
                    mDockLeft, mDockTop, mDockRight, mDockBottom));
            updateSysUiVisibility |= layoutStatusBar(pf, df, of, vf, dcf, sysui, isKeyguardShowing);
            if (updateSysUiVisibility) {
                updateSystemUiVisibilityLw();
            }
        }
    }

    private boolean layoutStatusBar(Rect pf, Rect df, Rect of, Rect vf, Rect dcf, int sysui,
            boolean isKeyguardShowing) {
        // decide where the status bar goes ahead of time
        if (mStatusBar != null) {
            // apply any navigation bar insets
            pf.left = df.left = of.left = mUnrestrictedScreenLeft;
            pf.top = df.top = of.top = mUnrestrictedScreenTop;
            pf.right = df.right = of.right = mUnrestrictedScreenWidth + mUnrestrictedScreenLeft;
            pf.bottom = df.bottom = of.bottom = mUnrestrictedScreenHeight
                    + mUnrestrictedScreenTop;
            vf.left = mStableLeft;
            vf.top = mStableTop;
            vf.right = mStableRight;
            vf.bottom = mStableBottom;

            mStatusBarLayer = mStatusBar.getSurfaceLayer();

            // Let the status bar determine its size.
            mStatusBar.computeFrameLw(pf /* parentFrame */, df /* displayFrame */,
                    vf /* overlayFrame */, vf /* contentFrame */, vf /* visibleFrame */,
                    dcf /* decorFrame */, vf /* stableFrame */, vf /* outsetFrame */);

            // For layout, the status bar is always at the top with our fixed height.
            mStableTop = mUnrestrictedScreenTop + mStatusBarHeight;

            boolean statusBarTransient = (sysui & View.STATUS_BAR_TRANSIENT) != 0;
            boolean statusBarTranslucent = (sysui
                    & (View.STATUS_BAR_TRANSLUCENT | View.STATUS_BAR_TRANSPARENT)) != 0;
            if (!isKeyguardShowing) {
                statusBarTranslucent &= areTranslucentBarsAllowed();
            }

            // If the status bar is hidden, we don't want to cause
            // windows behind it to scroll.
            if (mStatusBar.isVisibleLw() && !statusBarTransient) {
                // Status bar may go away, so the screen area it occupies
                // is available to apps but just covering them when the
                // status bar is visible.
                mDockTop = mUnrestrictedScreenTop + mStatusBarHeight;

                mContentTop = mVoiceContentTop = mCurTop = mDockTop;
                mContentBottom = mVoiceContentBottom = mCurBottom = mDockBottom;
                mContentLeft = mVoiceContentLeft = mCurLeft = mDockLeft;
                mContentRight = mVoiceContentRight = mCurRight = mDockRight;

                if (DEBUG_LAYOUT) Slog.v(TAG, "Status bar: " +
                        String.format(
                                "dock=[%d,%d][%d,%d] content=[%d,%d][%d,%d] cur=[%d,%d][%d,%d]",
                                mDockLeft, mDockTop, mDockRight, mDockBottom,
                                mContentLeft, mContentTop, mContentRight, mContentBottom,
                                mCurLeft, mCurTop, mCurRight, mCurBottom));
            }
            if (mStatusBar.isVisibleLw() && !mStatusBar.isAnimatingLw()
                    && !statusBarTransient && !statusBarTranslucent
                    && !mStatusBarController.wasRecentlyTranslucent()) {
                // If the opaque status bar is currently requested to be visible,
                // and not in the process of animating on or off, then
                // we can tell the app that it is covered by it.
                mSystemTop = mUnrestrictedScreenTop + mStatusBarHeight;
            }
            if (mStatusBarController.checkHiddenLw()) {
                return true;
            }
        }
        return false;
    }

    private boolean layoutNavigationBar(int displayWidth, int displayHeight, int displayRotation,
            int uiMode, int overscanLeft, int overscanRight, int overscanBottom, Rect dcf,
            boolean navVisible, boolean navTranslucent, boolean navAllowedHidden,
            boolean statusBarExpandedNotKeyguard) {
        if (mNavigationBar != null) {
            boolean transientNavBarShowing = mNavigationBarController.isTransientShowing();
            // Force the navigation bar to its appropriate place and
            // size.  We need to do this directly, instead of relying on
            // it to bubble up from the nav bar, because this needs to
            // change atomically with screen rotations.
            mNavigationBarPosition = navigationBarPosition(displayWidth, displayHeight,
                    displayRotation);
            if (mNavigationBarPosition == NAV_BAR_BOTTOM) {
                // It's a system nav bar or a portrait screen; nav bar goes on bottom.
                int top = displayHeight - overscanBottom
                        - getNavigationBarHeight(displayRotation, uiMode);
                mTmpNavigationFrame.set(0, top, displayWidth, displayHeight - overscanBottom);
                mStableBottom = mStableFullscreenBottom = mTmpNavigationFrame.top;
                if (transientNavBarShowing) {
                    mNavigationBarController.setBarShowingLw(true);
                } else if (navVisible) {
                    mNavigationBarController.setBarShowingLw(true);
                    mDockBottom = mTmpNavigationFrame.top;
                    mRestrictedScreenHeight = mDockBottom - mRestrictedScreenTop;
                    mRestrictedOverscanScreenHeight = mDockBottom - mRestrictedOverscanScreenTop;
                } else {
                    // We currently want to hide the navigation UI - unless we expanded the status
                    // bar.
                    mNavigationBarController.setBarShowingLw(statusBarExpandedNotKeyguard);
                }
                if (navVisible && !navTranslucent && !navAllowedHidden
                        && !mNavigationBar.isAnimatingLw()
                        && !mNavigationBarController.wasRecentlyTranslucent()) {
                    // If the opaque nav bar is currently requested to be visible,
                    // and not in the process of animating on or off, then
                    // we can tell the app that it is covered by it.
                    mSystemBottom = mTmpNavigationFrame.top;
                }
            } else if (mNavigationBarPosition == NAV_BAR_RIGHT) {
                // Landscape screen; nav bar goes to the right.
                int left = displayWidth - overscanRight
                        - getNavigationBarWidth(displayRotation, uiMode);
                mTmpNavigationFrame.set(left, 0, displayWidth - overscanRight, displayHeight);
                mStableRight = mStableFullscreenRight = mTmpNavigationFrame.left;
                if (transientNavBarShowing) {
                    mNavigationBarController.setBarShowingLw(true);
                } else if (navVisible) {
                    mNavigationBarController.setBarShowingLw(true);
                    mDockRight = mTmpNavigationFrame.left;
                    mRestrictedScreenWidth = mDockRight - mRestrictedScreenLeft;
                    mRestrictedOverscanScreenWidth = mDockRight - mRestrictedOverscanScreenLeft;
                } else {
                    // We currently want to hide the navigation UI - unless we expanded the status
                    // bar.
                    mNavigationBarController.setBarShowingLw(statusBarExpandedNotKeyguard);
                }
                if (navVisible && !navTranslucent && !navAllowedHidden
                        && !mNavigationBar.isAnimatingLw()
                        && !mNavigationBarController.wasRecentlyTranslucent()) {
                    // If the nav bar is currently requested to be visible,
                    // and not in the process of animating on or off, then
                    // we can tell the app that it is covered by it.
                    mSystemRight = mTmpNavigationFrame.left;
                }
            } else if (mNavigationBarPosition == NAV_BAR_LEFT) {
                // Seascape screen; nav bar goes to the left.
                int right = overscanLeft + getNavigationBarWidth(displayRotation, uiMode);
                mTmpNavigationFrame.set(overscanLeft, 0, right, displayHeight);
                mStableLeft = mStableFullscreenLeft = mTmpNavigationFrame.right;
                if (transientNavBarShowing) {
                    mNavigationBarController.setBarShowingLw(true);
                } else if (navVisible) {
                    mNavigationBarController.setBarShowingLw(true);
                    mDockLeft = mTmpNavigationFrame.right;
                    // TODO: not so sure about those:
                    mRestrictedScreenLeft = mRestrictedOverscanScreenLeft = mDockLeft;
                    mRestrictedScreenWidth = mDockRight - mRestrictedScreenLeft;
                    mRestrictedOverscanScreenWidth = mDockRight - mRestrictedOverscanScreenLeft;
                } else {
                    // We currently want to hide the navigation UI - unless we expanded the status
                    // bar.
                    mNavigationBarController.setBarShowingLw(statusBarExpandedNotKeyguard);
                }
                if (navVisible && !navTranslucent && !navAllowedHidden
                        && !mNavigationBar.isAnimatingLw()
                        && !mNavigationBarController.wasRecentlyTranslucent()) {
                    // If the nav bar is currently requested to be visible,
                    // and not in the process of animating on or off, then
                    // we can tell the app that it is covered by it.
                    mSystemLeft = mTmpNavigationFrame.right;
                }
            }
            // Make sure the content and current rectangles are updated to
            // account for the restrictions from the navigation bar.
            mContentTop = mVoiceContentTop = mCurTop = mDockTop;
            mContentBottom = mVoiceContentBottom = mCurBottom = mDockBottom;
            mContentLeft = mVoiceContentLeft = mCurLeft = mDockLeft;
            mContentRight = mVoiceContentRight = mCurRight = mDockRight;
            mStatusBarLayer = mNavigationBar.getSurfaceLayer();
            // And compute the final frame.
            mNavigationBar.computeFrameLw(mTmpNavigationFrame, mTmpNavigationFrame,
                    mTmpNavigationFrame, mTmpNavigationFrame, mTmpNavigationFrame, dcf,
                    mTmpNavigationFrame, mTmpNavigationFrame);
            if (DEBUG_LAYOUT) Slog.i(TAG, "mNavigationBar frame: " + mTmpNavigationFrame);
            if (mNavigationBarController.checkHiddenLw()) {
                return true;
            }
        }
        return false;
    }

    private int navigationBarPosition(int displayWidth, int displayHeight, int displayRotation) {
        if (mNavigationBarCanMove && displayWidth > displayHeight) {
            if (displayRotation == Surface.ROTATION_270) {
                return NAV_BAR_LEFT;
            } else {
                return NAV_BAR_RIGHT;
            }
        }
        return NAV_BAR_BOTTOM;
    }

    /** {@inheritDoc} */
    @Override
    public int getSystemDecorLayerLw() {
        if (mStatusBar != null && mStatusBar.isVisibleLw()) {
            return mStatusBar.getSurfaceLayer();
        }

        if (mNavigationBar != null && mNavigationBar.isVisibleLw()) {
            return mNavigationBar.getSurfaceLayer();
        }

        return 0;
    }

    @Override
    public void getContentRectLw(Rect r) {
        r.set(mContentLeft, mContentTop, mContentRight, mContentBottom);
    }

    void setAttachedWindowFrames(WindowState win, int fl, int adjust, WindowState attached,
            boolean insetDecors, Rect pf, Rect df, Rect of, Rect cf, Rect vf) {
        if (win.getSurfaceLayer() > mDockLayer && attached.getSurfaceLayer() < mDockLayer) {
            // Here's a special case: if this attached window is a panel that is
            // above the dock window, and the window it is attached to is below
            // the dock window, then the frames we computed for the window it is
            // attached to can not be used because the dock is effectively part
            // of the underlying window and the attached window is floating on top
            // of the whole thing.  So, we ignore the attached window and explicitly
            // compute the frames that would be appropriate without the dock.
            df.left = of.left = cf.left = vf.left = mDockLeft;
            df.top = of.top = cf.top = vf.top = mDockTop;
            df.right = of.right = cf.right = vf.right = mDockRight;
            df.bottom = of.bottom = cf.bottom = vf.bottom = mDockBottom;
        } else {
            // The effective display frame of the attached window depends on
            // whether it is taking care of insetting its content.  If not,
            // we need to use the parent's content frame so that the entire
            // window is positioned within that content.  Otherwise we can use
            // the overscan frame and let the attached window take care of
            // positioning its content appropriately.
            if (adjust != SOFT_INPUT_ADJUST_RESIZE) {
                // Set the content frame of the attached window to the parent's decor frame
                // (same as content frame when IME isn't present) if specifically requested by
                // setting {@link WindowManager.LayoutParams#FLAG_LAYOUT_ATTACHED_IN_DECOR} flag.
                // Otherwise, use the overscan frame.
                cf.set((fl & FLAG_LAYOUT_ATTACHED_IN_DECOR) != 0
                        ? attached.getContentFrameLw() : attached.getOverscanFrameLw());
            } else {
                // If the window is resizing, then we want to base the content
                // frame on our attached content frame to resize...  however,
                // things can be tricky if the attached window is NOT in resize
                // mode, in which case its content frame will be larger.
                // Ungh.  So to deal with that, make sure the content frame
                // we end up using is not covering the IM dock.
                cf.set(attached.getContentFrameLw());
                if (attached.isVoiceInteraction()) {
                    if (cf.left < mVoiceContentLeft) cf.left = mVoiceContentLeft;
                    if (cf.top < mVoiceContentTop) cf.top = mVoiceContentTop;
                    if (cf.right > mVoiceContentRight) cf.right = mVoiceContentRight;
                    if (cf.bottom > mVoiceContentBottom) cf.bottom = mVoiceContentBottom;
                } else if (attached.getSurfaceLayer() < mDockLayer) {
                    if (cf.left < mContentLeft) cf.left = mContentLeft;
                    if (cf.top < mContentTop) cf.top = mContentTop;
                    if (cf.right > mContentRight) cf.right = mContentRight;
                    if (cf.bottom > mContentBottom) cf.bottom = mContentBottom;
                }
            }
            df.set(insetDecors ? attached.getDisplayFrameLw() : cf);
            of.set(insetDecors ? attached.getOverscanFrameLw() : cf);
            vf.set(attached.getVisibleFrameLw());
        }
        // The LAYOUT_IN_SCREEN flag is used to determine whether the attached
        // window should be positioned relative to its parent or the entire
        // screen.
        pf.set((fl & FLAG_LAYOUT_IN_SCREEN) == 0
                ? attached.getFrameLw() : df);
    }

    private void applyStableConstraints(int sysui, int fl, Rect r) {
        if ((sysui & View.SYSTEM_UI_FLAG_LAYOUT_STABLE) != 0) {
            // If app is requesting a stable layout, don't let the
            // content insets go below the stable values.
            if ((fl & FLAG_FULLSCREEN) != 0) {
                if (r.left < mStableFullscreenLeft) r.left = mStableFullscreenLeft;
                if (r.top < mStableFullscreenTop) r.top = mStableFullscreenTop;
                if (r.right > mStableFullscreenRight) r.right = mStableFullscreenRight;
                if (r.bottom > mStableFullscreenBottom) r.bottom = mStableFullscreenBottom;
            } else {
                if (r.left < mStableLeft) r.left = mStableLeft;
                if (r.top < mStableTop) r.top = mStableTop;
                if (r.right > mStableRight) r.right = mStableRight;
                if (r.bottom > mStableBottom) r.bottom = mStableBottom;
            }
        }
    }

    private boolean canReceiveInput(WindowState win) {
        boolean notFocusable =
                (win.getAttrs().flags & WindowManager.LayoutParams.FLAG_NOT_FOCUSABLE) != 0;
        boolean altFocusableIm =
                (win.getAttrs().flags & WindowManager.LayoutParams.FLAG_ALT_FOCUSABLE_IM) != 0;
        boolean notFocusableForIm = notFocusable ^ altFocusableIm;
        return !notFocusableForIm;
    }

    /** {@inheritDoc} */
    @Override
    public void layoutWindowLw(WindowState win, WindowState attached) {
        // We've already done the navigation bar and status bar. If the status bar can receive
        // input, we need to layout it again to accomodate for the IME window.
        if ((win == mStatusBar && !canReceiveInput(win)) || win == mNavigationBar) {
            return;
        }
        final WindowManager.LayoutParams attrs = win.getAttrs();
        final boolean isDefaultDisplay = win.isDefaultDisplay();
        final boolean needsToOffsetInputMethodTarget = isDefaultDisplay &&
                (win == mLastInputMethodTargetWindow && mLastInputMethodWindow != null);
        if (needsToOffsetInputMethodTarget) {
            if (DEBUG_LAYOUT) Slog.i(TAG, "Offset ime target window by the last ime window state");
            offsetInputMethodWindowLw(mLastInputMethodWindow);
        }

        final int fl = PolicyControl.getWindowFlags(win, attrs);
        final int pfl = attrs.privateFlags;
        final int sim = attrs.softInputMode;
        final int sysUiFl = PolicyControl.getSystemUiVisibility(win, null);

        final Rect pf = mTmpParentFrame;
        final Rect df = mTmpDisplayFrame;
        final Rect of = mTmpOverscanFrame;
        final Rect cf = mTmpContentFrame;
        final Rect vf = mTmpVisibleFrame;
        final Rect dcf = mTmpDecorFrame;
        final Rect sf = mTmpStableFrame;
        Rect osf = null;
        dcf.setEmpty();

        final boolean hasNavBar = (isDefaultDisplay && mHasNavigationBar
                && mNavigationBar != null && mNavigationBar.isVisibleLw());

        final int adjust = sim & SOFT_INPUT_MASK_ADJUST;

        if (isDefaultDisplay) {
            sf.set(mStableLeft, mStableTop, mStableRight, mStableBottom);
        } else {
            sf.set(mOverscanLeft, mOverscanTop, mOverscanRight, mOverscanBottom);
        }

        if (!isDefaultDisplay) {
            if (attached != null) {
                // If this window is attached to another, our display
                // frame is the same as the one we are attached to.
                setAttachedWindowFrames(win, fl, adjust, attached, true, pf, df, of, cf, vf);
            } else {
                // Give the window full screen.
                pf.left = df.left = of.left = cf.left = mOverscanScreenLeft;
                pf.top = df.top = of.top = cf.top = mOverscanScreenTop;
                pf.right = df.right = of.right = cf.right
                        = mOverscanScreenLeft + mOverscanScreenWidth;
                pf.bottom = df.bottom = of.bottom = cf.bottom
                        = mOverscanScreenTop + mOverscanScreenHeight;
            }
        } else if (attrs.type == TYPE_INPUT_METHOD) {
            pf.left = df.left = of.left = cf.left = vf.left = mDockLeft;
            pf.top = df.top = of.top = cf.top = vf.top = mDockTop;
            pf.right = df.right = of.right = cf.right = vf.right = mDockRight;
            // IM dock windows layout below the nav bar...
            pf.bottom = df.bottom = of.bottom = mUnrestrictedScreenTop + mUnrestrictedScreenHeight;
            // ...with content insets above the nav bar
            cf.bottom = vf.bottom = mStableBottom;
            if (mStatusBar != null && mFocusedWindow == mStatusBar && canReceiveInput(mStatusBar)) {
                // The status bar forces the navigation bar while it's visible. Make sure the IME
                // avoids the navigation bar in that case.
                if (mNavigationBarPosition == NAV_BAR_RIGHT) {
                    pf.right = df.right = of.right = cf.right = vf.right = mStableRight;
                } else if (mNavigationBarPosition == NAV_BAR_LEFT) {
                    pf.left = df.left = of.left = cf.left = vf.left = mStableLeft;
                }
            }
            // IM dock windows always go to the bottom of the screen.
            attrs.gravity = Gravity.BOTTOM;
            mDockLayer = win.getSurfaceLayer();
        } else if (attrs.type == TYPE_VOICE_INTERACTION) {
            pf.left = df.left = of.left = mUnrestrictedScreenLeft;
            pf.top = df.top = of.top = mUnrestrictedScreenTop;
            pf.right = df.right = of.right = mUnrestrictedScreenLeft + mUnrestrictedScreenWidth;
            pf.bottom = df.bottom = of.bottom = mUnrestrictedScreenTop + mUnrestrictedScreenHeight;
            if (adjust != SOFT_INPUT_ADJUST_RESIZE) {
                cf.left = mDockLeft;
                cf.top = mDockTop;
                cf.right = mDockRight;
                cf.bottom = mDockBottom;
            } else {
                cf.left = mContentLeft;
                cf.top = mContentTop;
                cf.right = mContentRight;
                cf.bottom = mContentBottom;
            }
            if (adjust != SOFT_INPUT_ADJUST_NOTHING) {
                vf.left = mCurLeft;
                vf.top = mCurTop;
                vf.right = mCurRight;
                vf.bottom = mCurBottom;
            } else {
                vf.set(cf);
            }
        } else if (attrs.type == TYPE_WALLPAPER) {
           layoutWallpaper(win, pf, df, of, cf);
        } else if (win == mStatusBar) {
            pf.left = df.left = of.left = mUnrestrictedScreenLeft;
            pf.top = df.top = of.top = mUnrestrictedScreenTop;
            pf.right = df.right = of.right = mUnrestrictedScreenWidth + mUnrestrictedScreenLeft;
            pf.bottom = df.bottom = of.bottom = mUnrestrictedScreenHeight + mUnrestrictedScreenTop;
            cf.left = vf.left = mStableLeft;
            cf.top = vf.top = mStableTop;
            cf.right = vf.right = mStableRight;
            vf.bottom = mStableBottom;

            if (adjust == SOFT_INPUT_ADJUST_RESIZE) {
                cf.bottom = mContentBottom;
            } else {
                cf.bottom = mDockBottom;
                vf.bottom = mContentBottom;
            }
        } else {

            // Default policy decor for the default display
            dcf.left = mSystemLeft;
            dcf.top = mSystemTop;
            dcf.right = mSystemRight;
            dcf.bottom = mSystemBottom;
            final boolean inheritTranslucentDecor = (attrs.privateFlags
                    & WindowManager.LayoutParams.PRIVATE_FLAG_INHERIT_TRANSLUCENT_DECOR) != 0;
            final boolean isAppWindow =
                    attrs.type >= WindowManager.LayoutParams.FIRST_APPLICATION_WINDOW &&
                    attrs.type <= WindowManager.LayoutParams.LAST_APPLICATION_WINDOW;
            final boolean topAtRest =
                    win == mTopFullscreenOpaqueWindowState && !win.isAnimatingLw();
            if (isAppWindow && !inheritTranslucentDecor && !topAtRest) {
                if ((sysUiFl & View.SYSTEM_UI_FLAG_FULLSCREEN) == 0
                        && (fl & WindowManager.LayoutParams.FLAG_FULLSCREEN) == 0
                        && (fl & WindowManager.LayoutParams.FLAG_TRANSLUCENT_STATUS) == 0
                        && (fl & WindowManager.LayoutParams.
                                FLAG_DRAWS_SYSTEM_BAR_BACKGROUNDS) == 0
                        && (pfl & PRIVATE_FLAG_FORCE_DRAW_STATUS_BAR_BACKGROUND) == 0) {
                    // Ensure policy decor includes status bar
                    dcf.top = mStableTop;
                }
                if ((fl & WindowManager.LayoutParams.FLAG_TRANSLUCENT_NAVIGATION) == 0
                        && (sysUiFl & View.SYSTEM_UI_FLAG_HIDE_NAVIGATION) == 0
                        && (fl & WindowManager.LayoutParams.
                                FLAG_DRAWS_SYSTEM_BAR_BACKGROUNDS) == 0) {
                    // Ensure policy decor includes navigation bar
                    dcf.bottom = mStableBottom;
                    dcf.right = mStableRight;
                }
            }

            if ((fl & (FLAG_LAYOUT_IN_SCREEN | FLAG_LAYOUT_INSET_DECOR))
                    == (FLAG_LAYOUT_IN_SCREEN | FLAG_LAYOUT_INSET_DECOR)) {
                if (DEBUG_LAYOUT) Slog.v(TAG, "layoutWindowLw(" + attrs.getTitle()
                            + "): IN_SCREEN, INSET_DECOR");
                // This is the case for a normal activity window: we want it
                // to cover all of the screen space, and it can take care of
                // moving its contents to account for screen decorations that
                // intrude into that space.
                if (attached != null) {
                    // If this window is attached to another, our display
                    // frame is the same as the one we are attached to.
                    setAttachedWindowFrames(win, fl, adjust, attached, true, pf, df, of, cf, vf);
                } else {
                    if (attrs.type == TYPE_STATUS_BAR_PANEL
                            || attrs.type == TYPE_STATUS_BAR_SUB_PANEL) {
                        // Status bar panels are the only windows who can go on top of
                        // the status bar.  They are protected by the STATUS_BAR_SERVICE
                        // permission, so they have the same privileges as the status
                        // bar itself.
                        //
                        // However, they should still dodge the navigation bar if it exists.

                        pf.left = df.left = of.left = hasNavBar
                                ? mDockLeft : mUnrestrictedScreenLeft;
                        pf.top = df.top = of.top = mUnrestrictedScreenTop;
                        pf.right = df.right = of.right = hasNavBar
                                ? mRestrictedScreenLeft+mRestrictedScreenWidth
                                : mUnrestrictedScreenLeft + mUnrestrictedScreenWidth;
                        pf.bottom = df.bottom = of.bottom = hasNavBar
                                ? mRestrictedScreenTop+mRestrictedScreenHeight
                                : mUnrestrictedScreenTop + mUnrestrictedScreenHeight;

                        if (DEBUG_LAYOUT) Slog.v(TAG, String.format(
                                        "Laying out status bar window: (%d,%d - %d,%d)",
                                        pf.left, pf.top, pf.right, pf.bottom));
                    } else if ((fl & FLAG_LAYOUT_IN_OVERSCAN) != 0
                            && attrs.type >= WindowManager.LayoutParams.FIRST_APPLICATION_WINDOW
                            && attrs.type <= WindowManager.LayoutParams.LAST_SUB_WINDOW) {
                        // Asking to layout into the overscan region, so give it that pure
                        // unrestricted area.
                        pf.left = df.left = of.left = mOverscanScreenLeft;
                        pf.top = df.top = of.top = mOverscanScreenTop;
                        pf.right = df.right = of.right = mOverscanScreenLeft + mOverscanScreenWidth;
                        pf.bottom = df.bottom = of.bottom = mOverscanScreenTop
                                + mOverscanScreenHeight;
                    } else if (canHideNavigationBar()
                            && (sysUiFl & View.SYSTEM_UI_FLAG_LAYOUT_HIDE_NAVIGATION) != 0
                            && attrs.type >= WindowManager.LayoutParams.FIRST_APPLICATION_WINDOW
                            && attrs.type <= WindowManager.LayoutParams.LAST_SUB_WINDOW) {
                        // Asking for layout as if the nav bar is hidden, lets the
                        // application extend into the unrestricted overscan screen area.  We
                        // only do this for application windows to ensure no window that
                        // can be above the nav bar can do this.
                        pf.left = df.left = mOverscanScreenLeft;
                        pf.top = df.top = mOverscanScreenTop;
                        pf.right = df.right = mOverscanScreenLeft + mOverscanScreenWidth;
                        pf.bottom = df.bottom = mOverscanScreenTop + mOverscanScreenHeight;
                        // We need to tell the app about where the frame inside the overscan
                        // is, so it can inset its content by that amount -- it didn't ask
                        // to actually extend itself into the overscan region.
                        of.left = mUnrestrictedScreenLeft;
                        of.top = mUnrestrictedScreenTop;
                        of.right = mUnrestrictedScreenLeft + mUnrestrictedScreenWidth;
                        of.bottom = mUnrestrictedScreenTop + mUnrestrictedScreenHeight;
                    } else {
                        pf.left = df.left = mRestrictedOverscanScreenLeft;
                        pf.top = df.top = mRestrictedOverscanScreenTop;
                        pf.right = df.right = mRestrictedOverscanScreenLeft
                                + mRestrictedOverscanScreenWidth;
                        pf.bottom = df.bottom = mRestrictedOverscanScreenTop
                                + mRestrictedOverscanScreenHeight;
                        // We need to tell the app about where the frame inside the overscan
                        // is, so it can inset its content by that amount -- it didn't ask
                        // to actually extend itself into the overscan region.
                        of.left = mUnrestrictedScreenLeft;
                        of.top = mUnrestrictedScreenTop;
                        of.right = mUnrestrictedScreenLeft + mUnrestrictedScreenWidth;
                        of.bottom = mUnrestrictedScreenTop + mUnrestrictedScreenHeight;
                    }

                    if ((fl & FLAG_FULLSCREEN) == 0) {
                        if (win.isVoiceInteraction()) {
                            cf.left = mVoiceContentLeft;
                            cf.top = mVoiceContentTop;
                            cf.right = mVoiceContentRight;
                            cf.bottom = mVoiceContentBottom;
                        } else {
                            if (adjust != SOFT_INPUT_ADJUST_RESIZE) {
                                cf.left = mDockLeft;
                                cf.top = mDockTop;
                                cf.right = mDockRight;
                                cf.bottom = mDockBottom;
                            } else {
                                cf.left = mContentLeft;
                                cf.top = mContentTop;
                                cf.right = mContentRight;
                                cf.bottom = mContentBottom;
                            }
                        }
                    } else {
                        // Full screen windows are always given a layout that is as if the
                        // status bar and other transient decors are gone.  This is to avoid
                        // bad states when moving from a window that is not hding the
                        // status bar to one that is.
                        cf.left = mRestrictedScreenLeft;
                        cf.top = mRestrictedScreenTop;
                        cf.right = mRestrictedScreenLeft + mRestrictedScreenWidth;
                        cf.bottom = mRestrictedScreenTop + mRestrictedScreenHeight;
                    }
                    applyStableConstraints(sysUiFl, fl, cf);
                    if (adjust != SOFT_INPUT_ADJUST_NOTHING) {
                        vf.left = mCurLeft;
                        vf.top = mCurTop;
                        vf.right = mCurRight;
                        vf.bottom = mCurBottom;
                    } else {
                        vf.set(cf);
                    }
                }
            } else if ((fl & FLAG_LAYOUT_IN_SCREEN) != 0 || (sysUiFl
                    & (View.SYSTEM_UI_FLAG_LAYOUT_FULLSCREEN
                            | View.SYSTEM_UI_FLAG_LAYOUT_HIDE_NAVIGATION)) != 0) {
                if (DEBUG_LAYOUT) Slog.v(TAG, "layoutWindowLw(" + attrs.getTitle() +
                        "): IN_SCREEN");
                // A window that has requested to fill the entire screen just
                // gets everything, period.
                if (attrs.type == TYPE_STATUS_BAR_PANEL
                        || attrs.type == TYPE_STATUS_BAR_SUB_PANEL
                        || attrs.type == TYPE_VOLUME_OVERLAY) {
                    pf.left = df.left = of.left = cf.left = hasNavBar
                            ? mDockLeft : mUnrestrictedScreenLeft;
                    pf.top = df.top = of.top = cf.top = mUnrestrictedScreenTop;
                    pf.right = df.right = of.right = cf.right = hasNavBar
                                        ? mRestrictedScreenLeft+mRestrictedScreenWidth
                                        : mUnrestrictedScreenLeft + mUnrestrictedScreenWidth;
                    pf.bottom = df.bottom = of.bottom = cf.bottom = hasNavBar
                                          ? mRestrictedScreenTop+mRestrictedScreenHeight
                                          : mUnrestrictedScreenTop + mUnrestrictedScreenHeight;
                    if (DEBUG_LAYOUT) Slog.v(TAG, String.format(
                                    "Laying out IN_SCREEN status bar window: (%d,%d - %d,%d)",
                                    pf.left, pf.top, pf.right, pf.bottom));
                } else if (attrs.type == TYPE_NAVIGATION_BAR
                        || attrs.type == TYPE_NAVIGATION_BAR_PANEL) {
                    // The navigation bar has Real Ultimate Power.
                    pf.left = df.left = of.left = mUnrestrictedScreenLeft;
                    pf.top = df.top = of.top = mUnrestrictedScreenTop;
                    pf.right = df.right = of.right = mUnrestrictedScreenLeft
                            + mUnrestrictedScreenWidth;
                    pf.bottom = df.bottom = of.bottom = mUnrestrictedScreenTop
                            + mUnrestrictedScreenHeight;
                    if (DEBUG_LAYOUT) Slog.v(TAG, String.format(
                                    "Laying out navigation bar window: (%d,%d - %d,%d)",
                                    pf.left, pf.top, pf.right, pf.bottom));
                } else if ((attrs.type == TYPE_SECURE_SYSTEM_OVERLAY
                                || attrs.type == TYPE_BOOT_PROGRESS
                                || attrs.type == TYPE_SCREENSHOT)
                        && ((fl & FLAG_FULLSCREEN) != 0)) {
                    // Fullscreen secure system overlays get what they ask for. Screenshot region
                    // selection overlay should also expand to full screen.
                    pf.left = df.left = of.left = cf.left = mOverscanScreenLeft;
                    pf.top = df.top = of.top = cf.top = mOverscanScreenTop;
                    pf.right = df.right = of.right = cf.right = mOverscanScreenLeft
                            + mOverscanScreenWidth;
                    pf.bottom = df.bottom = of.bottom = cf.bottom = mOverscanScreenTop
                            + mOverscanScreenHeight;
                } else if (attrs.type == TYPE_BOOT_PROGRESS) {
                    // Boot progress screen always covers entire display.
                    pf.left = df.left = of.left = cf.left = mOverscanScreenLeft;
                    pf.top = df.top = of.top = cf.top = mOverscanScreenTop;
                    pf.right = df.right = of.right = cf.right = mOverscanScreenLeft
                            + mOverscanScreenWidth;
                    pf.bottom = df.bottom = of.bottom = cf.bottom = mOverscanScreenTop
                            + mOverscanScreenHeight;
                } else if ((fl & FLAG_LAYOUT_IN_OVERSCAN) != 0
                        && attrs.type >= WindowManager.LayoutParams.FIRST_APPLICATION_WINDOW
                        && attrs.type <= WindowManager.LayoutParams.LAST_SUB_WINDOW) {
                    // Asking to layout into the overscan region, so give it that pure
                    // unrestricted area.
                    pf.left = df.left = of.left = cf.left = mOverscanScreenLeft;
                    pf.top = df.top = of.top = cf.top = mOverscanScreenTop;
                    pf.right = df.right = of.right = cf.right
                            = mOverscanScreenLeft + mOverscanScreenWidth;
                    pf.bottom = df.bottom = of.bottom = cf.bottom
                            = mOverscanScreenTop + mOverscanScreenHeight;
                } else if (canHideNavigationBar()
                        && (sysUiFl & View.SYSTEM_UI_FLAG_LAYOUT_HIDE_NAVIGATION) != 0
                        && (attrs.type == TYPE_STATUS_BAR
                            || attrs.type == TYPE_TOAST
                            || attrs.type == TYPE_DOCK_DIVIDER
                            || attrs.type == TYPE_VOICE_INTERACTION_STARTING
                            || (attrs.type >= WindowManager.LayoutParams.FIRST_APPLICATION_WINDOW
                            && attrs.type <= WindowManager.LayoutParams.LAST_SUB_WINDOW))) {
                    // Asking for layout as if the nav bar is hidden, lets the
                    // application extend into the unrestricted screen area.  We
                    // only do this for application windows (or toasts) to ensure no window that
                    // can be above the nav bar can do this.
                    // XXX This assumes that an app asking for this will also
                    // ask for layout in only content.  We can't currently figure out
                    // what the screen would be if only laying out to hide the nav bar.
                    pf.left = df.left = of.left = cf.left = mUnrestrictedScreenLeft;
                    pf.top = df.top = of.top = cf.top = mUnrestrictedScreenTop;
                    pf.right = df.right = of.right = cf.right = mUnrestrictedScreenLeft
                            + mUnrestrictedScreenWidth;
                    pf.bottom = df.bottom = of.bottom = cf.bottom = mUnrestrictedScreenTop
                            + mUnrestrictedScreenHeight;
                } else if ((sysUiFl & View.SYSTEM_UI_FLAG_LAYOUT_FULLSCREEN) != 0) {
                    pf.left = df.left = of.left = mRestrictedScreenLeft;
                    pf.top = df.top = of.top  = mRestrictedScreenTop;
                    pf.right = df.right = of.right = mRestrictedScreenLeft + mRestrictedScreenWidth;
                    pf.bottom = df.bottom = of.bottom = mRestrictedScreenTop
                            + mRestrictedScreenHeight;
                    if (adjust != SOFT_INPUT_ADJUST_RESIZE) {
                        cf.left = mDockLeft;
                        cf.top = mDockTop;
                        cf.right = mDockRight;
                        cf.bottom = mDockBottom;
                    } else {
                        cf.left = mContentLeft;
                        cf.top = mContentTop;
                        cf.right = mContentRight;
                        cf.bottom = mContentBottom;
                    }
                } else {
                    pf.left = df.left = of.left = cf.left = mRestrictedScreenLeft;
                    pf.top = df.top = of.top = cf.top = mRestrictedScreenTop;
                    pf.right = df.right = of.right = cf.right = mRestrictedScreenLeft
                            + mRestrictedScreenWidth;
                    pf.bottom = df.bottom = of.bottom = cf.bottom = mRestrictedScreenTop
                            + mRestrictedScreenHeight;
                }

                applyStableConstraints(sysUiFl, fl, cf);

                if (adjust != SOFT_INPUT_ADJUST_NOTHING) {
                    vf.left = mCurLeft;
                    vf.top = mCurTop;
                    vf.right = mCurRight;
                    vf.bottom = mCurBottom;
                } else {
                    vf.set(cf);
                }
            } else if (attached != null) {
                if (DEBUG_LAYOUT) Slog.v(TAG, "layoutWindowLw(" + attrs.getTitle() +
                        "): attached to " + attached);
                // A child window should be placed inside of the same visible
                // frame that its parent had.
                setAttachedWindowFrames(win, fl, adjust, attached, false, pf, df, of, cf, vf);
            } else {
                if (DEBUG_LAYOUT) Slog.v(TAG, "layoutWindowLw(" + attrs.getTitle() +
                        "): normal window");
                // Otherwise, a normal window must be placed inside the content
                // of all screen decorations.
                if (attrs.type == TYPE_STATUS_BAR_PANEL || attrs.type == TYPE_VOLUME_OVERLAY) {
                    // Status bar panels and the volume dialog are the only windows who can go on
                    // top of the status bar.  They are protected by the STATUS_BAR_SERVICE
                    // permission, so they have the same privileges as the status
                    // bar itself.
                    pf.left = df.left = of.left = cf.left = mRestrictedScreenLeft;
                    pf.top = df.top = of.top = cf.top = mRestrictedScreenTop;
                    pf.right = df.right = of.right = cf.right = mRestrictedScreenLeft
                            + mRestrictedScreenWidth;
                    pf.bottom = df.bottom = of.bottom = cf.bottom = mRestrictedScreenTop
                            + mRestrictedScreenHeight;
                } else if (attrs.type == TYPE_TOAST || attrs.type == TYPE_SYSTEM_ALERT) {
                    // These dialogs are stable to interim decor changes.
                    pf.left = df.left = of.left = cf.left = mStableLeft;
                    pf.top = df.top = of.top = cf.top = mStableTop;
                    pf.right = df.right = of.right = cf.right = mStableRight;
                    pf.bottom = df.bottom = of.bottom = cf.bottom = mStableBottom;
                } else {
                    pf.left = mContentLeft;
                    pf.top = mContentTop;
                    pf.right = mContentRight;
                    pf.bottom = mContentBottom;
                    if (win.isVoiceInteraction()) {
                        df.left = of.left = cf.left = mVoiceContentLeft;
                        df.top = of.top = cf.top = mVoiceContentTop;
                        df.right = of.right = cf.right = mVoiceContentRight;
                        df.bottom = of.bottom = cf.bottom = mVoiceContentBottom;
                    } else if (adjust != SOFT_INPUT_ADJUST_RESIZE) {
                        df.left = of.left = cf.left = mDockLeft;
                        df.top = of.top = cf.top = mDockTop;
                        df.right = of.right = cf.right = mDockRight;
                        df.bottom = of.bottom = cf.bottom = mDockBottom;
                    } else {
                        df.left = of.left = cf.left = mContentLeft;
                        df.top = of.top = cf.top = mContentTop;
                        df.right = of.right = cf.right = mContentRight;
                        df.bottom = of.bottom = cf.bottom = mContentBottom;
                    }
                    if (adjust != SOFT_INPUT_ADJUST_NOTHING) {
                        vf.left = mCurLeft;
                        vf.top = mCurTop;
                        vf.right = mCurRight;
                        vf.bottom = mCurBottom;
                    } else {
                        vf.set(cf);
                    }
                }
            }
        }

        // TYPE_SYSTEM_ERROR is above the NavigationBar so it can't be allowed to extend over it.
        // Also, we don't allow windows in multi-window mode to extend out of the screen.
        if ((fl & FLAG_LAYOUT_NO_LIMITS) != 0 && attrs.type != TYPE_SYSTEM_ERROR
                && !win.isInMultiWindowMode()) {
            df.left = df.top = -10000;
            df.right = df.bottom = 10000;
            if (attrs.type != TYPE_WALLPAPER) {
                of.left = of.top = cf.left = cf.top = vf.left = vf.top = -10000;
                of.right = of.bottom = cf.right = cf.bottom = vf.right = vf.bottom = 10000;
            }
        }

        // If the device has a chin (e.g. some watches), a dead area at the bottom of the screen we
        // need to provide information to the clients that want to pretend that you can draw there.
        // We only want to apply outsets to certain types of windows. For example, we never want to
        // apply the outsets to floating dialogs, because they wouldn't make sense there.
        final boolean useOutsets = shouldUseOutsets(attrs, fl);
        if (isDefaultDisplay && useOutsets) {
            osf = mTmpOutsetFrame;
            osf.set(cf.left, cf.top, cf.right, cf.bottom);
            int outset = ScreenShapeHelper.getWindowOutsetBottomPx(mContext.getResources());
            if (outset > 0) {
                int rotation = mDisplayRotation;
                if (rotation == Surface.ROTATION_0) {
                    osf.bottom += outset;
                } else if (rotation == Surface.ROTATION_90) {
                    osf.right += outset;
                } else if (rotation == Surface.ROTATION_180) {
                    osf.top -= outset;
                } else if (rotation == Surface.ROTATION_270) {
                    osf.left -= outset;
                }
                if (DEBUG_LAYOUT) Slog.v(TAG, "applying bottom outset of " + outset
                        + " with rotation " + rotation + ", result: " + osf);
            }
        }

        if (DEBUG_LAYOUT) Slog.v(TAG, "Compute frame " + attrs.getTitle()
                + ": sim=#" + Integer.toHexString(sim)
                + " attach=" + attached + " type=" + attrs.type
                + String.format(" flags=0x%08x", fl)
                + " pf=" + pf.toShortString() + " df=" + df.toShortString()
                + " of=" + of.toShortString()
                + " cf=" + cf.toShortString() + " vf=" + vf.toShortString()
                + " dcf=" + dcf.toShortString()
                + " sf=" + sf.toShortString()
                + " osf=" + (osf == null ? "null" : osf.toShortString()));

        win.computeFrameLw(pf, df, of, cf, vf, dcf, sf, osf);

        // Dock windows carve out the bottom of the screen, so normal windows
        // can't appear underneath them.
        if (attrs.type == TYPE_INPUT_METHOD && win.isVisibleOrBehindKeyguardLw()
                && win.isDisplayedLw() && !win.getGivenInsetsPendingLw()) {
            setLastInputMethodWindowLw(null, null);
            offsetInputMethodWindowLw(win);
        }
        if (attrs.type == TYPE_VOICE_INTERACTION && win.isVisibleOrBehindKeyguardLw()
                && !win.getGivenInsetsPendingLw()) {
            offsetVoiceInputWindowLw(win);
        }
    }

    private void layoutWallpaper(WindowState win, Rect pf, Rect df, Rect of, Rect cf) {

        // The wallpaper also has Real Ultimate Power, but we want to tell
        // it about the overscan area.
        pf.left = df.left = mOverscanScreenLeft;
        pf.top = df.top = mOverscanScreenTop;
        pf.right = df.right = mOverscanScreenLeft + mOverscanScreenWidth;
        pf.bottom = df.bottom = mOverscanScreenTop + mOverscanScreenHeight;
        of.left = cf.left = mUnrestrictedScreenLeft;
        of.top = cf.top = mUnrestrictedScreenTop;
        of.right = cf.right = mUnrestrictedScreenLeft + mUnrestrictedScreenWidth;
        of.bottom = cf.bottom = mUnrestrictedScreenTop + mUnrestrictedScreenHeight;
    }

    private void offsetInputMethodWindowLw(WindowState win) {
        int top = Math.max(win.getDisplayFrameLw().top, win.getContentFrameLw().top);
        top += win.getGivenContentInsetsLw().top;
        if (mContentBottom > top) {
            mContentBottom = top;
        }
        if (mVoiceContentBottom > top) {
            mVoiceContentBottom = top;
        }
        top = win.getVisibleFrameLw().top;
        top += win.getGivenVisibleInsetsLw().top;
        if (mCurBottom > top) {
            mCurBottom = top;
        }
        if (DEBUG_LAYOUT) Slog.v(TAG, "Input method: mDockBottom="
                + mDockBottom + " mContentBottom="
                + mContentBottom + " mCurBottom=" + mCurBottom);
    }

    private void offsetVoiceInputWindowLw(WindowState win) {
        int top = Math.max(win.getDisplayFrameLw().top, win.getContentFrameLw().top);
        top += win.getGivenContentInsetsLw().top;
        if (mVoiceContentBottom > top) {
            mVoiceContentBottom = top;
        }
    }

    /** {@inheritDoc} */
    @Override
    public void finishLayoutLw() {
        return;
    }

    /** {@inheritDoc} */
    @Override
    public void beginPostLayoutPolicyLw(int displayWidth, int displayHeight) {
        mTopFullscreenOpaqueWindowState = null;
        mTopFullscreenOpaqueOrDimmingWindowState = null;
        mTopDockedOpaqueWindowState = null;
        mTopDockedOpaqueOrDimmingWindowState = null;
        mAppsToBeHidden.clear();
        mAppsThatDismissKeyguard.clear();
        mForceStatusBar = false;
        mForceStatusBarFromKeyguard = false;
        mForceStatusBarTransparent = false;
        mForcingShowNavBar = false;
        mForcingShowNavBarLayer = -1;

        mHideLockScreen = false;
        mAllowLockscreenWhenOn = false;
        mDismissKeyguard = DISMISS_KEYGUARD_NONE;
        mShowingLockscreen = false;
        mShowingDream = false;
        mWinShowWhenLocked = null;
        mKeyguardSecure = isKeyguardSecure(mCurrentUserId);
        mKeyguardSecureIncludingHidden = mKeyguardSecure
                && (mKeyguardDelegate != null && mKeyguardDelegate.isShowing());
    }

    /** {@inheritDoc} */
    @Override
    public void applyPostLayoutPolicyLw(WindowState win, WindowManager.LayoutParams attrs,
            WindowState attached) {
        if (DEBUG_LAYOUT) Slog.i(TAG, "Win " + win + ": isVisibleOrBehindKeyguardLw="
                + win.isVisibleOrBehindKeyguardLw());
        final int fl = PolicyControl.getWindowFlags(win, attrs);
        if (mTopFullscreenOpaqueWindowState == null
                && win.isVisibleLw() && attrs.type == TYPE_INPUT_METHOD) {
            mForcingShowNavBar = true;
            mForcingShowNavBarLayer = win.getSurfaceLayer();
        }
        if (attrs.type == TYPE_STATUS_BAR) {
            if ((attrs.privateFlags & PRIVATE_FLAG_KEYGUARD) != 0) {
                mForceStatusBarFromKeyguard = true;
                mShowingLockscreen = true;
            }
            if ((attrs.privateFlags & PRIVATE_FLAG_FORCE_STATUS_BAR_VISIBLE_TRANSPARENT) != 0) {
                mForceStatusBarTransparent = true;
            }
        }

        boolean appWindow = attrs.type >= FIRST_APPLICATION_WINDOW
                && attrs.type < FIRST_SYSTEM_WINDOW;
        final boolean showWhenLocked = (fl & FLAG_SHOW_WHEN_LOCKED) != 0;
        final boolean dismissKeyguard = (fl & FLAG_DISMISS_KEYGUARD) != 0;
        final int stackId = win.getStackId();
        if (mTopFullscreenOpaqueWindowState == null &&
                win.isVisibleOrBehindKeyguardLw() && !win.isGoneForLayoutLw()) {
            if ((fl & FLAG_FORCE_NOT_FULLSCREEN) != 0) {
                if ((attrs.privateFlags & PRIVATE_FLAG_KEYGUARD) != 0) {
                    mForceStatusBarFromKeyguard = true;
                } else {
                    mForceStatusBar = true;
                }
            }
            if (attrs.type == TYPE_DREAM) {
                // If the lockscreen was showing when the dream started then wait
                // for the dream to draw before hiding the lockscreen.
                if (!mDreamingLockscreen
                        || (win.isVisibleLw() && win.hasDrawnLw())) {
                    mShowingDream = true;
                    appWindow = true;
                }
            }

            final IApplicationToken appToken = win.getAppToken();

            // For app windows that are not attached, we decide if all windows in the app they
            // represent should be hidden or if we should hide the lockscreen. For attached app
            // windows we defer the decision to the window it is attached to.
            if (appWindow && attached == null) {
                if (showWhenLocked) {
                    // Remove any previous windows with the same appToken.
                    mAppsToBeHidden.remove(appToken);
                    mAppsThatDismissKeyguard.remove(appToken);
                    if (mAppsToBeHidden.isEmpty()) {
                        if (dismissKeyguard && !mKeyguardSecure) {
                            mAppsThatDismissKeyguard.add(appToken);
                        } else if (win.isDrawnLw() || win.hasAppShownWindows()) {
                            mWinShowWhenLocked = win;
                            mHideLockScreen = true;
                            mForceStatusBarFromKeyguard = false;
                        }
                    }
                } else if (dismissKeyguard) {
                    if (mKeyguardSecure) {
                        mAppsToBeHidden.add(appToken);
                    } else {
                        mAppsToBeHidden.remove(appToken);
                    }
                    mAppsThatDismissKeyguard.add(appToken);
                } else {
                    mAppsToBeHidden.add(appToken);
                }
                if (isFullscreen(attrs) && StackId.normallyFullscreenWindows(stackId)) {
                    if (DEBUG_LAYOUT) Slog.v(TAG, "Fullscreen window: " + win);
                    mTopFullscreenOpaqueWindowState = win;
                    if (mTopFullscreenOpaqueOrDimmingWindowState == null) {
                        mTopFullscreenOpaqueOrDimmingWindowState = win;
                    }
                    if (!mAppsThatDismissKeyguard.isEmpty() &&
                            mDismissKeyguard == DISMISS_KEYGUARD_NONE) {
                        if (DEBUG_LAYOUT) Slog.v(TAG,
                                "Setting mDismissKeyguard true by win " + win);
                        mDismissKeyguard = (mWinDismissingKeyguard == win
                                && mSecureDismissingKeyguard == mKeyguardSecure)
                                ? DISMISS_KEYGUARD_CONTINUE : DISMISS_KEYGUARD_START;
                        mWinDismissingKeyguard = win;
                        mSecureDismissingKeyguard = mKeyguardSecure;
                        mForceStatusBarFromKeyguard = mShowingLockscreen && mKeyguardSecure;
                    } else if (mAppsToBeHidden.isEmpty() && showWhenLocked
                            && (win.isDrawnLw() || win.hasAppShownWindows())) {
                        if (DEBUG_LAYOUT) Slog.v(TAG,
                                "Setting mHideLockScreen to true by win " + win);
                        mHideLockScreen = true;
                        mForceStatusBarFromKeyguard = false;
                    }
                    if ((fl & FLAG_ALLOW_LOCK_WHILE_SCREEN_ON) != 0) {
                        mAllowLockscreenWhenOn = true;
                    }
                }

                if (!mKeyguardHidden && mWinShowWhenLocked != null &&
                        mWinShowWhenLocked.getAppToken() != win.getAppToken() &&
                        (attrs.flags & FLAG_SHOW_WHEN_LOCKED) == 0) {
                    win.hideLw(false);
                }
            }
        } else if (mTopFullscreenOpaqueWindowState == null && mWinShowWhenLocked == null) {
            // No TopFullscreenOpaqueWindow is showing, but we found a SHOW_WHEN_LOCKED window
            // that is being hidden in an animation - keep the
            // keyguard hidden until the new window shows up and
            // we know whether to show the keyguard or not.
            if (win.isAnimatingLw() && appWindow && showWhenLocked && mKeyguardHidden) {
                mHideLockScreen = true;
                mWinShowWhenLocked = win;
            }
        }

        final boolean reallyVisible = win.isVisibleOrBehindKeyguardLw() && !win.isGoneForLayoutLw();

        // Voice interaction overrides both top fullscreen and top docked.
        if (reallyVisible && win.getAttrs().type == TYPE_VOICE_INTERACTION) {
            if (mTopFullscreenOpaqueWindowState == null) {
                mTopFullscreenOpaqueWindowState = win;
                if (mTopFullscreenOpaqueOrDimmingWindowState == null) {
                    mTopFullscreenOpaqueOrDimmingWindowState = win;
                }
            }
            if (mTopDockedOpaqueWindowState == null) {
                mTopDockedOpaqueWindowState = win;
                if (mTopDockedOpaqueOrDimmingWindowState == null) {
                    mTopDockedOpaqueOrDimmingWindowState = win;
                }
            }
        }

        // Keep track of the window if it's dimming but not necessarily fullscreen.
        if (mTopFullscreenOpaqueOrDimmingWindowState == null && reallyVisible
                && win.isDimming() && StackId.normallyFullscreenWindows(stackId)) {
            mTopFullscreenOpaqueOrDimmingWindowState = win;
        }

        // We need to keep track of the top "fullscreen" opaque window for the docked stack
        // separately, because both the "real fullscreen" opaque window and the one for the docked
        // stack can control View.SYSTEM_UI_FLAG_LIGHT_STATUS_BAR.
        if (mTopDockedOpaqueWindowState == null && reallyVisible && appWindow && attached == null
                && isFullscreen(attrs) && stackId == DOCKED_STACK_ID) {
            mTopDockedOpaqueWindowState = win;
            if (mTopDockedOpaqueOrDimmingWindowState == null) {
                mTopDockedOpaqueOrDimmingWindowState = win;
            }
        }

        // Also keep track of any windows that are dimming but not necessarily fullscreen in the
        // docked stack.
        if (mTopDockedOpaqueOrDimmingWindowState == null && reallyVisible && win.isDimming()
                && stackId == DOCKED_STACK_ID) {
            mTopDockedOpaqueOrDimmingWindowState = win;
        }
    }

    private boolean isFullscreen(WindowManager.LayoutParams attrs) {
        return attrs.x == 0 && attrs.y == 0
                && attrs.width == WindowManager.LayoutParams.MATCH_PARENT
                && attrs.height == WindowManager.LayoutParams.MATCH_PARENT;
    }

    /** {@inheritDoc} */
    @Override
    public int finishPostLayoutPolicyLw() {
        if (mWinShowWhenLocked != null && mTopFullscreenOpaqueWindowState != null &&
                mWinShowWhenLocked.getAppToken() != mTopFullscreenOpaqueWindowState.getAppToken()
                && isKeyguardLocked()) {
            // A dialog is dismissing the keyguard. Put the wallpaper behind it and hide the
            // fullscreen window.
            // TODO: Make sure FLAG_SHOW_WALLPAPER is restored when dialog is dismissed. Or not.
            mWinShowWhenLocked.getAttrs().flags |= FLAG_SHOW_WALLPAPER;
            mTopFullscreenOpaqueWindowState.hideLw(false);
            mTopFullscreenOpaqueWindowState = mWinShowWhenLocked;
        }

        int changes = 0;
        boolean topIsFullscreen = false;

        final WindowManager.LayoutParams lp = (mTopFullscreenOpaqueWindowState != null)
                ? mTopFullscreenOpaqueWindowState.getAttrs()
                : null;

        // If we are not currently showing a dream then remember the current
        // lockscreen state.  We will use this to determine whether the dream
        // started while the lockscreen was showing and remember this state
        // while the dream is showing.
        if (!mShowingDream) {
            mDreamingLockscreen = mShowingLockscreen;
            if (mDreamingSleepTokenNeeded) {
                mDreamingSleepTokenNeeded = false;
                mHandler.obtainMessage(MSG_UPDATE_DREAMING_SLEEP_TOKEN, 0, 1).sendToTarget();
            }
        } else {
            if (!mDreamingSleepTokenNeeded) {
                mDreamingSleepTokenNeeded = true;
                mHandler.obtainMessage(MSG_UPDATE_DREAMING_SLEEP_TOKEN, 1, 1).sendToTarget();
            }
        }

        if (mStatusBar != null) {
            if (DEBUG_LAYOUT) Slog.i(TAG, "force=" + mForceStatusBar
                    + " forcefkg=" + mForceStatusBarFromKeyguard
                    + " top=" + mTopFullscreenOpaqueWindowState);
            boolean shouldBeTransparent = mForceStatusBarTransparent
                    && !mForceStatusBar
                    && !mForceStatusBarFromKeyguard;
            if (!shouldBeTransparent) {
                mStatusBarController.setShowTransparent(false /* transparent */);
            } else if (!mStatusBar.isVisibleLw()) {
                mStatusBarController.setShowTransparent(true /* transparent */);
            }

            WindowManager.LayoutParams statusBarAttrs = mStatusBar.getAttrs();
            boolean statusBarExpanded = statusBarAttrs.height == MATCH_PARENT
                    && statusBarAttrs.width == MATCH_PARENT;
            if (mForceStatusBar || mForceStatusBarFromKeyguard || mForceStatusBarTransparent
                    || statusBarExpanded) {
                if (DEBUG_LAYOUT) Slog.v(TAG, "Showing status bar: forced");
                if (mStatusBarController.setBarShowingLw(true)) {
                    changes |= FINISH_LAYOUT_REDO_LAYOUT;
                }
                // Maintain fullscreen layout until incoming animation is complete.
                topIsFullscreen = mTopIsFullscreen && mStatusBar.isAnimatingLw();
                // Transient status bar on the lockscreen is not allowed
                if (mForceStatusBarFromKeyguard && mStatusBarController.isTransientShowing()) {
                    mStatusBarController.updateVisibilityLw(false /*transientAllowed*/,
                            mLastSystemUiFlags, mLastSystemUiFlags);
                }
                if (statusBarExpanded && mNavigationBar != null) {
                    if (mNavigationBarController.setBarShowingLw(true)) {
                        changes |= FINISH_LAYOUT_REDO_LAYOUT;
                    }
                }
            } else if (mTopFullscreenOpaqueWindowState != null) {
                final int fl = PolicyControl.getWindowFlags(null, lp);
                if (localLOGV) {
                    Slog.d(TAG, "frame: " + mTopFullscreenOpaqueWindowState.getFrameLw()
                            + " shown position: "
                            + mTopFullscreenOpaqueWindowState.getShownPositionLw());
                    Slog.d(TAG, "attr: " + mTopFullscreenOpaqueWindowState.getAttrs()
                            + " lp.flags=0x" + Integer.toHexString(fl));
                }
                topIsFullscreen = (fl & WindowManager.LayoutParams.FLAG_FULLSCREEN) != 0
                        || (mLastSystemUiFlags & View.SYSTEM_UI_FLAG_FULLSCREEN) != 0;
                // The subtle difference between the window for mTopFullscreenOpaqueWindowState
                // and mTopIsFullscreen is that mTopIsFullscreen is set only if the window
                // has the FLAG_FULLSCREEN set.  Not sure if there is another way that to be the
                // case though.
                if (mStatusBarController.isTransientShowing()) {
                    if (mStatusBarController.setBarShowingLw(true)) {
                        changes |= FINISH_LAYOUT_REDO_LAYOUT;
                    }
                } else if (topIsFullscreen
                        && !mWindowManagerInternal.isStackVisible(FREEFORM_WORKSPACE_STACK_ID)
                        && !mWindowManagerInternal.isStackVisible(DOCKED_STACK_ID)) {
                    if (DEBUG_LAYOUT) Slog.v(TAG, "** HIDING status bar");
                    if (mStatusBarController.setBarShowingLw(false)) {
                        changes |= FINISH_LAYOUT_REDO_LAYOUT;
                    } else {
                        if (DEBUG_LAYOUT) Slog.v(TAG, "Status bar already hiding");
                    }
                } else {
                    if (DEBUG_LAYOUT) Slog.v(TAG, "** SHOWING status bar: top is not fullscreen");
                    if (mStatusBarController.setBarShowingLw(true)) {
                        changes |= FINISH_LAYOUT_REDO_LAYOUT;
                    }
                }
            }
        }

        if (mTopIsFullscreen != topIsFullscreen) {
            if (!topIsFullscreen) {
                // Force another layout when status bar becomes fully shown.
                changes |= FINISH_LAYOUT_REDO_LAYOUT;
            }
            mTopIsFullscreen = topIsFullscreen;
        }

        // Hide the key guard if a visible window explicitly specifies that it wants to be
        // displayed when the screen is locked.
        if (mKeyguardDelegate != null && mStatusBar != null) {
            if (localLOGV) Slog.v(TAG, "finishPostLayoutPolicyLw: mHideKeyguard="
                    + mHideLockScreen);
            if (mDismissKeyguard != DISMISS_KEYGUARD_NONE && !mKeyguardSecure) {
                mKeyguardHidden = true;
                if (setKeyguardOccludedLw(true)) {
                    changes |= FINISH_LAYOUT_REDO_LAYOUT
                            | FINISH_LAYOUT_REDO_CONFIG
                            | FINISH_LAYOUT_REDO_WALLPAPER;
                }
                if (mKeyguardDelegate.isShowing()) {
                    mHandler.post(new Runnable() {
                        @Override
                        public void run() {
                            mKeyguardDelegate.keyguardDone(false, false);
                        }
                    });
                }
            } else if (mHideLockScreen) {
                mKeyguardHidden = true;
                mWinDismissingKeyguard = null;
                if (setKeyguardOccludedLw(true)) {
                    changes |= FINISH_LAYOUT_REDO_LAYOUT
                            | FINISH_LAYOUT_REDO_CONFIG
                            | FINISH_LAYOUT_REDO_WALLPAPER;
                }
            } else if (mDismissKeyguard != DISMISS_KEYGUARD_NONE) {
                mKeyguardHidden = false;
                boolean dismissKeyguard = false;
                final boolean trusted = mKeyguardDelegate.isTrusted();
                if (mDismissKeyguard == DISMISS_KEYGUARD_START) {
                    final boolean willDismiss = trusted && mKeyguardOccluded
                            && mKeyguardDelegate != null && mKeyguardDelegate.isShowing();
                    if (willDismiss) {
                        mCurrentlyDismissingKeyguard = true;
                    }
                    dismissKeyguard = true;
                }

                // If we are currently dismissing Keyguard, there is no need to unocclude it.
                if (!mCurrentlyDismissingKeyguard) {
                    if (setKeyguardOccludedLw(false)) {
                        changes |= FINISH_LAYOUT_REDO_LAYOUT
                                | FINISH_LAYOUT_REDO_CONFIG
                                | FINISH_LAYOUT_REDO_WALLPAPER;
                    }
                }

                if (dismissKeyguard) {
                    // Only launch the next keyguard unlock window once per window.
                    mHandler.post(() -> mKeyguardDelegate.dismiss(
                            trusted /* allowWhileOccluded */));
                }
            } else {
                mWinDismissingKeyguard = null;
                mSecureDismissingKeyguard = false;
                mKeyguardHidden = false;
                if (setKeyguardOccludedLw(false)) {
                    changes |= FINISH_LAYOUT_REDO_LAYOUT
                            | FINISH_LAYOUT_REDO_CONFIG
                            | FINISH_LAYOUT_REDO_WALLPAPER;
                }
            }
        }

        if ((updateSystemUiVisibilityLw()&SYSTEM_UI_CHANGING_LAYOUT) != 0) {
            // If the navigation bar has been hidden or shown, we need to do another
            // layout pass to update that window.
            changes |= FINISH_LAYOUT_REDO_LAYOUT;
        }

        // update since mAllowLockscreenWhenOn might have changed
        updateLockScreenTimeout();
        return changes;
    }

    /**
     * Updates the occluded state of the Keyguard.
     *
     * @return Whether the flags have changed and we have to redo the layout.
     */
    private boolean setKeyguardOccludedLw(boolean isOccluded) {
        boolean wasOccluded = mKeyguardOccluded;
        boolean showing = mKeyguardDelegate.isShowing();
        if (wasOccluded && !isOccluded && showing) {
            mKeyguardOccluded = false;
            mKeyguardDelegate.setOccluded(false, true /* animate */);
            mStatusBar.getAttrs().privateFlags |= PRIVATE_FLAG_KEYGUARD;
            if (!mKeyguardDelegate.hasLockscreenWallpaper()) {
                mStatusBar.getAttrs().flags |= FLAG_SHOW_WALLPAPER;
            }
            Animation anim = AnimationUtils.loadAnimation(mContext,
                    com.android.internal.R.anim.wallpaper_open_exit);
            mWindowManagerFuncs.overridePlayingAppAnimationsLw(anim);
            return true;
        } else if (!wasOccluded && isOccluded && showing) {
            mKeyguardOccluded = true;
            mKeyguardDelegate.setOccluded(true, false /* animate */);
            mStatusBar.getAttrs().privateFlags &= ~PRIVATE_FLAG_KEYGUARD;
            mStatusBar.getAttrs().flags &= ~FLAG_SHOW_WALLPAPER;
            return true;
        } else {
            return false;
        }
    }

    private void onKeyguardShowingStateChanged(boolean showing) {
        if (!showing) {
            synchronized (mWindowManagerFuncs.getWindowManagerLock()) {
                mCurrentlyDismissingKeyguard = false;
            }
        }
    }

    private boolean isStatusBarKeyguard() {
        return mStatusBar != null
                && (mStatusBar.getAttrs().privateFlags & PRIVATE_FLAG_KEYGUARD) != 0;
    }

    @Override
    public boolean allowAppAnimationsLw() {
        if (isStatusBarKeyguard() || mShowingDream) {
            // If keyguard or dreams is currently visible, no reason to animate behind it.
            return false;
        }
        return true;
    }

    @Override
    public int focusChangedLw(WindowState lastFocus, WindowState newFocus) {
        mFocusedWindow = newFocus;
        if ((updateSystemUiVisibilityLw()&SYSTEM_UI_CHANGING_LAYOUT) != 0) {
            // If the navigation bar has been hidden or shown, we need to do another
            // layout pass to update that window.
            return FINISH_LAYOUT_REDO_LAYOUT;
        }
        return 0;
    }

    /** {@inheritDoc} */
    @Override
    public void notifyLidSwitchChanged(long whenNanos, boolean lidOpen) {
        // lid changed state
        final int newLidState = lidOpen ? LID_OPEN : LID_CLOSED;
        if (newLidState == mLidState) {
            return;
        }

        mLidState = newLidState;
        applyLidSwitchState();
        updateRotation(true);

        if (lidOpen) {
            wakeUp(SystemClock.uptimeMillis(), mAllowTheaterModeWakeFromLidSwitch,
                    "android.policy:LID");
        } else if (!mLidControlsSleep) {
            mPowerManager.userActivity(SystemClock.uptimeMillis(), false);
        }
    }

    @Override
    public void notifyCameraLensCoverSwitchChanged(long whenNanos, boolean lensCovered) {
        int lensCoverState = lensCovered ? CAMERA_LENS_COVERED : CAMERA_LENS_UNCOVERED;
        if (mCameraLensCoverState == lensCoverState) {
            return;
        }
        if (mCameraLensCoverState == CAMERA_LENS_COVERED &&
                lensCoverState == CAMERA_LENS_UNCOVERED) {
            Intent intent;
            final boolean keyguardActive = mKeyguardDelegate == null ? false :
                    mKeyguardDelegate.isShowing();
            if (keyguardActive) {
                intent = new Intent(MediaStore.INTENT_ACTION_STILL_IMAGE_CAMERA_SECURE);
            } else {
                intent = new Intent(MediaStore.INTENT_ACTION_STILL_IMAGE_CAMERA);
            }
            wakeUp(whenNanos / 1000000, mAllowTheaterModeWakeFromCameraLens,
                    "android.policy:CAMERA_COVER");
            startActivityAsUser(intent, UserHandle.CURRENT_OR_SELF);
        }
        mCameraLensCoverState = lensCoverState;
    }

    void setHdmiPlugged(boolean plugged) {
        if (mHdmiPlugged != plugged) {
            mHdmiPlugged = plugged;
            updateRotation(true, true);
            Intent intent = new Intent(ACTION_HDMI_PLUGGED);
            intent.addFlags(Intent.FLAG_RECEIVER_REGISTERED_ONLY_BEFORE_BOOT);
            intent.putExtra(EXTRA_HDMI_PLUGGED_STATE, plugged);
            mContext.sendStickyBroadcastAsUser(intent, UserHandle.ALL);
        }
    }

    void initializeHdmiState() {
        boolean plugged = false;
        // watch for HDMI plug messages if the hdmi switch exists
        if (new File("/sys/devices/virtual/switch/hdmi/state").exists()) {
            mHDMIObserver.startObserving("DEVPATH=/devices/virtual/switch/hdmi");

            final String filename = "/sys/class/switch/hdmi/state";
            FileReader reader = null;
            try {
                reader = new FileReader(filename);
                char[] buf = new char[15];
                int n = reader.read(buf);
                if (n > 1) {
                    plugged = 0 != Integer.parseInt(new String(buf, 0, n-1));
                }
            } catch (IOException ex) {
                Slog.w(TAG, "Couldn't read hdmi state from " + filename + ": " + ex);
            } catch (NumberFormatException ex) {
                Slog.w(TAG, "Couldn't read hdmi state from " + filename + ": " + ex);
            } finally {
                if (reader != null) {
                    try {
                        reader.close();
                    } catch (IOException ex) {
                    }
                }
            }
        }
        // This dance forces the code in setHdmiPlugged to run.
        // Always do this so the sticky intent is stuck (to false) if there is no hdmi.
        mHdmiPlugged = !plugged;
        setHdmiPlugged(!mHdmiPlugged);
    }

    final Object mScreenshotLock = new Object();
    ServiceConnection mScreenshotConnection = null;

    final Runnable mScreenshotTimeout = new Runnable() {
        @Override public void run() {
            synchronized (mScreenshotLock) {
                if (mScreenshotConnection != null) {
                    mContext.unbindService(mScreenshotConnection);
                    mScreenshotConnection = null;
                    notifyScreenshotError();
                }
            }
        }
    };

    // Assume this is called from the Handler thread.
    private void takeScreenshot(final int screenshotType) {
        synchronized (mScreenshotLock) {
            if (mScreenshotConnection != null) {
                return;
            }
            final ComponentName serviceComponent = new ComponentName(SYSUI_PACKAGE,
                    SYSUI_SCREENSHOT_SERVICE);
            final Intent serviceIntent = new Intent();
            serviceIntent.setComponent(serviceComponent);
            ServiceConnection conn = new ServiceConnection() {
                @Override
                public void onServiceConnected(ComponentName name, IBinder service) {
                    synchronized (mScreenshotLock) {
                        if (mScreenshotConnection != this) {
                            return;
                        }
                        Messenger messenger = new Messenger(service);
                        Message msg = Message.obtain(null, screenshotType);
                        final ServiceConnection myConn = this;
                        Handler h = new Handler(mHandler.getLooper()) {
                            @Override
                            public void handleMessage(Message msg) {
                                synchronized (mScreenshotLock) {
                                    if (mScreenshotConnection == myConn) {
                                        mContext.unbindService(mScreenshotConnection);
                                        mScreenshotConnection = null;
                                        mHandler.removeCallbacks(mScreenshotTimeout);
                                    }
                                }
                            }
                        };
                        msg.replyTo = new Messenger(h);
                        msg.arg1 = msg.arg2 = 0;
                        if (mStatusBar != null && mStatusBar.isVisibleLw())
                            msg.arg1 = 1;
                        if (mNavigationBar != null && mNavigationBar.isVisibleLw())
                            msg.arg2 = 1;
                        try {
                            messenger.send(msg);
                        } catch (RemoteException e) {
                        }
                    }
                }

                @Override
                public void onServiceDisconnected(ComponentName name) {
                    synchronized (mScreenshotLock) {
                        if (mScreenshotConnection != null) {
                            mContext.unbindService(mScreenshotConnection);
                            mScreenshotConnection = null;
                            mHandler.removeCallbacks(mScreenshotTimeout);
                            notifyScreenshotError();
                        }
                    }
                }
            };
            if (mContext.bindServiceAsUser(serviceIntent, conn,
                    Context.BIND_AUTO_CREATE | Context.BIND_FOREGROUND_SERVICE_WHILE_AWAKE,
                    UserHandle.CURRENT)) {
                mScreenshotConnection = conn;
                mHandler.postDelayed(mScreenshotTimeout, 10000);
            }
        }
    }

    /**
     * Notifies the screenshot service to show an error.
     */
    private void notifyScreenshotError() {
        // If the service process is killed, then ask it to clean up after itself
        final ComponentName errorComponent = new ComponentName(SYSUI_PACKAGE,
                SYSUI_SCREENSHOT_ERROR_RECEIVER);
        Intent errorIntent = new Intent(Intent.ACTION_USER_PRESENT);
        errorIntent.setComponent(errorComponent);
        errorIntent.addFlags(Intent.FLAG_RECEIVER_REGISTERED_ONLY_BEFORE_BOOT |
                Intent.FLAG_RECEIVER_FOREGROUND);
        mContext.sendBroadcastAsUser(errorIntent, UserHandle.CURRENT);
    }

    /** {@inheritDoc} */
    @Override
    public int interceptKeyBeforeQueueing(KeyEvent event, int policyFlags) {
        if (!mSystemBooted) {
            // If we have not yet booted, don't let key events do anything.
            return 0;
        }

        final boolean interactive = (policyFlags & FLAG_INTERACTIVE) != 0;
        final boolean down = event.getAction() == KeyEvent.ACTION_DOWN;
        final boolean canceled = event.isCanceled();
        final int keyCode = event.getKeyCode();
        final int scanCode = event.getScanCode();

        final boolean isInjected = (policyFlags & WindowManagerPolicy.FLAG_INJECTED) != 0;

        // If screen is off then we treat the case where the keyguard is open but hidden
        // the same as if it were open and in front.
        // This will prevent any keys other than the power button from waking the screen
        // when the keyguard is hidden by another activity.
        final boolean keyguardActive = (mKeyguardDelegate == null ? false :
                                            (interactive ?
                                                isKeyguardShowingAndNotOccluded() :
                                                mKeyguardDelegate.isShowing()));

        if (DEBUG_INPUT) {
            Log.d(TAG, "interceptKeyTq keycode=" + keyCode
                    + " interactive=" + interactive + " keyguardActive=" + keyguardActive
                    + " policyFlags=" + Integer.toHexString(policyFlags));
        }

        // Basic policy based on interactive state.
        int result;
        boolean isWakeKey = (policyFlags & WindowManagerPolicy.FLAG_WAKE) != 0
                || event.isWakeKey();
        if (interactive || (isInjected && !isWakeKey)) {
            // When the device is interactive or the key is injected pass the
            // key to the application.
            result = ACTION_PASS_TO_USER;
            isWakeKey = false;

            if (interactive) {
                // If the screen is awake, but the button pressed was the one that woke the device
                // then don't pass it to the application
                if (keyCode == mPendingWakeKey && !down) {
                    result = 0;
                }
                // Reset the pending key
                mPendingWakeKey = PENDING_KEY_NULL;
            }
        } else if (!interactive && shouldDispatchInputWhenNonInteractive(event)) {
            // If we're currently dozing with the screen on and the keyguard showing, pass the key
            // to the application but preserve its wake key status to make sure we still move
            // from dozing to fully interactive if we would normally go from off to fully
            // interactive.
            result = ACTION_PASS_TO_USER;
            // Since we're dispatching the input, reset the pending key
            mPendingWakeKey = PENDING_KEY_NULL;
        } else {
            // When the screen is off and the key is not injected, determine whether
            // to wake the device but don't pass the key to the application.
            result = 0;
            if (isWakeKey && (!down || !isWakeKeyWhenScreenOff(keyCode))) {
                isWakeKey = false;
            }
            // Cache the wake key on down event so we can also avoid sending the up event to the app
            if (isWakeKey && down) {
                mPendingWakeKey = keyCode;
            }
        }

        // If the key would be handled globally, just return the result, don't worry about special
        // key processing.
        if (isValidGlobalKey(keyCode)
                && mGlobalKeyManager.shouldHandleGlobalKey(keyCode, event)) {
            if (isWakeKey) {
                wakeUp(event.getEventTime(), mAllowTheaterModeWakeFromKey, "android.policy:KEY");
            }
            return result;
        }

        boolean useHapticFeedback = down
                && (policyFlags & WindowManagerPolicy.FLAG_VIRTUAL) != 0
                && event.getRepeatCount() == 0;

        // Handle special keys.
        switch (keyCode) {
            case KeyEvent.KEYCODE_BACK: {
                if (down) {
                    mBackKeyHandled = false;
                    if (hasLongPressOnBackBehavior()) {
                        Message msg = mHandler.obtainMessage(MSG_BACK_LONG_PRESS);
                        msg.setAsynchronous(true);
                        mHandler.sendMessageDelayed(msg,
                                ViewConfiguration.get(mContext).getDeviceGlobalActionKeyTimeout());
                    }
                } else {
                    boolean handled = mBackKeyHandled;

                    // Reset back key state
                    cancelPendingBackKeyAction();

                    // Don't pass back press to app if we've already handled it
                    if (handled) {
                        result &= ~ACTION_PASS_TO_USER;
                    }
                }
                break;
            }

            case KeyEvent.KEYCODE_VOLUME_DOWN:
            case KeyEvent.KEYCODE_VOLUME_UP:
            case KeyEvent.KEYCODE_VOLUME_MUTE: {
                if (keyCode == KeyEvent.KEYCODE_VOLUME_DOWN) {
                    if (down) {
                        if (interactive && !mScreenshotChordVolumeDownKeyTriggered
                                && (event.getFlags() & KeyEvent.FLAG_FALLBACK) == 0) {
                            mScreenshotChordVolumeDownKeyTriggered = true;
                            mScreenshotChordVolumeDownKeyTime = event.getDownTime();
                            mScreenshotChordVolumeDownKeyConsumed = false;
                            cancelPendingPowerKeyAction();
                            interceptScreenshotChord();
                        }
                    } else {
                        mScreenshotChordVolumeDownKeyTriggered = false;
                        cancelPendingScreenshotChordAction();
                    }
                } else if (keyCode == KeyEvent.KEYCODE_VOLUME_UP) {
                    if (down) {
                        if (interactive && !mScreenshotChordVolumeUpKeyTriggered
                                && (event.getFlags() & KeyEvent.FLAG_FALLBACK) == 0) {
                            mScreenshotChordVolumeUpKeyTriggered = true;
                            cancelPendingPowerKeyAction();
                            cancelPendingScreenshotChordAction();
                        }
                    } else {
                        mScreenshotChordVolumeUpKeyTriggered = false;
                        cancelPendingScreenshotChordAction();
                    }
                }
                if (down) {
                    TelecomManager telecomManager = getTelecommService();
                    if (telecomManager != null) {
                        if (telecomManager.isRinging()) {
                            // If an incoming call is ringing, either VOLUME key means
                            // "silence ringer".  We handle these keys here, rather than
                            // in the InCallScreen, to make sure we'll respond to them
                            // even if the InCallScreen hasn't come to the foreground yet.
                            // Look for the DOWN event here, to agree with the "fallback"
                            // behavior in the InCallScreen.
                            Log.i(TAG, "interceptKeyBeforeQueueing:"
                                  + " VOLUME key-down while ringing: Silence ringer!");

                            // Silence the ringer.  (It's safe to call this
                            // even if the ringer has already been silenced.)
                            telecomManager.silenceRinger();

                            // And *don't* pass this key thru to the current activity
                            // (which is probably the InCallScreen.)
                            result &= ~ACTION_PASS_TO_USER;
                            break;
                        }
                        if (telecomManager.isInCall()
                                && (result & ACTION_PASS_TO_USER) == 0) {
                            // If we are in call but we decided not to pass the key to
                            // the application, just pass it to the session service.

                            MediaSessionLegacyHelper.getHelper(mContext)
                                    .sendVolumeKeyEvent(event, false);
                            break;
                        }
                    }
                }
                if (mUseTvRouting) {
                    // On TVs, defer special key handlings to
                    // {@link interceptKeyBeforeDispatching()}.
                    result |= ACTION_PASS_TO_USER;
                } else if ((result & ACTION_PASS_TO_USER) == 0) {
                    // If we aren't passing to the user and no one else
                    // handled it send it to the session manager to
                    // figure out.
                    MediaSessionLegacyHelper.getHelper(mContext)
                            .sendVolumeKeyEvent(event, true);
                }
                break;
            }

            case KeyEvent.KEYCODE_ENDCALL: {
                result &= ~ACTION_PASS_TO_USER;
                if (down) {
                    TelecomManager telecomManager = getTelecommService();
                    boolean hungUp = false;
                    if (telecomManager != null) {
                        hungUp = telecomManager.endCall();
                    }
                    if (interactive && !hungUp) {
                        mEndCallKeyHandled = false;
                        mHandler.postDelayed(mEndCallLongPress,
                                ViewConfiguration.get(mContext).getDeviceGlobalActionKeyTimeout());
                    } else {
                        mEndCallKeyHandled = true;
                    }
                } else {
                    if (!mEndCallKeyHandled) {
                        mHandler.removeCallbacks(mEndCallLongPress);
                        if (!canceled) {
                            if ((mEndcallBehavior
                                    & Settings.System.END_BUTTON_BEHAVIOR_HOME) != 0) {
                                if (goHome()) {
                                    break;
                                }
                            }
                            if ((mEndcallBehavior
                                    & Settings.System.END_BUTTON_BEHAVIOR_SLEEP) != 0) {
                                mPowerManager.goToSleep(event.getEventTime(),
                                        PowerManager.GO_TO_SLEEP_REASON_POWER_BUTTON, 0);
                                isWakeKey = false;
                            }
                        }
                    }
                }
                break;
            }

            case KeyEvent.KEYCODE_POWER: {
                if ((mTopFullscreenOpaqueWindowState.getAttrs().privateFlags
                        & WindowManager.LayoutParams.PRIVATE_FLAG_PREVENT_POWER_KEY) != 0
                        && mScreenOnFully) {
                    return result;
                }
                result &= ~ACTION_PASS_TO_USER;
                isWakeKey = false; // wake-up will be handled separately
                if (down) {
                    interceptPowerKeyDown(event, interactive);
                } else {
                    interceptPowerKeyUp(event, interactive, canceled);
                }
                break;
            }

            case KeyEvent.KEYCODE_SYSTEM_NAVIGATION_DOWN:
                // fall through
            case KeyEvent.KEYCODE_SYSTEM_NAVIGATION_UP:
                // fall through
            case KeyEvent.KEYCODE_SYSTEM_NAVIGATION_LEFT:
                // fall through
            case KeyEvent.KEYCODE_SYSTEM_NAVIGATION_RIGHT: {
                result &= ~ACTION_PASS_TO_USER;
                interceptSystemNavigationKey(event);
                break;
            }

            case KeyEvent.KEYCODE_SLEEP: {
                result &= ~ACTION_PASS_TO_USER;
                isWakeKey = false;
                if (!mPowerManager.isInteractive()) {
                    useHapticFeedback = false; // suppress feedback if already non-interactive
                }
                if (down) {
                    sleepPress(event.getEventTime());
                } else {
                    sleepRelease(event.getEventTime());
                }
                break;
            }

            case KeyEvent.KEYCODE_SOFT_SLEEP: {
                result &= ~ACTION_PASS_TO_USER;
                isWakeKey = false;
                if (!down) {
                    mPowerManagerInternal.setUserInactiveOverrideFromWindowManager();
                }
                break;
            }

            case KeyEvent.KEYCODE_WAKEUP: {
                result &= ~ACTION_PASS_TO_USER;
                isWakeKey = true;
                break;
            }

            case KeyEvent.KEYCODE_MEDIA_PLAY:
            case KeyEvent.KEYCODE_MEDIA_PAUSE:
            case KeyEvent.KEYCODE_MEDIA_PLAY_PAUSE:
            case KeyEvent.KEYCODE_HEADSETHOOK:
            case KeyEvent.KEYCODE_MUTE:
            case KeyEvent.KEYCODE_MEDIA_STOP:
            case KeyEvent.KEYCODE_MEDIA_NEXT:
            case KeyEvent.KEYCODE_MEDIA_PREVIOUS:
            case KeyEvent.KEYCODE_MEDIA_REWIND:
            case KeyEvent.KEYCODE_MEDIA_RECORD:
            case KeyEvent.KEYCODE_MEDIA_FAST_FORWARD:
            case KeyEvent.KEYCODE_MEDIA_AUDIO_TRACK: {
                if (MediaSessionLegacyHelper.getHelper(mContext).isGlobalPriorityActive()) {
                    // If the global session is active pass all media keys to it
                    // instead of the active window.
                    result &= ~ACTION_PASS_TO_USER;
                }
                if ((result & ACTION_PASS_TO_USER) == 0) {
                    // Only do this if we would otherwise not pass it to the user. In that
                    // case, the PhoneWindow class will do the same thing, except it will
                    // only do it if the showing app doesn't process the key on its own.
                    // Note that we need to make a copy of the key event here because the
                    // original key event will be recycled when we return.
                    mBroadcastWakeLock.acquire();
                    Message msg = mHandler.obtainMessage(MSG_DISPATCH_MEDIA_KEY_WITH_WAKE_LOCK,
                            new KeyEvent(event));
                    msg.setAsynchronous(true);
                    msg.sendToTarget();
                }
                break;
            }

            case KeyEvent.KEYCODE_CALL: {
                if (down) {
                    TelecomManager telecomManager = getTelecommService();
                    if (telecomManager != null) {
                        if (telecomManager.isRinging()) {
                            Log.i(TAG, "interceptKeyBeforeQueueing:"
                                  + " CALL key-down while ringing: Answer the call!");
                            telecomManager.acceptRingingCall();

                            // And *don't* pass this key thru to the current activity
                            // (which is presumably the InCallScreen.)
                            result &= ~ACTION_PASS_TO_USER;
                        }
                    }
                }
                break;
            }
            case KeyEvent.KEYCODE_VOICE_ASSIST: {
                // Only do this if we would otherwise not pass it to the user. In that case,
                // interceptKeyBeforeDispatching would apply a similar but different policy in
                // order to invoke voice assist actions. Note that we need to make a copy of the
                // key event here because the original key event will be recycled when we return.
                if ((result & ACTION_PASS_TO_USER) == 0 && !down) {
                    mBroadcastWakeLock.acquire();
                    Message msg = mHandler.obtainMessage(MSG_LAUNCH_VOICE_ASSIST_WITH_WAKE_LOCK,
                            keyguardActive ? 1 : 0, 0);
                    msg.setAsynchronous(true);
                    msg.sendToTarget();
                }
                break;
            }
            case KeyEvent.KEYCODE_WINDOW: {
                if (mShortPressWindowBehavior == SHORT_PRESS_WINDOW_PICTURE_IN_PICTURE) {
                    if (mTvPictureInPictureVisible) {
                        // Consumes the key only if picture-in-picture is visible
                        // to show picture-in-picture control menu.
                        // This gives a chance to the foreground activity
                        // to customize PIP key behavior.
                        if (!down) {
                            showTvPictureInPictureMenu(event);
                        }
                        result &= ~ACTION_PASS_TO_USER;
                    }
                }
                break;
            }
        }

        if (useHapticFeedback) {
            performHapticFeedbackLw(null, HapticFeedbackConstants.VIRTUAL_KEY, false);
        }

        if (isWakeKey) {
            wakeUp(event.getEventTime(), mAllowTheaterModeWakeFromKey, "android.policy:KEY");
        }

        return result;
    }

    /**
     * Handle statusbar expansion events.
     * @param event
     */
    private void interceptSystemNavigationKey(KeyEvent event) {
        if (event.getAction() == KeyEvent.ACTION_UP && areSystemNavigationKeysEnabled()) {
            IStatusBarService sbar = getStatusBarService();
            if (sbar != null) {
                try {
                    sbar.handleSystemNavigationKey(event.getKeyCode());
                } catch (RemoteException e1) {
                    // oops, no statusbar. Ignore event.
                }
            }
        }
    }

    /**
     * Returns true if the key can have global actions attached to it.
     * We reserve all power management keys for the system since they require
     * very careful handling.
     */
    private static boolean isValidGlobalKey(int keyCode) {
        switch (keyCode) {
            case KeyEvent.KEYCODE_POWER:
            case KeyEvent.KEYCODE_WAKEUP:
            case KeyEvent.KEYCODE_SLEEP:
                return false;
            default:
                return true;
        }
    }

    /**
     * When the screen is off we ignore some keys that might otherwise typically
     * be considered wake keys.  We filter them out here.
     *
     * {@link KeyEvent#KEYCODE_POWER} is notably absent from this list because it
     * is always considered a wake key.
     */
    private boolean isWakeKeyWhenScreenOff(int keyCode) {
        switch (keyCode) {
            // ignore volume keys unless docked
            case KeyEvent.KEYCODE_VOLUME_UP:
            case KeyEvent.KEYCODE_VOLUME_DOWN:
            case KeyEvent.KEYCODE_VOLUME_MUTE:
                return mDockMode != Intent.EXTRA_DOCK_STATE_UNDOCKED;

            // ignore media and camera keys
            case KeyEvent.KEYCODE_MUTE:
            case KeyEvent.KEYCODE_HEADSETHOOK:
            case KeyEvent.KEYCODE_MEDIA_PLAY:
            case KeyEvent.KEYCODE_MEDIA_PAUSE:
            case KeyEvent.KEYCODE_MEDIA_PLAY_PAUSE:
            case KeyEvent.KEYCODE_MEDIA_STOP:
            case KeyEvent.KEYCODE_MEDIA_NEXT:
            case KeyEvent.KEYCODE_MEDIA_PREVIOUS:
            case KeyEvent.KEYCODE_MEDIA_REWIND:
            case KeyEvent.KEYCODE_MEDIA_RECORD:
            case KeyEvent.KEYCODE_MEDIA_FAST_FORWARD:
            case KeyEvent.KEYCODE_MEDIA_AUDIO_TRACK:
            case KeyEvent.KEYCODE_CAMERA:
                return false;
        }
        return true;
    }


    /** {@inheritDoc} */
    @Override
    public int interceptMotionBeforeQueueingNonInteractive(long whenNanos, int policyFlags) {
        if ((policyFlags & FLAG_WAKE) != 0) {
            if (wakeUp(whenNanos / 1000000, mAllowTheaterModeWakeFromMotion,
                    "android.policy:MOTION")) {
                return 0;
            }
        }

        if (shouldDispatchInputWhenNonInteractive(null)) {
            return ACTION_PASS_TO_USER;
        }

        // If we have not passed the action up and we are in theater mode without dreaming,
        // there will be no dream to intercept the touch and wake into ambient.  The device should
        // wake up in this case.
        if (isTheaterModeEnabled() && (policyFlags & FLAG_WAKE) != 0) {
            wakeUp(whenNanos / 1000000, mAllowTheaterModeWakeFromMotionWhenNotDreaming,
                    "android.policy:MOTION");
        }

        return 0;
    }

    private boolean shouldDispatchInputWhenNonInteractive(KeyEvent event) {
        final boolean displayOff = (mDisplay == null || mDisplay.getState() == Display.STATE_OFF);

        if (displayOff && !mHasFeatureWatch) {
            return false;
        }

        // Send events to keyguard while the screen is on and it's showing.
        if (isKeyguardShowingAndNotOccluded() && !displayOff) {
            return true;
        }

        // Watches handle BACK specially
        if (mHasFeatureWatch
                && event != null
                && (event.getKeyCode() == KeyEvent.KEYCODE_BACK
                        || event.getKeyCode() == KeyEvent.KEYCODE_STEM_PRIMARY)) {
            return false;
        }

        // Send events to a dozing dream even if the screen is off since the dream
        // is in control of the state of the screen.
        IDreamManager dreamManager = getDreamManager();

        try {
            if (dreamManager != null && dreamManager.isDreaming()) {
                return true;
            }
        } catch (RemoteException e) {
            Slog.e(TAG, "RemoteException when checking if dreaming", e);
        }

        // Otherwise, consume events since the user can't see what is being
        // interacted with.
        return false;
    }

    private void dispatchDirectAudioEvent(KeyEvent event) {
        if (event.getAction() != KeyEvent.ACTION_DOWN) {
            return;
        }
        int keyCode = event.getKeyCode();
        int flags = AudioManager.FLAG_SHOW_UI | AudioManager.FLAG_PLAY_SOUND
                | AudioManager.FLAG_FROM_KEY;
        String pkgName = mContext.getOpPackageName();
        switch (keyCode) {
            case KeyEvent.KEYCODE_VOLUME_UP:
                try {
                    getAudioService().adjustSuggestedStreamVolume(AudioManager.ADJUST_RAISE,
                            AudioManager.USE_DEFAULT_STREAM_TYPE, flags, pkgName, TAG);
                } catch (RemoteException e) {
                    Log.e(TAG, "Error dispatching volume up in dispatchTvAudioEvent.", e);
                }
                break;
            case KeyEvent.KEYCODE_VOLUME_DOWN:
                try {
                    getAudioService().adjustSuggestedStreamVolume(AudioManager.ADJUST_LOWER,
                            AudioManager.USE_DEFAULT_STREAM_TYPE, flags, pkgName, TAG);
                } catch (RemoteException e) {
                    Log.e(TAG, "Error dispatching volume down in dispatchTvAudioEvent.", e);
                }
                break;
            case KeyEvent.KEYCODE_VOLUME_MUTE:
                try {
                    if (event.getRepeatCount() == 0) {
                        getAudioService().adjustSuggestedStreamVolume(
                                AudioManager.ADJUST_TOGGLE_MUTE,
                                AudioManager.USE_DEFAULT_STREAM_TYPE, flags, pkgName, TAG);
                    }
                } catch (RemoteException e) {
                    Log.e(TAG, "Error dispatching mute in dispatchTvAudioEvent.", e);
                }
                break;
        }
    }

    void dispatchMediaKeyWithWakeLock(KeyEvent event) {
        if (DEBUG_INPUT) {
            Slog.d(TAG, "dispatchMediaKeyWithWakeLock: " + event);
        }

        if (mHavePendingMediaKeyRepeatWithWakeLock) {
            if (DEBUG_INPUT) {
                Slog.d(TAG, "dispatchMediaKeyWithWakeLock: canceled repeat");
            }

            mHandler.removeMessages(MSG_DISPATCH_MEDIA_KEY_REPEAT_WITH_WAKE_LOCK);
            mHavePendingMediaKeyRepeatWithWakeLock = false;
            mBroadcastWakeLock.release(); // pending repeat was holding onto the wake lock
        }

        dispatchMediaKeyWithWakeLockToAudioService(event);

        if (event.getAction() == KeyEvent.ACTION_DOWN
                && event.getRepeatCount() == 0) {
            mHavePendingMediaKeyRepeatWithWakeLock = true;

            Message msg = mHandler.obtainMessage(
                    MSG_DISPATCH_MEDIA_KEY_REPEAT_WITH_WAKE_LOCK, event);
            msg.setAsynchronous(true);
            mHandler.sendMessageDelayed(msg, ViewConfiguration.getKeyRepeatTimeout());
        } else {
            mBroadcastWakeLock.release();
        }
    }

    void dispatchMediaKeyRepeatWithWakeLock(KeyEvent event) {
        mHavePendingMediaKeyRepeatWithWakeLock = false;

        KeyEvent repeatEvent = KeyEvent.changeTimeRepeat(event,
                SystemClock.uptimeMillis(), 1, event.getFlags() | KeyEvent.FLAG_LONG_PRESS);
        if (DEBUG_INPUT) {
            Slog.d(TAG, "dispatchMediaKeyRepeatWithWakeLock: " + repeatEvent);
        }

        dispatchMediaKeyWithWakeLockToAudioService(repeatEvent);
        mBroadcastWakeLock.release();
    }

    void dispatchMediaKeyWithWakeLockToAudioService(KeyEvent event) {
        if (ActivityManagerNative.isSystemReady()) {
            MediaSessionLegacyHelper.getHelper(mContext).sendMediaButtonEvent(event, true);
        }
    }

    void launchVoiceAssistWithWakeLock(boolean keyguardActive) {
        IDeviceIdleController dic = IDeviceIdleController.Stub.asInterface(
                ServiceManager.getService(Context.DEVICE_IDLE_CONTROLLER));
        if (dic != null) {
            try {
                dic.exitIdle("voice-search");
            } catch (RemoteException e) {
            }
        }
        Intent voiceIntent =
            new Intent(RecognizerIntent.ACTION_VOICE_SEARCH_HANDS_FREE);
        voiceIntent.putExtra(RecognizerIntent.EXTRA_SECURE, keyguardActive);
        startActivityAsUser(voiceIntent, UserHandle.CURRENT_OR_SELF);
        mBroadcastWakeLock.release();
    }

    BroadcastReceiver mDockReceiver = new BroadcastReceiver() {
        @Override
        public void onReceive(Context context, Intent intent) {
            if (Intent.ACTION_DOCK_EVENT.equals(intent.getAction())) {
                mDockMode = intent.getIntExtra(Intent.EXTRA_DOCK_STATE,
                        Intent.EXTRA_DOCK_STATE_UNDOCKED);
            } else {
                try {
                    IUiModeManager uiModeService = IUiModeManager.Stub.asInterface(
                            ServiceManager.getService(Context.UI_MODE_SERVICE));
                    mUiMode = uiModeService.getCurrentModeType();
                } catch (RemoteException e) {
                }
            }
            updateRotation(true);
            synchronized (mLock) {
                updateOrientationListenerLp();
            }
        }
    };

    BroadcastReceiver mDreamReceiver = new BroadcastReceiver() {
        @Override
        public void onReceive(Context context, Intent intent) {
            if (Intent.ACTION_DREAMING_STARTED.equals(intent.getAction())) {
                if (mKeyguardDelegate != null) {
                    mKeyguardDelegate.onDreamingStarted();
                }
            } else if (Intent.ACTION_DREAMING_STOPPED.equals(intent.getAction())) {
                if (mKeyguardDelegate != null) {
                    mKeyguardDelegate.onDreamingStopped();
                }
            }
        }
    };

    BroadcastReceiver mMultiuserReceiver = new BroadcastReceiver() {
        @Override
        public void onReceive(Context context, Intent intent) {
            if (Intent.ACTION_USER_SWITCHED.equals(intent.getAction())) {
                // tickle the settings observer: this first ensures that we're
                // observing the relevant settings for the newly-active user,
                // and then updates our own bookkeeping based on the now-
                // current user.
                mSettingsObserver.onChange(false);

                // force a re-application of focused window sysui visibility.
                // the window may never have been shown for this user
                // e.g. the keyguard when going through the new-user setup flow
                synchronized (mWindowManagerFuncs.getWindowManagerLock()) {
                    mLastSystemUiFlags = 0;
                    updateSystemUiVisibilityLw();
                }
            }
        }
    };

    private final Runnable mHiddenNavPanic = new Runnable() {
        @Override
        public void run() {
            synchronized (mWindowManagerFuncs.getWindowManagerLock()) {
                if (!isUserSetupComplete()) {
                    // Swipe-up for navigation bar is disabled during setup
                    return;
                }
                mPendingPanicGestureUptime = SystemClock.uptimeMillis();
                if (!isNavBarEmpty(mLastSystemUiFlags)) {
                    mNavigationBarController.showTransient();
                }
            }
        }
    };

    private void requestTransientBars(WindowState swipeTarget) {
        synchronized (mWindowManagerFuncs.getWindowManagerLock()) {
            if (!isUserSetupComplete()) {
                // Swipe-up for navigation bar is disabled during setup
                return;
            }
            boolean sb = mStatusBarController.checkShowTransientBarLw();
            boolean nb = mNavigationBarController.checkShowTransientBarLw()
                    && !isNavBarEmpty(mLastSystemUiFlags);
            if (sb || nb) {
                // Don't show status bar when swiping on already visible navigation bar
                if (!nb && swipeTarget == mNavigationBar) {
                    if (DEBUG) Slog.d(TAG, "Not showing transient bar, wrong swipe target");
                    return;
                }
                if (sb) mStatusBarController.showTransient();
                if (nb) mNavigationBarController.showTransient();
                mImmersiveModeConfirmation.confirmCurrentPrompt();
                updateSystemUiVisibilityLw();
            }
        }
    }

    // Called on the PowerManager's Notifier thread.
    @Override
    public void startedGoingToSleep(int why) {
        if (DEBUG_WAKEUP) Slog.i(TAG, "Started going to sleep... (why=" + why + ")");
        mCameraGestureTriggeredDuringGoingToSleep = false;
        mGoingToSleep = true;
        if (mKeyguardDelegate != null) {
            mKeyguardDelegate.onStartedGoingToSleep(why);
        }
    }

    // Called on the PowerManager's Notifier thread.
    @Override
    public void finishedGoingToSleep(int why) {
        EventLog.writeEvent(70000, 0);
        if (DEBUG_WAKEUP) Slog.i(TAG, "Finished going to sleep... (why=" + why + ")");
        MetricsLogger.histogram(mContext, "screen_timeout", mLockScreenTimeout / 1000);

        mGoingToSleep = false;

        // We must get this work done here because the power manager will drop
        // the wake lock and let the system suspend once this function returns.
        synchronized (mLock) {
            mAwake = false;
            updateWakeGestureListenerLp();
            updateOrientationListenerLp();
            updateLockScreenTimeout();
        }
        if (mKeyguardDelegate != null) {
            mKeyguardDelegate.onFinishedGoingToSleep(why,
                    mCameraGestureTriggeredDuringGoingToSleep);
        }
        mCameraGestureTriggeredDuringGoingToSleep = false;
    }

    // Called on the PowerManager's Notifier thread.
    @Override
    public void startedWakingUp() {
        EventLog.writeEvent(70000, 1);
        if (DEBUG_WAKEUP) Slog.i(TAG, "Started waking up...");

        // Since goToSleep performs these functions synchronously, we must
        // do the same here.  We cannot post this work to a handler because
        // that might cause it to become reordered with respect to what
        // may happen in a future call to goToSleep.
        synchronized (mLock) {
            mAwake = true;

            updateWakeGestureListenerLp();
            updateOrientationListenerLp();
            updateLockScreenTimeout();
        }

        if (mKeyguardDelegate != null) {
            mKeyguardDelegate.onStartedWakingUp();
        }
    }

    // Called on the PowerManager's Notifier thread.
    @Override
    public void finishedWakingUp() {
        if (DEBUG_WAKEUP) Slog.i(TAG, "Finished waking up...");
    }

    private void wakeUpFromPowerKey(long eventTime) {
        wakeUp(eventTime, mAllowTheaterModeWakeFromPowerKey, "android.policy:POWER");
    }

    private boolean wakeUp(long wakeTime, boolean wakeInTheaterMode, String reason) {
        final boolean theaterModeEnabled = isTheaterModeEnabled();
        if (!wakeInTheaterMode && theaterModeEnabled) {
            return false;
        }

        if (theaterModeEnabled) {
            Settings.Global.putInt(mContext.getContentResolver(),
                    Settings.Global.THEATER_MODE_ON, 0);
        }

        mPowerManager.wakeUp(wakeTime, reason);
        return true;
    }

    private void finishKeyguardDrawn() {
        synchronized (mLock) {
            if (!mScreenOnEarly || mKeyguardDrawComplete) {
                return; // We are not awake yet or we have already informed of this event.
            }

            mKeyguardDrawComplete = true;
            if (mKeyguardDelegate != null) {
                mHandler.removeMessages(MSG_KEYGUARD_DRAWN_TIMEOUT);
            }
            mWindowManagerDrawComplete = false;
        }

        // ... eventually calls finishWindowsDrawn which will finalize our screen turn on
        // as well as enabling the orientation change logic/sensor.
        mWindowManagerInternal.waitForAllWindowsDrawn(mWindowManagerDrawCallback,
                WAITING_FOR_DRAWN_TIMEOUT);
    }

    // Called on the DisplayManager's DisplayPowerController thread.
    @Override
    public void screenTurnedOff() {
        if (DEBUG_WAKEUP) Slog.i(TAG, "Screen turned off...");

        updateScreenOffSleepToken(true);
        synchronized (mLock) {
            mScreenOnEarly = false;
            mScreenOnFully = false;
            mKeyguardDrawComplete = false;
            mWindowManagerDrawComplete = false;
            mScreenOnListener = null;
            updateOrientationListenerLp();

            if (mKeyguardDelegate != null) {
                mKeyguardDelegate.onScreenTurnedOff();
            }
        }
    }

    // Called on the DisplayManager's DisplayPowerController thread.
    @Override
    public void screenTurningOn(final ScreenOnListener screenOnListener) {
        if (DEBUG_WAKEUP) Slog.i(TAG, "Screen turning on...");

        updateScreenOffSleepToken(false);
        synchronized (mLock) {
            mScreenOnEarly = true;
            mScreenOnFully = false;
            mKeyguardDrawComplete = false;
            mWindowManagerDrawComplete = false;
            mScreenOnListener = screenOnListener;

            if (mKeyguardDelegate != null) {
                mHandler.removeMessages(MSG_KEYGUARD_DRAWN_TIMEOUT);
                mHandler.sendEmptyMessageDelayed(MSG_KEYGUARD_DRAWN_TIMEOUT, 1000);
                mKeyguardDelegate.onScreenTurningOn(mKeyguardDrawnCallback);
            } else {
                if (DEBUG_WAKEUP) Slog.d(TAG,
                        "null mKeyguardDelegate: setting mKeyguardDrawComplete.");
                finishKeyguardDrawn();
            }
        }
    }

    // Called on the DisplayManager's DisplayPowerController thread.
    @Override
    public void screenTurnedOn() {
        synchronized (mLock) {
            if (mKeyguardDelegate != null) {
                mKeyguardDelegate.onScreenTurnedOn();
            }
        }
    }

    private void finishWindowsDrawn() {
        synchronized (mLock) {
            if (!mScreenOnEarly || mWindowManagerDrawComplete) {
                return; // Screen is not turned on or we did already handle this case earlier.
            }

            mWindowManagerDrawComplete = true;
        }

        finishScreenTurningOn();
    }

    private void finishScreenTurningOn() {
        synchronized (mLock) {
            // We have just finished drawing screen content. Since the orientation listener
            // gets only installed when all windows are drawn, we try to install it again.
            updateOrientationListenerLp();
        }
        final ScreenOnListener listener;
        final boolean enableScreen;
        synchronized (mLock) {
            if (DEBUG_WAKEUP) Slog.d(TAG,
                    "finishScreenTurningOn: mAwake=" + mAwake
                            + ", mScreenOnEarly=" + mScreenOnEarly
                            + ", mScreenOnFully=" + mScreenOnFully
                            + ", mKeyguardDrawComplete=" + mKeyguardDrawComplete
                            + ", mWindowManagerDrawComplete=" + mWindowManagerDrawComplete);

            if (mScreenOnFully || !mScreenOnEarly || !mWindowManagerDrawComplete
                    || (mAwake && !mKeyguardDrawComplete)) {
                return; // spurious or not ready yet
            }

            if (DEBUG_WAKEUP) Slog.i(TAG, "Finished screen turning on...");
            listener = mScreenOnListener;
            mScreenOnListener = null;
            mScreenOnFully = true;

            // Remember the first time we draw the keyguard so we know when we're done with
            // the main part of booting and can enable the screen and hide boot messages.
            if (!mKeyguardDrawnOnce && mAwake) {
                mKeyguardDrawnOnce = true;
                enableScreen = true;
                if (mBootMessageNeedsHiding) {
                    mBootMessageNeedsHiding = false;
                    hideBootMessages();
                }
            } else {
                enableScreen = false;
            }
        }

        if (listener != null) {
            listener.onScreenOn();
        }

        if (enableScreen) {
            try {
                mWindowManager.enableScreenIfNeeded();
            } catch (RemoteException unhandled) {
            }
        }
    }

    private void handleHideBootMessage() {
        synchronized (mLock) {
            if (!mKeyguardDrawnOnce) {
                mBootMessageNeedsHiding = true;
                return; // keyguard hasn't drawn the first time yet, not done booting
            }
        }

        if (mBootMsgDialog != null) {
            if (DEBUG_WAKEUP) Slog.d(TAG, "handleHideBootMessage: dismissing");
            mBootMsgDialog.dismiss();
            mBootMsgDialog = null;
        }
    }

    @Override
    public boolean isScreenOn() {
        return mScreenOnFully;
    }

    /** {@inheritDoc} */
    @Override
    public void enableKeyguard(boolean enabled) {
        if (mKeyguardDelegate != null) {
            mKeyguardDelegate.setKeyguardEnabled(enabled);
        }
    }

    /** {@inheritDoc} */
    @Override
    public void exitKeyguardSecurely(OnKeyguardExitResult callback) {
        if (mKeyguardDelegate != null) {
            mKeyguardDelegate.verifyUnlock(callback);
        }
    }

    private boolean isKeyguardShowingAndNotOccluded() {
        if (mKeyguardDelegate == null) return false;
        return mKeyguardDelegate.isShowing() && !mKeyguardOccluded;
    }

    /** {@inheritDoc} */
    @Override
    public boolean isKeyguardLocked() {
        return keyguardOn();
    }

    /** {@inheritDoc} */
    @Override
    public boolean isKeyguardSecure(int userId) {
        if (mKeyguardDelegate == null) return false;
        return mKeyguardDelegate.isSecure(userId);
    }

    /** {@inheritDoc} */
    @Override
    public boolean isKeyguardShowingOrOccluded() {
        return mKeyguardDelegate == null ? false : mKeyguardDelegate.isShowing();
    }

    /** {@inheritDoc} */
    @Override
    public boolean inKeyguardRestrictedKeyInputMode() {
        if (mKeyguardDelegate == null) return false;
        return mKeyguardDelegate.isInputRestricted();
    }

    @Override
    public void dismissKeyguardLw() {
        if (mKeyguardDelegate != null && mKeyguardDelegate.isShowing()) {
            if (DEBUG_KEYGUARD) Slog.d(TAG, "PWM.dismissKeyguardLw");
            mHandler.post(new Runnable() {
                @Override
                public void run() {
                    // ask the keyguard to prompt the user to authenticate if necessary
                    mKeyguardDelegate.dismiss(false /* allowWhileOccluded */);
                }
            });
        }
    }

    @Override
    public void notifyActivityDrawnForKeyguardLw() {
        if (mKeyguardDelegate != null) {
            mHandler.post(new Runnable() {
                @Override
                public void run() {
                    mKeyguardDelegate.onActivityDrawn();
                }
            });
        }
    }

    @Override
    public boolean isKeyguardDrawnLw() {
        synchronized (mLock) {
            return mKeyguardDrawnOnce;
        }
    }

    @Override
    public void startKeyguardExitAnimation(long startTime, long fadeoutDuration) {
        if (mKeyguardDelegate != null) {
            if (DEBUG_KEYGUARD) Slog.d(TAG, "PWM.startKeyguardExitAnimation");
            mKeyguardDelegate.startKeyguardExitAnimation(startTime, fadeoutDuration);
        }
    }

    @Override
    public void getStableInsetsLw(int displayRotation, int displayWidth, int displayHeight,
            Rect outInsets) {
        outInsets.setEmpty();

        // Navigation bar and status bar.
        getNonDecorInsetsLw(displayRotation, displayWidth, displayHeight, outInsets);
        if (mStatusBar != null) {
            outInsets.top = mStatusBarHeight;
        }
    }

    @Override
    public void getNonDecorInsetsLw(int displayRotation, int displayWidth, int displayHeight,
            Rect outInsets) {
        outInsets.setEmpty();

        // Only navigation bar
        if (mNavigationBar != null) {
            int position = navigationBarPosition(displayWidth, displayHeight, displayRotation);
            if (position == NAV_BAR_BOTTOM) {
                outInsets.bottom = getNavigationBarHeight(displayRotation, mUiMode);
            } else if (position == NAV_BAR_RIGHT) {
                outInsets.right = getNavigationBarWidth(displayRotation, mUiMode);
            } else if (position == NAV_BAR_LEFT) {
                outInsets.left = getNavigationBarWidth(displayRotation, mUiMode);
            }
        }
    }

    @Override
    public boolean isNavBarForcedShownLw(WindowState windowState) {
        return mForceShowSystemBars;
    }

    @Override
    public boolean isDockSideAllowed(int dockSide) {

        // We do not allow all dock sides at which the navigation bar touches the docked stack.
        if (!mNavigationBarCanMove) {
            return dockSide == DOCKED_TOP || dockSide == DOCKED_LEFT || dockSide == DOCKED_RIGHT;
        } else {
            return dockSide == DOCKED_TOP || dockSide == DOCKED_LEFT;
        }
    }

    void sendCloseSystemWindows() {
        PhoneWindow.sendCloseSystemWindows(mContext, null);
    }

    void sendCloseSystemWindows(String reason) {
        PhoneWindow.sendCloseSystemWindows(mContext, reason);
    }

    @Override
    public int rotationForOrientationLw(int orientation, int lastRotation) {
        if (false) {
            Slog.v(TAG, "rotationForOrientationLw(orient="
                        + orientation + ", last=" + lastRotation
                        + "); user=" + mUserRotation + " "
                        + ((mUserRotationMode == WindowManagerPolicy.USER_ROTATION_LOCKED)
                            ? "USER_ROTATION_LOCKED" : "")
                        );
        }

        if (mForceDefaultOrientation) {
            return Surface.ROTATION_0;
        }

        synchronized (mLock) {
            int sensorRotation = mOrientationListener.getProposedRotation(); // may be -1
            if (sensorRotation < 0) {
                sensorRotation = lastRotation;
            }

            final int preferredRotation;
            if (mLidState == LID_OPEN && mLidOpenRotation >= 0) {
                // Ignore sensor when lid switch is open and rotation is forced.
                preferredRotation = mLidOpenRotation;
            } else if (mDockMode == Intent.EXTRA_DOCK_STATE_CAR
                    && (mCarDockEnablesAccelerometer || mCarDockRotation >= 0)) {
                // Ignore sensor when in car dock unless explicitly enabled.
                // This case can override the behavior of NOSENSOR, and can also
                // enable 180 degree rotation while docked.
                preferredRotation = mCarDockEnablesAccelerometer
                        ? sensorRotation : mCarDockRotation;
            } else if ((mDockMode == Intent.EXTRA_DOCK_STATE_DESK
                    || mDockMode == Intent.EXTRA_DOCK_STATE_LE_DESK
                    || mDockMode == Intent.EXTRA_DOCK_STATE_HE_DESK)
                    && (mDeskDockEnablesAccelerometer || mDeskDockRotation >= 0)) {
                // Ignore sensor when in desk dock unless explicitly enabled.
                // This case can override the behavior of NOSENSOR, and can also
                // enable 180 degree rotation while docked.
                preferredRotation = mDeskDockEnablesAccelerometer
                        ? sensorRotation : mDeskDockRotation;
            } else if (mHdmiPlugged && mDemoHdmiRotationLock) {
                // Ignore sensor when plugged into HDMI when demo HDMI rotation lock enabled.
                // Note that the dock orientation overrides the HDMI orientation.
                preferredRotation = mDemoHdmiRotation;
            } else if (mHdmiPlugged && mDockMode == Intent.EXTRA_DOCK_STATE_UNDOCKED
                    && mUndockedHdmiRotation >= 0) {
                // Ignore sensor when plugged into HDMI and an undocked orientation has
                // been specified in the configuration (only for legacy devices without
                // full multi-display support).
                // Note that the dock orientation overrides the HDMI orientation.
                preferredRotation = mUndockedHdmiRotation;
            } else if (mDemoRotationLock) {
                // Ignore sensor when demo rotation lock is enabled.
                // Note that the dock orientation and HDMI rotation lock override this.
                preferredRotation = mDemoRotation;
            } else if (orientation == ActivityInfo.SCREEN_ORIENTATION_LOCKED) {
                // Application just wants to remain locked in the last rotation.
                preferredRotation = lastRotation;
            } else if (!mSupportAutoRotation) {
                // If we don't support auto-rotation then bail out here and ignore
                // the sensor and any rotation lock settings.
                preferredRotation = -1;
            } else if ((mUserRotationMode == WindowManagerPolicy.USER_ROTATION_FREE
                            && (orientation == ActivityInfo.SCREEN_ORIENTATION_USER
                                    || orientation == ActivityInfo.SCREEN_ORIENTATION_UNSPECIFIED
                                    || orientation == ActivityInfo.SCREEN_ORIENTATION_USER_LANDSCAPE
                                    || orientation == ActivityInfo.SCREEN_ORIENTATION_USER_PORTRAIT
                                    || orientation == ActivityInfo.SCREEN_ORIENTATION_FULL_USER))
                    || orientation == ActivityInfo.SCREEN_ORIENTATION_SENSOR
                    || orientation == ActivityInfo.SCREEN_ORIENTATION_FULL_SENSOR
                    || orientation == ActivityInfo.SCREEN_ORIENTATION_SENSOR_LANDSCAPE
                    || orientation == ActivityInfo.SCREEN_ORIENTATION_SENSOR_PORTRAIT) {
                // Otherwise, use sensor only if requested by the application or enabled
                // by default for USER or UNSPECIFIED modes.  Does not apply to NOSENSOR.
                if (mAllowAllRotations < 0) {
                    // Can't read this during init() because the context doesn't
                    // have display metrics at that time so we cannot determine
                    // tablet vs. phone then.
                    mAllowAllRotations = mContext.getResources().getBoolean(
                            com.android.internal.R.bool.config_allowAllRotations) ? 1 : 0;
                }
                if (sensorRotation != Surface.ROTATION_180
                        || mAllowAllRotations == 1
                        || orientation == ActivityInfo.SCREEN_ORIENTATION_FULL_SENSOR
                        || orientation == ActivityInfo.SCREEN_ORIENTATION_FULL_USER) {
                    preferredRotation = sensorRotation;
                } else {
                    preferredRotation = lastRotation;
                }
            } else if (mUserRotationMode == WindowManagerPolicy.USER_ROTATION_LOCKED
                    && orientation != ActivityInfo.SCREEN_ORIENTATION_NOSENSOR) {
                // Apply rotation lock.  Does not apply to NOSENSOR.
                // The idea is that the user rotation expresses a weak preference for the direction
                // of gravity and as NOSENSOR is never affected by gravity, then neither should
                // NOSENSOR be affected by rotation lock (although it will be affected by docks).
                preferredRotation = mUserRotation;
            } else {
                // No overriding preference.
                // We will do exactly what the application asked us to do.
                preferredRotation = -1;
            }

            switch (orientation) {
                case ActivityInfo.SCREEN_ORIENTATION_PORTRAIT:
                    // Return portrait unless overridden.
                    if (isAnyPortrait(preferredRotation)) {
                        return preferredRotation;
                    }
                    return mPortraitRotation;

                case ActivityInfo.SCREEN_ORIENTATION_LANDSCAPE:
                    // Return landscape unless overridden.
                    if (isLandscapeOrSeascape(preferredRotation)) {
                        return preferredRotation;
                    }
                    return mLandscapeRotation;

                case ActivityInfo.SCREEN_ORIENTATION_REVERSE_PORTRAIT:
                    // Return reverse portrait unless overridden.
                    if (isAnyPortrait(preferredRotation)) {
                        return preferredRotation;
                    }
                    return mUpsideDownRotation;

                case ActivityInfo.SCREEN_ORIENTATION_REVERSE_LANDSCAPE:
                    // Return seascape unless overridden.
                    if (isLandscapeOrSeascape(preferredRotation)) {
                        return preferredRotation;
                    }
                    return mSeascapeRotation;

                case ActivityInfo.SCREEN_ORIENTATION_SENSOR_LANDSCAPE:
                case ActivityInfo.SCREEN_ORIENTATION_USER_LANDSCAPE:
                    // Return either landscape rotation.
                    if (isLandscapeOrSeascape(preferredRotation)) {
                        return preferredRotation;
                    }
                    if (isLandscapeOrSeascape(lastRotation)) {
                        return lastRotation;
                    }
                    return mLandscapeRotation;

                case ActivityInfo.SCREEN_ORIENTATION_SENSOR_PORTRAIT:
                case ActivityInfo.SCREEN_ORIENTATION_USER_PORTRAIT:
                    // Return either portrait rotation.
                    if (isAnyPortrait(preferredRotation)) {
                        return preferredRotation;
                    }
                    if (isAnyPortrait(lastRotation)) {
                        return lastRotation;
                    }
                    return mPortraitRotation;

                default:
                    // For USER, UNSPECIFIED, NOSENSOR, SENSOR and FULL_SENSOR,
                    // just return the preferred orientation we already calculated.
                    if (preferredRotation >= 0) {
                        return preferredRotation;
                    }
                    return Surface.ROTATION_0;
            }
        }
    }

    @Override
    public boolean rotationHasCompatibleMetricsLw(int orientation, int rotation) {
        switch (orientation) {
            case ActivityInfo.SCREEN_ORIENTATION_PORTRAIT:
            case ActivityInfo.SCREEN_ORIENTATION_REVERSE_PORTRAIT:
            case ActivityInfo.SCREEN_ORIENTATION_SENSOR_PORTRAIT:
                return isAnyPortrait(rotation);

            case ActivityInfo.SCREEN_ORIENTATION_LANDSCAPE:
            case ActivityInfo.SCREEN_ORIENTATION_REVERSE_LANDSCAPE:
            case ActivityInfo.SCREEN_ORIENTATION_SENSOR_LANDSCAPE:
                return isLandscapeOrSeascape(rotation);

            default:
                return true;
        }
    }

    @Override
    public void setRotationLw(int rotation) {
        mOrientationListener.setCurrentRotation(rotation);
    }

    private boolean isLandscapeOrSeascape(int rotation) {
        return rotation == mLandscapeRotation || rotation == mSeascapeRotation;
    }

    private boolean isAnyPortrait(int rotation) {
        return rotation == mPortraitRotation || rotation == mUpsideDownRotation;
    }

    @Override
    public int getUserRotationMode() {
        return Settings.System.getIntForUser(mContext.getContentResolver(),
                Settings.System.ACCELEROMETER_ROTATION, 0, UserHandle.USER_CURRENT) != 0 ?
                        WindowManagerPolicy.USER_ROTATION_FREE :
                                WindowManagerPolicy.USER_ROTATION_LOCKED;
    }

    // User rotation: to be used when all else fails in assigning an orientation to the device
    @Override
    public void setUserRotationMode(int mode, int rot) {
        ContentResolver res = mContext.getContentResolver();

        // mUserRotationMode and mUserRotation will be assigned by the content observer
        if (mode == WindowManagerPolicy.USER_ROTATION_LOCKED) {
            Settings.System.putIntForUser(res,
                    Settings.System.USER_ROTATION,
                    rot,
                    UserHandle.USER_CURRENT);
            Settings.System.putIntForUser(res,
                    Settings.System.ACCELEROMETER_ROTATION,
                    0,
                    UserHandle.USER_CURRENT);
        } else {
            Settings.System.putIntForUser(res,
                    Settings.System.ACCELEROMETER_ROTATION,
                    1,
                    UserHandle.USER_CURRENT);
        }
    }

    @Override
    public void setSafeMode(boolean safeMode) {
        mSafeMode = safeMode;
        performHapticFeedbackLw(null, safeMode
                ? HapticFeedbackConstants.SAFE_MODE_ENABLED
                : HapticFeedbackConstants.SAFE_MODE_DISABLED, true);
    }

    static long[] getLongIntArray(Resources r, int resid) {
        int[] ar = r.getIntArray(resid);
        if (ar == null) {
            return null;
        }
        long[] out = new long[ar.length];
        for (int i=0; i<ar.length; i++) {
            out[i] = ar[i];
        }
        return out;
    }

    /** {@inheritDoc} */
    @Override
    public void systemReady() {
        mKeyguardDelegate = new KeyguardServiceDelegate(mContext,
                this::onKeyguardShowingStateChanged);
        mKeyguardDelegate.onSystemReady();

        readCameraLensCoverState();
        updateUiMode();
        boolean bindKeyguardNow;
        synchronized (mLock) {
            updateOrientationListenerLp();
            mSystemReady = true;
            mHandler.post(new Runnable() {
                @Override
                public void run() {
                    updateSettings();
                }
            });

            bindKeyguardNow = mDeferBindKeyguard;
            if (bindKeyguardNow) {
                // systemBooted ran but wasn't able to bind to the Keyguard, we'll do it now.
                mDeferBindKeyguard = false;
            }
        }

        if (bindKeyguardNow) {
            mKeyguardDelegate.bindService(mContext);
            mKeyguardDelegate.onBootCompleted();
        }
        mSystemGestures.systemReady();
        mImmersiveModeConfirmation.systemReady();
    }

    /** {@inheritDoc} */
    @Override
    public void systemBooted() {
        boolean bindKeyguardNow = false;
        synchronized (mLock) {
            // Time to bind Keyguard; take care to only bind it once, either here if ready or
            // in systemReady if not.
            if (mKeyguardDelegate != null) {
                bindKeyguardNow = true;
            } else {
                // Because mKeyguardDelegate is null, we know that the synchronized block in
                // systemReady didn't run yet and setting this will actually have an effect.
                mDeferBindKeyguard = true;
            }
        }
        if (bindKeyguardNow) {
            mKeyguardDelegate.bindService(mContext);
            mKeyguardDelegate.onBootCompleted();
        }
        synchronized (mLock) {
            mSystemBooted = true;
        }
        startedWakingUp();
        screenTurningOn(null);
        screenTurnedOn();
    }

    ProgressDialog mBootMsgDialog = null;

    /** {@inheritDoc} */
    @Override
    public void showBootMessage(final CharSequence msg, final boolean always) {
        mHandler.post(new Runnable() {
            @Override public void run() {
                if (mBootMsgDialog == null) {
                    int theme;
                    if (mContext.getPackageManager().hasSystemFeature(FEATURE_TELEVISION)) {
                        theme = com.android.internal.R.style.Theme_Leanback_Dialog_Alert;
                    } else {
                        theme = 0;
                    }

                    mBootMsgDialog = new ProgressDialog(mContext, theme) {
                        // This dialog will consume all events coming in to
                        // it, to avoid it trying to do things too early in boot.
                        @Override public boolean dispatchKeyEvent(KeyEvent event) {
                            return true;
                        }
                        @Override public boolean dispatchKeyShortcutEvent(KeyEvent event) {
                            return true;
                        }
                        @Override public boolean dispatchTouchEvent(MotionEvent ev) {
                            return true;
                        }
                        @Override public boolean dispatchTrackballEvent(MotionEvent ev) {
                            return true;
                        }
                        @Override public boolean dispatchGenericMotionEvent(MotionEvent ev) {
                            return true;
                        }
                        @Override public boolean dispatchPopulateAccessibilityEvent(
                                AccessibilityEvent event) {
                            return true;
                        }
                    };
                    if (mContext.getPackageManager().isUpgrade()) {
                        mBootMsgDialog.setTitle(R.string.android_upgrading_title);
                    } else {
                        mBootMsgDialog.setTitle(R.string.android_start_title);
                    }
                    mBootMsgDialog.setProgressStyle(ProgressDialog.STYLE_SPINNER);
                    mBootMsgDialog.setIndeterminate(true);
                    mBootMsgDialog.getWindow().setType(
                            WindowManager.LayoutParams.TYPE_BOOT_PROGRESS);
                    mBootMsgDialog.getWindow().addFlags(
                            WindowManager.LayoutParams.FLAG_DIM_BEHIND
                            | WindowManager.LayoutParams.FLAG_LAYOUT_IN_SCREEN);
                    mBootMsgDialog.getWindow().setDimAmount(1);
                    WindowManager.LayoutParams lp = mBootMsgDialog.getWindow().getAttributes();
                    lp.screenOrientation = ActivityInfo.SCREEN_ORIENTATION_NOSENSOR;
                    mBootMsgDialog.getWindow().setAttributes(lp);
                    mBootMsgDialog.setCancelable(false);
                    mBootMsgDialog.show();
                }
                mBootMsgDialog.setMessage(msg);
            }
        });
    }

    /** {@inheritDoc} */
    @Override
    public void hideBootMessages() {
        mHandler.sendEmptyMessage(MSG_HIDE_BOOT_MESSAGE);
    }

    /** {@inheritDoc} */
    @Override
    public void userActivity() {
        // ***************************************
        // NOTE NOTE NOTE NOTE NOTE NOTE NOTE NOTE
        // ***************************************
        // THIS IS CALLED FROM DEEP IN THE POWER MANAGER
        // WITH ITS LOCKS HELD.
        //
        // This code must be VERY careful about the locks
        // it acquires.
        // In fact, the current code acquires way too many,
        // and probably has lurking deadlocks.

        synchronized (mScreenLockTimeout) {
            if (mLockScreenTimerActive) {
                // reset the timer
                mHandler.removeCallbacks(mScreenLockTimeout);
                mHandler.postDelayed(mScreenLockTimeout, mLockScreenTimeout);
            }
        }
    }

    class ScreenLockTimeout implements Runnable {
        Bundle options;

        @Override
        public void run() {
            synchronized (this) {
                if (localLOGV) Log.v(TAG, "mScreenLockTimeout activating keyguard");
                if (mKeyguardDelegate != null) {
                    mKeyguardDelegate.doKeyguardTimeout(options);
                }
                mLockScreenTimerActive = false;
                options = null;
            }
        }

        public void setLockOptions(Bundle options) {
            this.options = options;
        }
    }

    ScreenLockTimeout mScreenLockTimeout = new ScreenLockTimeout();

    @Override
    public void lockNow(Bundle options) {
        mContext.enforceCallingOrSelfPermission(android.Manifest.permission.DEVICE_POWER, null);
        mHandler.removeCallbacks(mScreenLockTimeout);
        if (options != null) {
            // In case multiple calls are made to lockNow, we don't wipe out the options
            // until the runnable actually executes.
            mScreenLockTimeout.setLockOptions(options);
        }
        mHandler.post(mScreenLockTimeout);
    }

    private void updateLockScreenTimeout() {
        synchronized (mScreenLockTimeout) {
            boolean enable = (mAllowLockscreenWhenOn && mAwake &&
                    mKeyguardDelegate != null && mKeyguardDelegate.isSecure(mCurrentUserId));
            if (mLockScreenTimerActive != enable) {
                if (enable) {
                    if (localLOGV) Log.v(TAG, "setting lockscreen timer");
                    mHandler.removeCallbacks(mScreenLockTimeout); // remove any pending requests
                    mHandler.postDelayed(mScreenLockTimeout, mLockScreenTimeout);
                } else {
                    if (localLOGV) Log.v(TAG, "clearing lockscreen timer");
                    mHandler.removeCallbacks(mScreenLockTimeout);
                }
                mLockScreenTimerActive = enable;
            }
        }
    }

    private void updateDreamingSleepToken(boolean acquire) {
        if (acquire) {
            if (mDreamingSleepToken == null) {
                mDreamingSleepToken = mActivityManagerInternal.acquireSleepToken("Dream");
            }
        } else {
            if (mDreamingSleepToken != null) {
                mDreamingSleepToken.release();
                mDreamingSleepToken = null;
            }
        }
    }

    private void updateScreenOffSleepToken(boolean acquire) {
        if (acquire) {
            if (mScreenOffSleepToken == null) {
                mScreenOffSleepToken = mActivityManagerInternal.acquireSleepToken("ScreenOff");
            }
        } else {
            if (mScreenOffSleepToken != null) {
                mScreenOffSleepToken.release();
                mScreenOffSleepToken = null;
            }
        }
    }

    /** {@inheritDoc} */
    @Override
    public void enableScreenAfterBoot() {
        readLidState();
        applyLidSwitchState();
        updateRotation(true);
    }

    private void applyLidSwitchState() {
        mPowerManager.setKeyboardVisibility(isBuiltInKeyboardVisible());

        if (mLidState == LID_CLOSED && mLidControlsSleep) {
            mPowerManager.goToSleep(SystemClock.uptimeMillis(),
                    PowerManager.GO_TO_SLEEP_REASON_LID_SWITCH,
                    PowerManager.GO_TO_SLEEP_FLAG_NO_DOZE);
        } else if (mLidState == LID_CLOSED && mLidControlsScreenLock) {
            mWindowManagerFuncs.lockDeviceNow();
        }

        synchronized (mLock) {
            updateWakeGestureListenerLp();
        }
    }

    void updateUiMode() {
        if (mUiModeManager == null) {
            mUiModeManager = IUiModeManager.Stub.asInterface(
                    ServiceManager.getService(Context.UI_MODE_SERVICE));
        }
        try {
            mUiMode = mUiModeManager.getCurrentModeType();
        } catch (RemoteException e) {
        }
    }

    void updateRotation(boolean alwaysSendConfiguration) {
        try {
            //set orientation on WindowManager
            mWindowManager.updateRotation(alwaysSendConfiguration, false);
        } catch (RemoteException e) {
            // Ignore
        }
    }

    void updateRotation(boolean alwaysSendConfiguration, boolean forceRelayout) {
        try {
            //set orientation on WindowManager
            mWindowManager.updateRotation(alwaysSendConfiguration, forceRelayout);
        } catch (RemoteException e) {
            // Ignore
        }
    }

    /**
     * Return an Intent to launch the currently active dock app as home.  Returns
     * null if the standard home should be launched, which is the case if any of the following is
     * true:
     * <ul>
     *  <li>The device is not in either car mode or desk mode
     *  <li>The device is in car mode but mEnableCarDockHomeCapture is false
     *  <li>The device is in desk mode but ENABLE_DESK_DOCK_HOME_CAPTURE is false
     *  <li>The device is in car mode but there's no CAR_DOCK app with METADATA_DOCK_HOME
     *  <li>The device is in desk mode but there's no DESK_DOCK app with METADATA_DOCK_HOME
     * </ul>
     * @return A dock intent.
     */
    Intent createHomeDockIntent() {
        Intent intent = null;

        // What home does is based on the mode, not the dock state.  That
        // is, when in car mode you should be taken to car home regardless
        // of whether we are actually in a car dock.
        if (mUiMode == Configuration.UI_MODE_TYPE_CAR) {
            if (mEnableCarDockHomeCapture) {
                intent = mCarDockIntent;
            }
        } else if (mUiMode == Configuration.UI_MODE_TYPE_DESK) {
            if (ENABLE_DESK_DOCK_HOME_CAPTURE) {
                intent = mDeskDockIntent;
            }
        } else if (mUiMode == Configuration.UI_MODE_TYPE_WATCH
                && (mDockMode == Intent.EXTRA_DOCK_STATE_DESK
                        || mDockMode == Intent.EXTRA_DOCK_STATE_HE_DESK
                        || mDockMode == Intent.EXTRA_DOCK_STATE_LE_DESK)) {
            // Always launch dock home from home when watch is docked, if it exists.
            intent = mDeskDockIntent;
        }

        if (intent == null) {
            return null;
        }

        ActivityInfo ai = null;
        ResolveInfo info = mContext.getPackageManager().resolveActivityAsUser(
                intent,
                PackageManager.MATCH_DEFAULT_ONLY | PackageManager.GET_META_DATA,
                mCurrentUserId);
        if (info != null) {
            ai = info.activityInfo;
        }
        if (ai != null
                && ai.metaData != null
                && ai.metaData.getBoolean(Intent.METADATA_DOCK_HOME)) {
            intent = new Intent(intent);
            intent.setClassName(ai.packageName, ai.name);
            return intent;
        }

        return null;
    }

    void startDockOrHome(boolean fromHomeKey, boolean awakenFromDreams) {
        if (awakenFromDreams) {
            awakenDreams();
        }

        Intent dock = createHomeDockIntent();
        if (dock != null) {
            try {
                if (fromHomeKey) {
                    dock.putExtra(WindowManagerPolicy.EXTRA_FROM_HOME_KEY, fromHomeKey);
                }
                startActivityAsUser(dock, UserHandle.CURRENT);
                return;
            } catch (ActivityNotFoundException e) {
            }
        }

        Intent intent;

        if (fromHomeKey) {
            intent = new Intent(mHomeIntent);
            intent.putExtra(WindowManagerPolicy.EXTRA_FROM_HOME_KEY, fromHomeKey);
        } else {
            intent = mHomeIntent;
        }

        startActivityAsUser(intent, UserHandle.CURRENT);
    }

    /**
     * goes to the home screen
     * @return whether it did anything
     */
    boolean goHome() {
        if (!isUserSetupComplete()) {
            Slog.i(TAG, "Not going home because user setup is in progress.");
            return false;
        }
        if (false) {
            // This code always brings home to the front.
            try {
                ActivityManagerNative.getDefault().stopAppSwitches();
            } catch (RemoteException e) {
            }
            sendCloseSystemWindows();
            startDockOrHome(false /*fromHomeKey*/, true /* awakenFromDreams */);
        } else {
            // This code brings home to the front or, if it is already
            // at the front, puts the device to sleep.
            try {
                if (SystemProperties.getInt("persist.sys.uts-test-mode", 0) == 1) {
                    /// Roll back EndcallBehavior as the cupcake design to pass P1 lab entry.
                    Log.d(TAG, "UTS-TEST-MODE");
                } else {
                    ActivityManagerNative.getDefault().stopAppSwitches();
                    sendCloseSystemWindows();
                    Intent dock = createHomeDockIntent();
                    if (dock != null) {
                        int result = ActivityManagerNative.getDefault()
                                .startActivityAsUser(null, null, dock,
                                        dock.resolveTypeIfNeeded(mContext.getContentResolver()),
                                        null, null, 0,
                                        ActivityManager.START_FLAG_ONLY_IF_NEEDED,
                                        null, null, UserHandle.USER_CURRENT);
                        if (result == ActivityManager.START_RETURN_INTENT_TO_CALLER) {
                            return false;
                        }
                    }
                }
                int result = ActivityManagerNative.getDefault()
                        .startActivityAsUser(null, null, mHomeIntent,
                                mHomeIntent.resolveTypeIfNeeded(mContext.getContentResolver()),
                                null, null, 0,
                                ActivityManager.START_FLAG_ONLY_IF_NEEDED,
                                null, null, UserHandle.USER_CURRENT);
                if (result == ActivityManager.START_RETURN_INTENT_TO_CALLER) {
                    return false;
                }
            } catch (RemoteException ex) {
                // bummer, the activity manager, which is in this process, is dead
            }
        }
        return true;
    }

    @Override
    public void setCurrentOrientationLw(int newOrientation) {
        synchronized (mLock) {
            if (newOrientation != mCurrentAppOrientation) {
                mCurrentAppOrientation = newOrientation;
                updateOrientationListenerLp();
            }
        }
    }

    private void performAuditoryFeedbackForAccessibilityIfNeed() {
        if (!isGlobalAccessibilityGestureEnabled()) {
            return;
        }
        AudioManager audioManager = (AudioManager) mContext.getSystemService(
                Context.AUDIO_SERVICE);
        if (audioManager.isSilentMode()) {
            return;
        }
        Ringtone ringTone = RingtoneManager.getRingtone(mContext,
                Settings.System.DEFAULT_NOTIFICATION_URI);
        ringTone.setStreamType(AudioManager.STREAM_MUSIC);
        ringTone.play();
    }

    private boolean isTheaterModeEnabled() {
        return Settings.Global.getInt(mContext.getContentResolver(),
                Settings.Global.THEATER_MODE_ON, 0) == 1;
    }

    private boolean isGlobalAccessibilityGestureEnabled() {
        return Settings.Global.getInt(mContext.getContentResolver(),
                Settings.Global.ENABLE_ACCESSIBILITY_GLOBAL_GESTURE_ENABLED, 0) == 1;
    }

    private boolean areSystemNavigationKeysEnabled() {
        return Settings.Secure.getIntForUser(mContext.getContentResolver(),
                Settings.Secure.SYSTEM_NAVIGATION_KEYS_ENABLED, 0, UserHandle.USER_CURRENT) == 1;
    }

    @Override
    public boolean performHapticFeedbackLw(WindowState win, int effectId, boolean always) {
        if (!mVibrator.hasVibrator()) {
            return false;
        }
        final boolean hapticsDisabled = Settings.System.getIntForUser(mContext.getContentResolver(),
                Settings.System.HAPTIC_FEEDBACK_ENABLED, 0, UserHandle.USER_CURRENT) == 0;
        if (hapticsDisabled && !always) {
            return false;
        }
        long[] pattern = null;
        switch (effectId) {
            case HapticFeedbackConstants.LONG_PRESS:
                pattern = mLongPressVibePattern;
                break;
            case HapticFeedbackConstants.VIRTUAL_KEY:
                pattern = mVirtualKeyVibePattern;
                break;
            case HapticFeedbackConstants.KEYBOARD_TAP:
                pattern = mKeyboardTapVibePattern;
                break;
            case HapticFeedbackConstants.CLOCK_TICK:
                pattern = mClockTickVibePattern;
                break;
            case HapticFeedbackConstants.CALENDAR_DATE:
                pattern = mCalendarDateVibePattern;
                break;
            case HapticFeedbackConstants.SAFE_MODE_DISABLED:
                pattern = mSafeModeDisabledVibePattern;
                break;
            case HapticFeedbackConstants.SAFE_MODE_ENABLED:
                pattern = mSafeModeEnabledVibePattern;
                break;
            case HapticFeedbackConstants.CONTEXT_CLICK:
                pattern = mContextClickVibePattern;
                break;
            default:
                return false;
        }
        int owningUid;
        String owningPackage;
        if (win != null) {
            owningUid = win.getOwningUid();
            owningPackage = win.getOwningPackage();
        } else {
            owningUid = android.os.Process.myUid();
            owningPackage = mContext.getOpPackageName();
        }
        if (pattern.length == 1) {
            // One-shot vibration
            mVibrator.vibrate(owningUid, owningPackage, pattern[0], VIBRATION_ATTRIBUTES);
        } else {
            // Pattern vibration
            mVibrator.vibrate(owningUid, owningPackage, pattern, -1, VIBRATION_ATTRIBUTES);
        }
        return true;
    }

    @Override
    public void keepScreenOnStartedLw() {
    }

    @Override
    public void keepScreenOnStoppedLw() {
        if (isKeyguardShowingAndNotOccluded()) {
            mPowerManager.userActivity(SystemClock.uptimeMillis(), false);
        }
    }

    private int updateSystemUiVisibilityLw() {
        // If there is no window focused, there will be nobody to handle the events
        // anyway, so just hang on in whatever state we're in until things settle down.
        WindowState winCandidate = mFocusedWindow != null ? mFocusedWindow
                : mTopFullscreenOpaqueWindowState;
        if (winCandidate == null) {
            return 0;
        }
        if (winCandidate.getAttrs().token == mImmersiveModeConfirmation.getWindowToken()) {
            // The immersive mode confirmation should never affect the system bar visibility,
            // otherwise it will unhide the navigation bar and hide itself.
            winCandidate = isStatusBarKeyguard() ? mStatusBar : mTopFullscreenOpaqueWindowState;
            if (winCandidate == null) {
                return 0;
            }
        }
        final WindowState win = winCandidate;
        if ((win.getAttrs().privateFlags & PRIVATE_FLAG_KEYGUARD) != 0 && mHideLockScreen == true) {
            // We are updating at a point where the keyguard has gotten
            // focus, but we were last in a state where the top window is
            // hiding it.  This is probably because the keyguard as been
            // shown while the top window was displayed, so we want to ignore
            // it here because this is just a very transient change and it
            // will quickly lose focus once it correctly gets hidden.
            return 0;
        }

        int tmpVisibility = PolicyControl.getSystemUiVisibility(win, null)
                & ~mResettingSystemUiFlags
                & ~mForceClearedSystemUiFlags;
        if (mForcingShowNavBar && win.getSurfaceLayer() < mForcingShowNavBarLayer) {
            tmpVisibility &= ~PolicyControl.adjustClearableFlags(win, View.SYSTEM_UI_CLEARABLE_FLAGS);
        }

        final int fullscreenVisibility = updateLightStatusBarLw(0 /* vis */,
                mTopFullscreenOpaqueWindowState, mTopFullscreenOpaqueOrDimmingWindowState);
        final int dockedVisibility = updateLightStatusBarLw(0 /* vis */,
                mTopDockedOpaqueWindowState, mTopDockedOpaqueOrDimmingWindowState);
        mWindowManagerFuncs.getStackBounds(HOME_STACK_ID, mNonDockedStackBounds);
        mWindowManagerFuncs.getStackBounds(DOCKED_STACK_ID, mDockedStackBounds);
        final int visibility = updateSystemBarsLw(win, mLastSystemUiFlags, tmpVisibility);
        final int diff = visibility ^ mLastSystemUiFlags;
        final int fullscreenDiff = fullscreenVisibility ^ mLastFullscreenStackSysUiFlags;
        final int dockedDiff = dockedVisibility ^ mLastDockedStackSysUiFlags;
        final boolean needsMenu = win.getNeedsMenuLw(mTopFullscreenOpaqueWindowState);
        if (diff == 0 && fullscreenDiff == 0 && dockedDiff == 0 && mLastFocusNeedsMenu == needsMenu
                && mFocusedApp == win.getAppToken()
                && mLastNonDockedStackBounds.equals(mNonDockedStackBounds)
                && mLastDockedStackBounds.equals(mDockedStackBounds)) {
            return 0;
        }
        mLastSystemUiFlags = visibility;
        mLastFullscreenStackSysUiFlags = fullscreenVisibility;
        mLastDockedStackSysUiFlags = dockedVisibility;
        mLastFocusNeedsMenu = needsMenu;
        mFocusedApp = win.getAppToken();
        final Rect fullscreenStackBounds = new Rect(mNonDockedStackBounds);
        final Rect dockedStackBounds = new Rect(mDockedStackBounds);
        mHandler.post(new Runnable() {
                @Override
                public void run() {
                    StatusBarManagerInternal statusbar = getStatusBarManagerInternal();
                    if (statusbar != null) {
                        statusbar.setSystemUiVisibility(visibility, fullscreenVisibility,
                                dockedVisibility, 0xffffffff, fullscreenStackBounds,
                                dockedStackBounds, win.toString());
                        statusbar.topAppWindowChanged(needsMenu);
                    }
                }
            });
        return diff;
    }

    private int updateLightStatusBarLw(int vis, WindowState opaque, WindowState opaqueOrDimming) {
        WindowState statusColorWin = isStatusBarKeyguard() && !mHideLockScreen
                ? mStatusBar
                : opaqueOrDimming;

        if (statusColorWin != null) {
            if (statusColorWin == opaque) {
                // If the top fullscreen-or-dimming window is also the top fullscreen, respect
                // its light flag.
                vis &= ~View.SYSTEM_UI_FLAG_LIGHT_STATUS_BAR;
                vis |= PolicyControl.getSystemUiVisibility(statusColorWin, null)
                        & View.SYSTEM_UI_FLAG_LIGHT_STATUS_BAR;
            } else if (statusColorWin != null && statusColorWin.isDimming()) {
                // Otherwise if it's dimming, clear the light flag.
                vis &= ~View.SYSTEM_UI_FLAG_LIGHT_STATUS_BAR;
            }
        }
        return vis;
    }

    private boolean drawsSystemBarBackground(WindowState win) {
        return win == null || (win.getAttrs().flags & FLAG_DRAWS_SYSTEM_BAR_BACKGROUNDS) != 0;
    }

    private boolean forcesDrawStatusBarBackground(WindowState win) {
        return win == null || (win.getAttrs().privateFlags
                & PRIVATE_FLAG_FORCE_DRAW_STATUS_BAR_BACKGROUND) != 0;
    }

    private int updateSystemBarsLw(WindowState win, int oldVis, int vis) {
        final boolean dockedStackVisible = mWindowManagerInternal.isStackVisible(DOCKED_STACK_ID);
        final boolean freeformStackVisible =
                mWindowManagerInternal.isStackVisible(FREEFORM_WORKSPACE_STACK_ID);
        final boolean resizing = mWindowManagerInternal.isDockedDividerResizing();

        // We need to force system bars when the docked stack is visible, when the freeform stack
        // is visible but also when we are resizing for the transitions when docked stack
        // visibility changes.
        mForceShowSystemBars = dockedStackVisible || freeformStackVisible || resizing;
        final boolean forceOpaqueStatusBar = mForceShowSystemBars && !mForceStatusBarFromKeyguard;

        // apply translucent bar vis flags
        WindowState fullscreenTransWin = isStatusBarKeyguard() && !mHideLockScreen
                ? mStatusBar
                : mTopFullscreenOpaqueWindowState;
        vis = mStatusBarController.applyTranslucentFlagLw(fullscreenTransWin, vis, oldVis);
        vis = mNavigationBarController.applyTranslucentFlagLw(fullscreenTransWin, vis, oldVis);
        final int dockedVis = mStatusBarController.applyTranslucentFlagLw(
                mTopDockedOpaqueWindowState, 0, 0);

        final boolean fullscreenDrawsStatusBarBackground =
                (drawsSystemBarBackground(mTopFullscreenOpaqueWindowState)
                        && (vis & View.STATUS_BAR_TRANSLUCENT) == 0)
                || forcesDrawStatusBarBackground(mTopFullscreenOpaqueWindowState);
        final boolean dockedDrawsStatusBarBackground =
                (drawsSystemBarBackground(mTopDockedOpaqueWindowState)
                        && (dockedVis & View.STATUS_BAR_TRANSLUCENT) == 0)
                || forcesDrawStatusBarBackground(mTopDockedOpaqueWindowState);

        // prevent status bar interaction from clearing certain flags
        int type = win.getAttrs().type;
        boolean statusBarHasFocus = type == TYPE_STATUS_BAR;
        if (statusBarHasFocus && !isStatusBarKeyguard()) {
            int flags = View.SYSTEM_UI_FLAG_FULLSCREEN
                    | View.SYSTEM_UI_FLAG_HIDE_NAVIGATION
                    | View.SYSTEM_UI_FLAG_IMMERSIVE
                    | View.SYSTEM_UI_FLAG_IMMERSIVE_STICKY
                    | View.SYSTEM_UI_FLAG_LIGHT_STATUS_BAR;
            if (mHideLockScreen) {
                flags |= View.STATUS_BAR_TRANSLUCENT | View.NAVIGATION_BAR_TRANSLUCENT;
            }
            vis = (vis & ~flags) | (oldVis & flags);
        }

        if (fullscreenDrawsStatusBarBackground && dockedDrawsStatusBarBackground) {
            vis |= View.STATUS_BAR_TRANSPARENT;
            vis &= ~View.STATUS_BAR_TRANSLUCENT;
        } else if ((!areTranslucentBarsAllowed() && fullscreenTransWin != mStatusBar)
                || forceOpaqueStatusBar) {
            vis &= ~(View.STATUS_BAR_TRANSLUCENT | View.STATUS_BAR_TRANSPARENT);
        }

        vis = configureNavBarOpacity(vis, dockedStackVisible, freeformStackVisible, resizing);

        // update status bar
        boolean immersiveSticky =
                (vis & View.SYSTEM_UI_FLAG_IMMERSIVE_STICKY) != 0;
        final boolean hideStatusBarWM =
                mTopFullscreenOpaqueWindowState != null
                && (PolicyControl.getWindowFlags(mTopFullscreenOpaqueWindowState, null)
                        & WindowManager.LayoutParams.FLAG_FULLSCREEN) != 0;
        final boolean hideStatusBarSysui =
                (vis & View.SYSTEM_UI_FLAG_FULLSCREEN) != 0;
        final boolean hideNavBarSysui =
                (vis & View.SYSTEM_UI_FLAG_HIDE_NAVIGATION) != 0;

        final boolean transientStatusBarAllowed = mStatusBar != null
                && (statusBarHasFocus || (!mForceShowSystemBars
                        && (hideStatusBarWM || (hideStatusBarSysui && immersiveSticky))));

        final boolean transientNavBarAllowed = mNavigationBar != null
                && !mForceShowSystemBars && hideNavBarSysui && immersiveSticky;

        final long now = SystemClock.uptimeMillis();
        final boolean pendingPanic = mPendingPanicGestureUptime != 0
                && now - mPendingPanicGestureUptime <= PANIC_GESTURE_EXPIRATION;
        if (pendingPanic && hideNavBarSysui && !isStatusBarKeyguard() && mKeyguardDrawComplete) {
            // The user performed the panic gesture recently, we're about to hide the bars,
            // we're no longer on the Keyguard and the screen is ready. We can now request the bars.
            mPendingPanicGestureUptime = 0;
            mStatusBarController.showTransient();
            if (!isNavBarEmpty(vis)) {
                mNavigationBarController.showTransient();
            }
        }

        final boolean denyTransientStatus = mStatusBarController.isTransientShowRequested()
                && !transientStatusBarAllowed && hideStatusBarSysui;
        final boolean denyTransientNav = mNavigationBarController.isTransientShowRequested()
                && !transientNavBarAllowed;
        if (denyTransientStatus || denyTransientNav || mForceShowSystemBars) {
            // clear the clearable flags instead
            clearClearableFlagsLw();
            vis &= ~View.SYSTEM_UI_CLEARABLE_FLAGS;
        }

        final boolean immersive = (vis & View.SYSTEM_UI_FLAG_IMMERSIVE) != 0;
        immersiveSticky = (vis & View.SYSTEM_UI_FLAG_IMMERSIVE_STICKY) != 0;
        final boolean navAllowedHidden = immersive || immersiveSticky;

        if (hideNavBarSysui && !navAllowedHidden && windowTypeToLayerLw(win.getBaseType())
                > windowTypeToLayerLw(TYPE_INPUT_CONSUMER)) {
            // We can't hide the navbar from this window otherwise the input consumer would not get
            // the input events.
            vis = (vis & ~View.SYSTEM_UI_FLAG_HIDE_NAVIGATION);
        }

        vis = mStatusBarController.updateVisibilityLw(transientStatusBarAllowed, oldVis, vis);

        // update navigation bar
        boolean oldImmersiveMode = isImmersiveMode(oldVis);
        boolean newImmersiveMode = isImmersiveMode(vis);
        if (win != null && oldImmersiveMode != newImmersiveMode) {
            final String pkg = win.getOwningPackage();
            mImmersiveModeConfirmation.immersiveModeChangedLw(pkg, newImmersiveMode,
                    isUserSetupComplete(), isNavBarEmpty(win.getSystemUiVisibility()));
        }

        vis = mNavigationBarController.updateVisibilityLw(transientNavBarAllowed, oldVis, vis);

        return vis;
    }

    /**
     * @return the current visibility flags with the nav-bar opacity related flags toggled based
     *         on the nav bar opacity rules chosen by {@link #mNavBarOpacityMode}.
     */
    private int configureNavBarOpacity(int visibility, boolean dockedStackVisible,
            boolean freeformStackVisible, boolean isDockedDividerResizing) {
        if (mNavBarOpacityMode == NAV_BAR_OPAQUE_WHEN_FREEFORM_OR_DOCKED) {
            if (dockedStackVisible || freeformStackVisible || isDockedDividerResizing) {
                visibility = setNavBarOpaqueFlag(visibility);
            }
        } else if (mNavBarOpacityMode == NAV_BAR_TRANSLUCENT_WHEN_FREEFORM_OPAQUE_OTHERWISE) {
            if (isDockedDividerResizing) {
                visibility = setNavBarOpaqueFlag(visibility);
            } else if (freeformStackVisible) {
                visibility = setNavBarTranslucentFlag(visibility);
            } else {
                visibility = setNavBarOpaqueFlag(visibility);
            }
        }

        if (!areTranslucentBarsAllowed()) {
            visibility &= ~View.NAVIGATION_BAR_TRANSLUCENT;
        }
        return visibility;
    }

    private int setNavBarOpaqueFlag(int visibility) {
        return visibility &= ~(View.NAVIGATION_BAR_TRANSLUCENT | View.NAVIGATION_BAR_TRANSPARENT);
    }

    private int setNavBarTranslucentFlag(int visibility) {
        visibility &= ~View.NAVIGATION_BAR_TRANSPARENT;
        return visibility |= View.NAVIGATION_BAR_TRANSLUCENT;
    }

    private void clearClearableFlagsLw() {
        int newVal = mResettingSystemUiFlags | View.SYSTEM_UI_CLEARABLE_FLAGS;
        if (newVal != mResettingSystemUiFlags) {
            mResettingSystemUiFlags = newVal;
            mWindowManagerFuncs.reevaluateStatusBarVisibility();
        }
    }

    private boolean isImmersiveMode(int vis) {
        final int flags = View.SYSTEM_UI_FLAG_IMMERSIVE | View.SYSTEM_UI_FLAG_IMMERSIVE_STICKY;
        return mNavigationBar != null
                && (vis & View.SYSTEM_UI_FLAG_HIDE_NAVIGATION) != 0
                && (vis & flags) != 0
                && canHideNavigationBar();
    }

    private static boolean isNavBarEmpty(int systemUiFlags) {
        final int disableNavigationBar = (View.STATUS_BAR_DISABLE_HOME
                | View.STATUS_BAR_DISABLE_BACK
                | View.STATUS_BAR_DISABLE_RECENT);

        return (systemUiFlags & disableNavigationBar) == disableNavigationBar;
    }

    /**
     * @return whether the navigation or status bar can be made translucent
     *
     * This should return true unless touch exploration is not enabled or
     * R.boolean.config_enableTranslucentDecor is false.
     */
    private boolean areTranslucentBarsAllowed() {
        return mTranslucentDecorEnabled;
    }

    // Use this instead of checking config_showNavigationBar so that it can be consistently
    // overridden by qemu.hw.mainkeys in the emulator.
    @Override
    public boolean hasNavigationBar() {
        return mHasNavigationBar || mDevForceNavbar;
    }

    public boolean needsNavigationBar() {
        return mHasNavigationBar;
    }

    @Override
    public void setLastInputMethodWindowLw(WindowState ime, WindowState target) {
        mLastInputMethodWindow = ime;
        mLastInputMethodTargetWindow = target;
    }

    @Override
    public int getInputMethodWindowVisibleHeightLw() {
        return mDockBottom - mCurBottom;
    }

    @Override
    public void setCurrentUserLw(int newUserId) {
        mCurrentUserId = newUserId;
        if (mKeyguardDelegate != null) {
            mKeyguardDelegate.setCurrentUser(newUserId);
        }
        StatusBarManagerInternal statusBar = getStatusBarManagerInternal();
        if (statusBar != null) {
            statusBar.setCurrentUser(newUserId);
        }
        setLastInputMethodWindowLw(null, null);
    }

    @Override
    public boolean canMagnifyWindow(int windowType) {
        switch (windowType) {
            case WindowManager.LayoutParams.TYPE_INPUT_METHOD:
            case WindowManager.LayoutParams.TYPE_INPUT_METHOD_DIALOG:
            case WindowManager.LayoutParams.TYPE_NAVIGATION_BAR:
            case WindowManager.LayoutParams.TYPE_MAGNIFICATION_OVERLAY: {
                return false;
            }
        }
        return true;
    }

    @Override
    public boolean isTopLevelWindow(int windowType) {
        if (windowType >= WindowManager.LayoutParams.FIRST_SUB_WINDOW
                && windowType <= WindowManager.LayoutParams.LAST_SUB_WINDOW) {
            return (windowType == WindowManager.LayoutParams.TYPE_APPLICATION_ATTACHED_DIALOG);
        }
        return true;
    }

    @Override
    public boolean shouldRotateSeamlessly(int oldRotation, int newRotation) {
        // For the upside down rotation we don't rotate seamlessly as the navigation
        // bar moves position.
        // Note most apps (using orientation:sensor or user as opposed to fullSensor)
        // will not enter the reverse portrait orientation, so actually the
        // orientation won't change at all.
        if (oldRotation == mUpsideDownRotation || newRotation == mUpsideDownRotation) {
            return false;
        }
        int delta = newRotation - oldRotation;
        if (delta < 0) delta += 4;
        // Likewise we don't rotate seamlessly for 180 degree rotations
        // in this case the surfaces never resize, and our logic to
        // revert the transformations on size change will fail. We could
        // fix this in the future with the "tagged" frames idea.
        if (delta == Surface.ROTATION_180) {
            return false;
        }

        final WindowState w = mTopFullscreenOpaqueWindowState;
        if (w != mFocusedWindow) {
            return false;
        }

        // We only enable seamless rotation if the top window has requested
        // it and is in the fullscreen opaque state. Seamless rotation
        // requires freezing various Surface states and won't work well
        // with animations, so we disable it in the animation case for now.
        if (w != null && !w.isAnimatingLw() &&
                ((w.getAttrs().rotationAnimation == ROTATION_ANIMATION_JUMPCUT) ||
                        (w.getAttrs().rotationAnimation == ROTATION_ANIMATION_SEAMLESS))) {
            return true;
        }
        return false;
    }

    @Override
    public void dump(String prefix, PrintWriter pw, String[] args) {
        pw.print(prefix); pw.print("mSafeMode="); pw.print(mSafeMode);
                pw.print(" mSystemReady="); pw.print(mSystemReady);
                pw.print(" mSystemBooted="); pw.println(mSystemBooted);
        pw.print(prefix); pw.print("mLidState="); pw.print(mLidState);
                pw.print(" mLidOpenRotation="); pw.print(mLidOpenRotation);
                pw.print(" mCameraLensCoverState="); pw.print(mCameraLensCoverState);
                pw.print(" mHdmiPlugged="); pw.println(mHdmiPlugged);
        if (mLastSystemUiFlags != 0 || mResettingSystemUiFlags != 0
                || mForceClearedSystemUiFlags != 0) {
            pw.print(prefix); pw.print("mLastSystemUiFlags=0x");
                    pw.print(Integer.toHexString(mLastSystemUiFlags));
                    pw.print(" mResettingSystemUiFlags=0x");
                    pw.print(Integer.toHexString(mResettingSystemUiFlags));
                    pw.print(" mForceClearedSystemUiFlags=0x");
                    pw.println(Integer.toHexString(mForceClearedSystemUiFlags));
        }
        if (mLastFocusNeedsMenu) {
            pw.print(prefix); pw.print("mLastFocusNeedsMenu=");
                    pw.println(mLastFocusNeedsMenu);
        }
        pw.print(prefix); pw.print("mWakeGestureEnabledSetting=");
                pw.println(mWakeGestureEnabledSetting);

        pw.print(prefix); pw.print("mSupportAutoRotation="); pw.println(mSupportAutoRotation);
        pw.print(prefix); pw.print("mUiMode="); pw.print(mUiMode);
                pw.print(" mDockMode="); pw.print(mDockMode);
                pw.print(" mEnableCarDockHomeCapture="); pw.print(mEnableCarDockHomeCapture);
                pw.print(" mCarDockRotation="); pw.print(mCarDockRotation);
                pw.print(" mDeskDockRotation="); pw.println(mDeskDockRotation);
        pw.print(prefix); pw.print("mUserRotationMode="); pw.print(mUserRotationMode);
                pw.print(" mUserRotation="); pw.print(mUserRotation);
                pw.print(" mAllowAllRotations="); pw.println(mAllowAllRotations);
        pw.print(prefix); pw.print("mCurrentAppOrientation="); pw.println(mCurrentAppOrientation);
        pw.print(prefix); pw.print("mCarDockEnablesAccelerometer=");
                pw.print(mCarDockEnablesAccelerometer);
                pw.print(" mDeskDockEnablesAccelerometer=");
                pw.println(mDeskDockEnablesAccelerometer);
        pw.print(prefix); pw.print("mLidKeyboardAccessibility=");
                pw.print(mLidKeyboardAccessibility);
                pw.print(" mLidNavigationAccessibility="); pw.print(mLidNavigationAccessibility);
                pw.print(" mLidControlsScreenLock="); pw.println(mLidControlsScreenLock);
                pw.print(" mLidControlsSleep="); pw.println(mLidControlsSleep);
        pw.print(prefix);
                pw.print(" mLongPressOnBackBehavior="); pw.println(mLongPressOnBackBehavior);
        pw.print(prefix);
                pw.print("mShortPressOnPowerBehavior="); pw.print(mShortPressOnPowerBehavior);
                pw.print(" mLongPressOnPowerBehavior="); pw.println(mLongPressOnPowerBehavior);
        pw.print(prefix);
                pw.print("mDoublePressOnPowerBehavior="); pw.print(mDoublePressOnPowerBehavior);
                pw.print(" mTriplePressOnPowerBehavior="); pw.println(mTriplePressOnPowerBehavior);
        pw.print(prefix); pw.print("mHasSoftInput="); pw.println(mHasSoftInput);
        pw.print(prefix); pw.print("mAwake="); pw.println(mAwake);
        pw.print(prefix); pw.print("mScreenOnEarly="); pw.print(mScreenOnEarly);
                pw.print(" mScreenOnFully="); pw.println(mScreenOnFully);
        pw.print(prefix); pw.print("mKeyguardDrawComplete="); pw.print(mKeyguardDrawComplete);
                pw.print(" mWindowManagerDrawComplete="); pw.println(mWindowManagerDrawComplete);
        pw.print(prefix); pw.print("mOrientationSensorEnabled=");
                pw.println(mOrientationSensorEnabled);
        pw.print(prefix); pw.print("mOverscanScreen=("); pw.print(mOverscanScreenLeft);
                pw.print(","); pw.print(mOverscanScreenTop);
                pw.print(") "); pw.print(mOverscanScreenWidth);
                pw.print("x"); pw.println(mOverscanScreenHeight);
        if (mOverscanLeft != 0 || mOverscanTop != 0
                || mOverscanRight != 0 || mOverscanBottom != 0) {
            pw.print(prefix); pw.print("mOverscan left="); pw.print(mOverscanLeft);
                    pw.print(" top="); pw.print(mOverscanTop);
                    pw.print(" right="); pw.print(mOverscanRight);
                    pw.print(" bottom="); pw.println(mOverscanBottom);
        }
        pw.print(prefix); pw.print("mRestrictedOverscanScreen=(");
                pw.print(mRestrictedOverscanScreenLeft);
                pw.print(","); pw.print(mRestrictedOverscanScreenTop);
                pw.print(") "); pw.print(mRestrictedOverscanScreenWidth);
                pw.print("x"); pw.println(mRestrictedOverscanScreenHeight);
        pw.print(prefix); pw.print("mUnrestrictedScreen=("); pw.print(mUnrestrictedScreenLeft);
                pw.print(","); pw.print(mUnrestrictedScreenTop);
                pw.print(") "); pw.print(mUnrestrictedScreenWidth);
                pw.print("x"); pw.println(mUnrestrictedScreenHeight);
        pw.print(prefix); pw.print("mRestrictedScreen=("); pw.print(mRestrictedScreenLeft);
                pw.print(","); pw.print(mRestrictedScreenTop);
                pw.print(") "); pw.print(mRestrictedScreenWidth);
                pw.print("x"); pw.println(mRestrictedScreenHeight);
        pw.print(prefix); pw.print("mStableFullscreen=("); pw.print(mStableFullscreenLeft);
                pw.print(","); pw.print(mStableFullscreenTop);
                pw.print(")-("); pw.print(mStableFullscreenRight);
                pw.print(","); pw.print(mStableFullscreenBottom); pw.println(")");
        pw.print(prefix); pw.print("mStable=("); pw.print(mStableLeft);
                pw.print(","); pw.print(mStableTop);
                pw.print(")-("); pw.print(mStableRight);
                pw.print(","); pw.print(mStableBottom); pw.println(")");
        pw.print(prefix); pw.print("mSystem=("); pw.print(mSystemLeft);
                pw.print(","); pw.print(mSystemTop);
                pw.print(")-("); pw.print(mSystemRight);
                pw.print(","); pw.print(mSystemBottom); pw.println(")");
        pw.print(prefix); pw.print("mCur=("); pw.print(mCurLeft);
                pw.print(","); pw.print(mCurTop);
                pw.print(")-("); pw.print(mCurRight);
                pw.print(","); pw.print(mCurBottom); pw.println(")");
        pw.print(prefix); pw.print("mContent=("); pw.print(mContentLeft);
                pw.print(","); pw.print(mContentTop);
                pw.print(")-("); pw.print(mContentRight);
                pw.print(","); pw.print(mContentBottom); pw.println(")");
        pw.print(prefix); pw.print("mVoiceContent=("); pw.print(mVoiceContentLeft);
                pw.print(","); pw.print(mVoiceContentTop);
                pw.print(")-("); pw.print(mVoiceContentRight);
                pw.print(","); pw.print(mVoiceContentBottom); pw.println(")");
        pw.print(prefix); pw.print("mDock=("); pw.print(mDockLeft);
                pw.print(","); pw.print(mDockTop);
                pw.print(")-("); pw.print(mDockRight);
                pw.print(","); pw.print(mDockBottom); pw.println(")");
        pw.print(prefix); pw.print("mDockLayer="); pw.print(mDockLayer);
                pw.print(" mStatusBarLayer="); pw.println(mStatusBarLayer);
        pw.print(prefix); pw.print("mShowingLockscreen="); pw.print(mShowingLockscreen);
                pw.print(" mShowingDream="); pw.print(mShowingDream);
                pw.print(" mDreamingLockscreen="); pw.print(mDreamingLockscreen);
                pw.print(" mDreamingSleepToken="); pw.println(mDreamingSleepToken);
        if (mLastInputMethodWindow != null) {
            pw.print(prefix); pw.print("mLastInputMethodWindow=");
                    pw.println(mLastInputMethodWindow);
        }
        if (mLastInputMethodTargetWindow != null) {
            pw.print(prefix); pw.print("mLastInputMethodTargetWindow=");
                    pw.println(mLastInputMethodTargetWindow);
        }
        if (mStatusBar != null) {
            pw.print(prefix); pw.print("mStatusBar=");
                    pw.print(mStatusBar); pw.print(" isStatusBarKeyguard=");
                    pw.println(isStatusBarKeyguard());
        }
        if (mNavigationBar != null) {
            pw.print(prefix); pw.print("mNavigationBar=");
                    pw.println(mNavigationBar);
        }
        if (mFocusedWindow != null) {
            pw.print(prefix); pw.print("mFocusedWindow=");
                    pw.println(mFocusedWindow);
        }
        if (mFocusedApp != null) {
            pw.print(prefix); pw.print("mFocusedApp=");
                    pw.println(mFocusedApp);
        }
        if (mWinDismissingKeyguard != null) {
            pw.print(prefix); pw.print("mWinDismissingKeyguard=");
                    pw.println(mWinDismissingKeyguard);
        }
        if (mTopFullscreenOpaqueWindowState != null) {
            pw.print(prefix); pw.print("mTopFullscreenOpaqueWindowState=");
                    pw.println(mTopFullscreenOpaqueWindowState);
        }
        if (mTopFullscreenOpaqueOrDimmingWindowState != null) {
            pw.print(prefix); pw.print("mTopFullscreenOpaqueOrDimmingWindowState=");
                    pw.println(mTopFullscreenOpaqueOrDimmingWindowState);
        }
        if (mForcingShowNavBar) {
            pw.print(prefix); pw.print("mForcingShowNavBar=");
                    pw.println(mForcingShowNavBar); pw.print( "mForcingShowNavBarLayer=");
                    pw.println(mForcingShowNavBarLayer);
        }
        pw.print(prefix); pw.print("mTopIsFullscreen="); pw.print(mTopIsFullscreen);
                pw.print(" mHideLockScreen="); pw.println(mHideLockScreen);
        pw.print(prefix); pw.print("mForceStatusBar="); pw.print(mForceStatusBar);
                pw.print(" mForceStatusBarFromKeyguard=");
                pw.println(mForceStatusBarFromKeyguard);
        pw.print(prefix); pw.print("mDismissKeyguard="); pw.print(mDismissKeyguard);
                pw.print(" mCurrentlyDismissingKeyguard="); pw.println(mCurrentlyDismissingKeyguard);
                pw.print(" mWinDismissingKeyguard="); pw.print(mWinDismissingKeyguard);
                pw.print(" mHomePressed="); pw.println(mHomePressed);
        pw.print(prefix); pw.print("mAllowLockscreenWhenOn="); pw.print(mAllowLockscreenWhenOn);
                pw.print(" mLockScreenTimeout="); pw.print(mLockScreenTimeout);
                pw.print(" mLockScreenTimerActive="); pw.println(mLockScreenTimerActive);
        pw.print(prefix); pw.print("mEndcallBehavior="); pw.print(mEndcallBehavior);
                pw.print(" mIncallPowerBehavior="); pw.print(mIncallPowerBehavior);
                pw.print(" mLongPressOnHomeBehavior="); pw.println(mLongPressOnHomeBehavior);
        pw.print(prefix); pw.print("mLandscapeRotation="); pw.print(mLandscapeRotation);
                pw.print(" mSeascapeRotation="); pw.println(mSeascapeRotation);
        pw.print(prefix); pw.print("mPortraitRotation="); pw.print(mPortraitRotation);
                pw.print(" mUpsideDownRotation="); pw.println(mUpsideDownRotation);
        pw.print(prefix); pw.print("mDemoHdmiRotation="); pw.print(mDemoHdmiRotation);
                pw.print(" mDemoHdmiRotationLock="); pw.println(mDemoHdmiRotationLock);
        pw.print(prefix); pw.print("mUndockedHdmiRotation="); pw.println(mUndockedHdmiRotation);

        mGlobalKeyManager.dump(prefix, pw);
        mStatusBarController.dump(pw, prefix);
        mNavigationBarController.dump(pw, prefix);
        PolicyControl.dump(prefix, pw);

        if (mWakeGestureListener != null) {
            mWakeGestureListener.dump(pw, prefix);
        }
        if (mOrientationListener != null) {
            mOrientationListener.dump(pw, prefix);
        }
        if (mBurnInProtectionHelper != null) {
            mBurnInProtectionHelper.dump(prefix, pw);
        }
        if (mKeyguardDelegate != null) {
            mKeyguardDelegate.dump(prefix, pw);
        }
    }
}<|MERGE_RESOLUTION|>--- conflicted
+++ resolved
@@ -3318,7 +3318,7 @@
                 return 0;
             }
 
-<<<<<<< HEAD
+
             if (down) {
                 if (mPressOnMenuBehavior == KEY_ACTION_APP_SWITCH
                         || mLongPressOnMenuBehavior == KEY_ACTION_APP_SWITCH) {
@@ -3357,14 +3357,6 @@
                         mMenuPressed = false;
                         return -1;
                     }
-=======
-            if (down && repeatCount == 0) {
-                if (mEnableShiftMenuBugReports && (metaState & chordBug) == chordBug) {
-                    Intent intent = new Intent(Intent.ACTION_BUG_REPORT);
-                    mContext.sendOrderedBroadcastAsUser(intent, UserHandle.CURRENT,
-                            null, null, null, 0, null, null);
-                    return -1;
->>>>>>> 3570784f
                 }
             }
             if (!down && mMenuPressed) {
