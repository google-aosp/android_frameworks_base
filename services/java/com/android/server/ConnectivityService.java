--- conflicted
+++ resolved
@@ -526,23 +526,8 @@
      */
     public NetworkInfo getActiveNetworkInfo() {
         enforceAccessPermission();
-<<<<<<< HEAD
         if (mActiveDefaultNetwork != -1) {
             return mNetTrackers[mActiveDefaultNetwork].getNetworkInfo();
-=======
-        for (int type=0; type <= ConnectivityManager.MAX_NETWORK_TYPE; type++) {
-            if (mNetConfigs[type] == null || !mNetConfigs[type].isDefault()) {
-                continue;
-            }
-            NetworkStateTracker t = mNetTrackers[type];
-            NetworkInfo info = t.getNetworkInfo();
-            if (info.isConnected()) {
-                if (DBG && type != mActiveDefaultNetwork) {
-                    loge("connected default network is not mActiveDefaultNetwork!");
-                }
-                return info;
-            }
->>>>>>> 70c3d1c2
         }
         return null;
     }
