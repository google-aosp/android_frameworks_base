--- conflicted
+++ resolved
@@ -16,12 +16,9 @@
 
 package android.media;
 
-<<<<<<< HEAD
-=======
 import com.android.internal.util.Objects;
 
 import android.Manifest;
->>>>>>> bac61807
 import android.app.ActivityThread;
 import android.content.BroadcastReceiver;
 import android.content.Context;
@@ -1061,42 +1058,7 @@
                     break;
                 }
             }
-<<<<<<< HEAD
-            if (info == sStatic.mSelectedRoute) {
-                // Removing the currently selected route? Select the default before we remove it.
-                // TODO: Be smarter about the route types here; this selects for all valid.
-                if (info != sStatic.mBluetoothA2dpRoute && sStatic.mBluetoothA2dpRoute != null) {
-                    selectRouteStatic(ROUTE_TYPE_LIVE_AUDIO | ROUTE_TYPE_USER,
-                            sStatic.mBluetoothA2dpRoute);
-                } else {
-                    selectRouteStatic(ROUTE_TYPE_LIVE_AUDIO | ROUTE_TYPE_USER,
-                            sStatic.mDefaultAudioVideo);
-                }
-            }
-            if (!found) {
-                sStatic.mCategories.remove(removingCat);
-            }
-            dispatchRouteRemoved(info);
-        }
-    }
-
-    void removeRouteAt(int routeIndex) {
-        if (routeIndex >= 0 && routeIndex < sStatic.mRoutes.size()) {
-            final RouteInfo info = sStatic.mRoutes.remove(routeIndex);
-            final RouteCategory removingCat = info.getCategory();
-            final int count = sStatic.mRoutes.size();
-            boolean found = false;
-            for (int i = 0; i < count; i++) {
-                final RouteCategory cat = sStatic.mRoutes.get(i).getCategory();
-                if (removingCat == cat) {
-                    found = true;
-                    break;
-                }
-            }
-            if (info == sStatic.mSelectedRoute) {
-=======
             if (info.isSelected()) {
->>>>>>> bac61807
                 // Removing the currently selected route? Select the default before we remove it.
                 selectDefaultRouteStatic();
             }
@@ -1330,48 +1292,6 @@
 
     static void updateWifiDisplayStatus(WifiDisplayStatus status) {
         boolean wantScan = false;
-<<<<<<< HEAD
-        boolean blockScan = false;
-        WifiDisplay[] oldDisplays = oldStatus != null ?
-                oldStatus.getDisplays() : WifiDisplay.EMPTY_ARRAY;
-        WifiDisplay[] newDisplays;
-        WifiDisplay activeDisplay;
-
-        if (newStatus.getFeatureState() == WifiDisplayStatus.FEATURE_STATE_ON) {
-            newDisplays = newStatus.getDisplays();
-            activeDisplay = newStatus.getActiveDisplay();
-        } else {
-            newDisplays = WifiDisplay.EMPTY_ARRAY;
-            activeDisplay = null;
-        }
-
-        for (int i = 0; i < newDisplays.length; i++) {
-            final WifiDisplay d = newDisplays[i];
-            if (d.isRemembered()) {
-                RouteInfo route = findWifiDisplayRoute(d);
-                if (route == null) {
-                    route = makeWifiDisplayRoute(d, newStatus);
-                    addRouteStatic(route);
-                    wantScan = true;
-                } else {
-                    updateWifiDisplayRoute(route, d, newStatus);
-                }
-                if (d.equals(activeDisplay)) {
-                    selectRouteStatic(route.getSupportedTypes(), route);
-
-                    // Don't scan if we're already connected to a wifi display,
-                    // the scanning process can cause a hiccup with some configurations.
-                    blockScan = true;
-                }
-            }
-        }
-        for (int i = 0; i < oldDisplays.length; i++) {
-            final WifiDisplay d = oldDisplays[i];
-            if (d.isRemembered()) {
-                final WifiDisplay newDisplay = findMatchingDisplay(d, newDisplays);
-                if (newDisplay == null || !newDisplay.isRemembered()) {
-                    removeRoute(findWifiDisplayRoute(d));
-=======
         WifiDisplay[] displays;
         WifiDisplay activeDisplay;
 
@@ -1420,7 +1340,6 @@
                 WifiDisplay d = findWifiDisplay(displays, route.mDeviceAddress);
                 if (d == null || !shouldShowWifiDisplay(d, activeDisplay)) {
                     removeRouteStatic(route);
->>>>>>> bac61807
                 }
             }
         }
@@ -1432,18 +1351,12 @@
         }
     }
 
-<<<<<<< HEAD
-    static int getWifiDisplayStatusCode(WifiDisplay d, WifiDisplayStatus wfdStatus) {
-        int newStatus = RouteInfo.STATUS_NONE;
-
-=======
     private static boolean shouldShowWifiDisplay(WifiDisplay d, WifiDisplay activeDisplay) {
         return d.isRemembered() || d.equals(activeDisplay);
     }
 
     static int getWifiDisplayStatusCode(WifiDisplay d, WifiDisplayStatus wfdStatus) {
         int newStatus;
->>>>>>> bac61807
         if (wfdStatus.getScanState() == WifiDisplayStatus.SCAN_STATE_SCANNING) {
             newStatus = RouteInfo.STATUS_SCANNING;
         } else if (d.isAvailable()) {
@@ -1478,31 +1391,17 @@
     static RouteInfo makeWifiDisplayRoute(WifiDisplay display, WifiDisplayStatus wfdStatus) {
         final RouteInfo newRoute = new RouteInfo(sStatic.mSystemCategory);
         newRoute.mDeviceAddress = display.getDeviceAddress();
-<<<<<<< HEAD
-        newRoute.mSupportedTypes = ROUTE_TYPE_LIVE_AUDIO | ROUTE_TYPE_LIVE_VIDEO;
-        newRoute.mVolumeHandling = RouteInfo.PLAYBACK_VOLUME_FIXED;
-        newRoute.mPlaybackType = RouteInfo.PLAYBACK_TYPE_REMOTE;
-
-        newRoute.setStatusCode(getWifiDisplayStatusCode(display, wfdStatus));
-=======
         newRoute.mSupportedTypes = ROUTE_TYPE_LIVE_AUDIO | ROUTE_TYPE_LIVE_VIDEO
                 | ROUTE_TYPE_REMOTE_DISPLAY;
         newRoute.mVolumeHandling = RouteInfo.PLAYBACK_VOLUME_FIXED;
         newRoute.mPlaybackType = RouteInfo.PLAYBACK_TYPE_REMOTE;
 
         newRoute.setRealStatusCode(getWifiDisplayStatusCode(display, wfdStatus));
->>>>>>> bac61807
         newRoute.mEnabled = isWifiDisplayEnabled(display, wfdStatus);
         newRoute.mName = display.getFriendlyDisplayName();
         newRoute.mDescription = sStatic.mResources.getText(
                 com.android.internal.R.string.wireless_display_route_description);
-<<<<<<< HEAD
-
-        newRoute.mPresentationDisplay = choosePresentationDisplayForRoute(newRoute,
-                sStatic.getAllPresentationDisplays());
-=======
         newRoute.updatePresentationDisplay();
->>>>>>> bac61807
         return newRoute;
     }
 
@@ -1519,21 +1418,13 @@
         changed |= route.mEnabled != enabled;
         route.mEnabled = enabled;
 
-<<<<<<< HEAD
-        changed |= route.setStatusCode(getWifiDisplayStatusCode(display, wfdStatus));
-=======
         changed |= route.setRealStatusCode(getWifiDisplayStatusCode(display, wfdStatus));
->>>>>>> bac61807
 
         if (changed) {
             dispatchRouteChanged(route);
         }
 
-<<<<<<< HEAD
-        if (!enabled && route == sStatic.mSelectedRoute) {
-=======
         if (!enabled && route.isSelected()) {
->>>>>>> bac61807
             // Oops, no longer available. Reselect the default.
             selectDefaultRouteStatic();
         }
@@ -1599,10 +1490,7 @@
         /** @hide */ public static final int STATUS_AVAILABLE = 3;
         /** @hide */ public static final int STATUS_NOT_AVAILABLE = 4;
         /** @hide */ public static final int STATUS_IN_USE = 5;
-<<<<<<< HEAD
-=======
         /** @hide */ public static final int STATUS_CONNECTED = 6;
->>>>>>> bac61807
 
         private Object mTag;
 
@@ -1723,9 +1611,6 @@
                     case STATUS_AVAILABLE:
                     case STATUS_SCANNING:
                         statusCode = STATUS_CONNECTING;
-                        break;
-                    case STATUS_IN_USE:
-                        resId = com.android.internal.R.string.media_route_status_in_use;
                         break;
                 }
             }
