/*
 * Copyright (C) 2010 The Android Open Source Project
 *
 * Licensed under the Apache License, Version 2.0 (the "License");
 * you may not use this file except in compliance with the License.
 * You may obtain a copy of the License at
 *
 *      http://www.apache.org/licenses/LICENSE-2.0
 *
 * Unless required by applicable law or agreed to in writing, software
 * distributed under the License is distributed on an "AS IS" BASIS,
 * WITHOUT WARRANTIES OR CONDITIONS OF ANY KIND, either express or implied.
 * See the License for the specific language governing permissions and
 * limitations under the License.
 */

#define LOG_TAG "MtpServerJNI"
#include "utils/Log.h"

#include <stdio.h>
#include <assert.h>
#include <limits.h>
#include <unistd.h>
#include <fcntl.h>
#include <sys/ioctl.h>
#include <utils/threads.h>

#ifdef HAVE_ANDROID_OS
#include <linux/usb/f_mtp.h>
#endif

#include "jni.h"
#include "JNIHelp.h"
#include "android_runtime/AndroidRuntime.h"
#include "private/android_filesystem_config.h"

#include "MtpServer.h"
#include "MtpStorage.h"

using namespace android;

// MtpStorage class
jclass clazz_MtpStorage;

// MtpStorage fields
static jfieldID field_MtpStorage_storageId;
static jfieldID field_MtpStorage_path;
static jfieldID field_MtpStorage_description;
static jfieldID field_MtpStorage_reserveSpace;
static jfieldID field_MtpStorage_removable;

static Mutex sMutex;

// ----------------------------------------------------------------------------

// in android_mtp_MtpDatabase.cpp
extern MtpDatabase* getMtpDatabase(JNIEnv *env, jobject database);

// ----------------------------------------------------------------------------

#ifdef HAVE_ANDROID_OS

static bool ExceptionCheck(void* env)
{
    return ((JNIEnv *)env)->ExceptionCheck();
}

class MtpThread : public Thread {
private:
    MtpDatabase*    mDatabase;
    MtpServer*      mServer;
    MtpStorageList  mStorageList;
    bool            mUsePtp;
    int             mFd;

public:
    MtpThread(MtpDatabase* database)
        :   mDatabase(database),
            mServer(NULL),
            mUsePtp(false),
            mFd(-1)
    {
    }

    virtual ~MtpThread() {
    }

    void setPtpMode(bool usePtp) {
        mUsePtp = usePtp;
    }

    void addStorage(MtpStorage *storage) {
        mStorageList.push(storage);
        if (mServer)
            mServer->addStorage(storage);
    }

    void removeStorage(MtpStorageID id) {
        MtpStorage* storage = mServer->getStorage(id);
        if (storage) {
            for (size_t i = 0; i < mStorageList.size(); i++) {
                if (mStorageList[i] == storage) {
                    mStorageList.removeAt(i);
                    break;
                }
            }
            if (mServer)
                mServer->removeStorage(storage);
            delete storage;
        }
    }

    void start() {
        run("MtpThread");
    }

    virtual bool threadLoop() {
        sMutex.lock();

        mFd = open("/dev/mtp_usb", O_RDWR);
        if (mFd >= 0) {
            ioctl(mFd, MTP_SET_INTERFACE_MODE,
                    (mUsePtp ? MTP_INTERFACE_MODE_PTP : MTP_INTERFACE_MODE_MTP));

            mServer = new MtpServer(mFd, mDatabase, AID_MEDIA_RW, 0664, 0775);
            for (size_t i = 0; i < mStorageList.size(); i++) {
                mServer->addStorage(mStorageList[i]);
            }
        } else {
            LOGE("could not open MTP driver, errno: %d", errno);
        }

        sMutex.unlock();
        mServer->run();
        sMutex.lock();

        close(mFd);
        mFd = -1;
        delete mServer;
        mServer = NULL;

        sMutex.unlock();
        // delay a bit before retrying to avoid excessive spin
        if (!exitPending()) {
            sleep(1);
        }

        return true;
    }

    void sendObjectAdded(MtpObjectHandle handle) {
        if (mServer)
            mServer->sendObjectAdded(handle);
    }

    void sendObjectRemoved(MtpObjectHandle handle) {
        if (mServer)
            mServer->sendObjectRemoved(handle);
    }
};

// This smart pointer is necessary for preventing MtpThread from exiting too early
static sp<MtpThread> sThread;

#endif // HAVE_ANDROID_OS

static void
android_mtp_MtpServer_setup(JNIEnv *env, jobject thiz, jobject javaDatabase)
{
#ifdef HAVE_ANDROID_OS
    // create the thread and assign it to the smart pointer
    sThread = new MtpThread(getMtpDatabase(env, javaDatabase));
#endif
}

static void
android_mtp_MtpServer_start(JNIEnv *env, jobject thiz)
{
#ifdef HAVE_ANDROID_OS
   sMutex.lock();
    MtpThread *thread = sThread.get();
    if (thread)
        thread->start();
    sMutex.unlock();
#endif // HAVE_ANDROID_OS
}

static void
android_mtp_MtpServer_stop(JNIEnv *env, jobject thiz)
{
#ifdef HAVE_ANDROID_OS
    sMutex.lock();
    MtpThread *thread = sThread.get();
    if (thread) {
        thread->requestExitAndWait();
        sThread = NULL;
    }
    sMutex.unlock();
#endif
}

static void
android_mtp_MtpServer_send_object_added(JNIEnv *env, jobject thiz, jint handle)
{
#ifdef HAVE_ANDROID_OS
    sMutex.lock();
    MtpThread *thread = sThread.get();
    if (thread)
        thread->sendObjectAdded(handle);
    sMutex.unlock();
#endif
}

static void
android_mtp_MtpServer_send_object_removed(JNIEnv *env, jobject thiz, jint handle)
{
#ifdef HAVE_ANDROID_OS
    sMutex.lock();
    MtpThread *thread = sThread.get();
    if (thread)
        thread->sendObjectRemoved(handle);
    sMutex.unlock();
#endif
}

static void
android_mtp_MtpServer_set_ptp_mode(JNIEnv *env, jobject thiz, jboolean usePtp)
{
#ifdef HAVE_ANDROID_OS
    sMutex.lock();
    MtpThread *thread = sThread.get();
    if (thread)
        thread->setPtpMode(usePtp);
    sMutex.unlock();
#endif
}

static void
android_mtp_MtpServer_add_storage(JNIEnv *env, jobject thiz, jobject jstorage)
{
#ifdef HAVE_ANDROID_OS
    sMutex.lock();
    MtpThread *thread = sThread.get();
    if (thread) {
        jint storageID = env->GetIntField(jstorage, field_MtpStorage_storageId);
        jstring path = (jstring)env->GetObjectField(jstorage, field_MtpStorage_path);
        jstring description = (jstring)env->GetObjectField(jstorage, field_MtpStorage_description);
        jlong reserveSpace = env->GetLongField(jstorage, field_MtpStorage_reserveSpace);
        jboolean removable = env->GetBooleanField(jstorage, field_MtpStorage_removable);

        const char *pathStr = env->GetStringUTFChars(path, NULL);
<<<<<<< HEAD
        if (pathStr != NULL) {
            const char *descriptionStr = env->GetStringUTFChars(description, NULL);
            if (descriptionStr != NULL) {
                MtpStorage* storage = new MtpStorage(storageID, pathStr, descriptionStr, reserveSpace);
                thread->addStorage(storage);
                env->ReleaseStringUTFChars(path, pathStr);
                env->ReleaseStringUTFChars(description, descriptionStr);
            } else {
                env->ReleaseStringUTFChars(path, pathStr);
            }
        }
=======
        const char *descriptionStr = env->GetStringUTFChars(description, NULL);

        MtpStorage* storage = new MtpStorage(storageID, pathStr, descriptionStr,
                reserveSpace, removable);
        thread->addStorage(storage);

        env->ReleaseStringUTFChars(path, pathStr);
        env->ReleaseStringUTFChars(description, descriptionStr);
>>>>>>> b107f4de
    } else {
        LOGE("MtpThread is null in add_storage");
    }
    sMutex.unlock();
#endif
}

static void
android_mtp_MtpServer_remove_storage(JNIEnv *env, jobject thiz, jint storageId)
{
#ifdef HAVE_ANDROID_OS
    sMutex.lock();
    MtpThread *thread = sThread.get();
    if (thread)
        thread->removeStorage(storageId);
    else
        LOGE("MtpThread is null in remove_storage");
    sMutex.unlock();
#endif
}

// ----------------------------------------------------------------------------

static JNINativeMethod gMethods[] = {
    {"native_setup",                "(Landroid/mtp/MtpDatabase;)V",
                                            (void *)android_mtp_MtpServer_setup},
    {"native_start",                "()V",  (void *)android_mtp_MtpServer_start},
    {"native_stop",                 "()V",  (void *)android_mtp_MtpServer_stop},
    {"native_send_object_added",    "(I)V", (void *)android_mtp_MtpServer_send_object_added},
    {"native_send_object_removed",  "(I)V", (void *)android_mtp_MtpServer_send_object_removed},
    {"native_set_ptp_mode",         "(Z)V", (void *)android_mtp_MtpServer_set_ptp_mode},
    {"native_add_storage",          "(Landroid/mtp/MtpStorage;)V",
                                            (void *)android_mtp_MtpServer_add_storage},
    {"native_remove_storage",       "(I)V", (void *)android_mtp_MtpServer_remove_storage},
};

static const char* const kClassPathName = "android/mtp/MtpServer";

int register_android_mtp_MtpServer(JNIEnv *env)
{
    jclass clazz;

    clazz = env->FindClass("android/mtp/MtpStorage");
    if (clazz == NULL) {
        LOGE("Can't find android/mtp/MtpStorage");
        return -1;
    }
    field_MtpStorage_storageId = env->GetFieldID(clazz, "mStorageId", "I");
    if (field_MtpStorage_storageId == NULL) {
        LOGE("Can't find MtpStorage.mStorageId");
        return -1;
    }
    field_MtpStorage_path = env->GetFieldID(clazz, "mPath", "Ljava/lang/String;");
    if (field_MtpStorage_path == NULL) {
        LOGE("Can't find MtpStorage.mPath");
        return -1;
    }
    field_MtpStorage_description = env->GetFieldID(clazz, "mDescription", "Ljava/lang/String;");
    if (field_MtpStorage_description == NULL) {
        LOGE("Can't find MtpStorage.mDescription");
        return -1;
    }
    field_MtpStorage_reserveSpace = env->GetFieldID(clazz, "mReserveSpace", "J");
    if (field_MtpStorage_reserveSpace == NULL) {
        LOGE("Can't find MtpStorage.mReserveSpace");
        return -1;
    }
    field_MtpStorage_removable = env->GetFieldID(clazz, "mRemovable", "Z");
    if (field_MtpStorage_removable == NULL) {
        LOGE("Can't find MtpStorage.mRemovable");
        return -1;
    }
    clazz_MtpStorage = (jclass)env->NewGlobalRef(clazz);

    clazz = env->FindClass("android/mtp/MtpServer");
    if (clazz == NULL) {
        LOGE("Can't find android/mtp/MtpServer");
        return -1;
    }

    return AndroidRuntime::registerNativeMethods(env,
                "android/mtp/MtpServer", gMethods, NELEM(gMethods));
}<|MERGE_RESOLUTION|>--- conflicted
+++ resolved
@@ -249,11 +249,10 @@
         jboolean removable = env->GetBooleanField(jstorage, field_MtpStorage_removable);
 
         const char *pathStr = env->GetStringUTFChars(path, NULL);
-<<<<<<< HEAD
         if (pathStr != NULL) {
             const char *descriptionStr = env->GetStringUTFChars(description, NULL);
             if (descriptionStr != NULL) {
-                MtpStorage* storage = new MtpStorage(storageID, pathStr, descriptionStr, reserveSpace);
+                MtpStorage* storage = new MtpStorage(storageID, pathStr, descriptionStr, reserveSpace, removable);
                 thread->addStorage(storage);
                 env->ReleaseStringUTFChars(path, pathStr);
                 env->ReleaseStringUTFChars(description, descriptionStr);
@@ -261,16 +260,6 @@
                 env->ReleaseStringUTFChars(path, pathStr);
             }
         }
-=======
-        const char *descriptionStr = env->GetStringUTFChars(description, NULL);
-
-        MtpStorage* storage = new MtpStorage(storageID, pathStr, descriptionStr,
-                reserveSpace, removable);
-        thread->addStorage(storage);
-
-        env->ReleaseStringUTFChars(path, pathStr);
-        env->ReleaseStringUTFChars(description, descriptionStr);
->>>>>>> b107f4de
     } else {
         LOGE("MtpThread is null in add_storage");
     }
