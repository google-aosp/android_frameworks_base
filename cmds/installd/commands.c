/*
** Copyright 2008, The Android Open Source Project
**
** Licensed under the Apache License, Version 2.0 (the "License"); 
** you may not use this file except in compliance with the License. 
** You may obtain a copy of the License at 
**
**     http://www.apache.org/licenses/LICENSE-2.0 
**
** Unless required by applicable law or agreed to in writing, software 
** distributed under the License is distributed on an "AS IS" BASIS, 
** WITHOUT WARRANTIES OR CONDITIONS OF ANY KIND, either express or implied. 
** See the License for the specific language governing permissions and 
** limitations under the License.
*/

#include <linux/capability.h>
#include "installd.h"
#include <diskusage/dirsize.h>
#include <selinux/android.h>

/* Directory records that are used in execution of commands. */
dir_rec_t android_data_dir;
dir_rec_t android_asec_dir;
dir_rec_t android_app_dir;
dir_rec_t android_app_private_dir;
dir_rec_t android_app_lib_dir;
dir_rec_t android_media_dir;
dir_rec_array_t android_system_dirs;

int install(const char *pkgname, uid_t uid, gid_t gid)
{
    char pkgdir[PKG_PATH_MAX];
    char libsymlink[PKG_PATH_MAX];
    char applibdir[PKG_PATH_MAX];

    if ((uid < AID_SYSTEM) || (gid < AID_SYSTEM)) {
        ALOGE("invalid uid/gid: %d %d\n", uid, gid);
        return -1;
    }

    if (create_pkg_path(pkgdir, pkgname, PKG_DIR_POSTFIX, 0)) {
        ALOGE("cannot create package path\n");
        return -1;
    }

    if (create_pkg_path(libsymlink, pkgname, PKG_LIB_POSTFIX, 0)) {
        ALOGE("cannot create package lib symlink origin path\n");
        return -1;
    }

    if (create_pkg_path_in_dir(applibdir, &android_app_lib_dir, pkgname, PKG_DIR_POSTFIX)) {
        ALOGE("cannot create package lib symlink dest path\n");
        return -1;
    }

    if (mkdir(pkgdir, 0751) < 0) {
        ALOGE("cannot create dir '%s': %s\n", pkgdir, strerror(errno));
        return -1;
    }
    if (chmod(pkgdir, 0751) < 0) {
        ALOGE("cannot chmod dir '%s': %s\n", pkgdir, strerror(errno));
        unlink(pkgdir);
        return -1;
    }

    if (symlink(applibdir, libsymlink) < 0) {
        ALOGE("couldn't symlink directory '%s' -> '%s': %s\n", libsymlink, applibdir,
                strerror(errno));
        unlink(pkgdir);
        return -1;
    }

<<<<<<< HEAD
    if (selinux_android_setfilecon(libsymlink, pkgname, uid) < 0) {
        ALOGE("cannot setfilecon dir '%s': %s\n", libsymlink, strerror(errno));
        unlink(libsymlink);
=======
    if (selinux_android_setfilecon(libdir, pkgname, AID_SYSTEM) < 0) {
        ALOGE("cannot setfilecon dir '%s': %s\n", libdir, strerror(errno));
        unlink(libdir);
>>>>>>> 40f2f751
        unlink(pkgdir);
        return -1;
    }

    if (selinux_android_setfilecon(pkgdir, pkgname, uid) < 0) {
        ALOGE("cannot setfilecon dir '%s': %s\n", pkgdir, strerror(errno));
        unlink(libdir);
        unlink(pkgdir);
        return -errno;
    }

    if (chown(pkgdir, uid, gid) < 0) {
        ALOGE("cannot chown dir '%s': %s\n", pkgdir, strerror(errno));
        unlink(libsymlink);
        unlink(pkgdir);
        return -1;
    }

    return 0;
}

int uninstall(const char *pkgname, uid_t persona)
{
    char pkgdir[PKG_PATH_MAX];

    if (create_pkg_path(pkgdir, pkgname, PKG_DIR_POSTFIX, persona))
        return -1;

    /* delete contents AND directory, no exceptions */
    return delete_dir_contents(pkgdir, 1, NULL);
}

int renamepkg(const char *oldpkgname, const char *newpkgname)
{
    char oldpkgdir[PKG_PATH_MAX];
    char newpkgdir[PKG_PATH_MAX];

    if (create_pkg_path(oldpkgdir, oldpkgname, PKG_DIR_POSTFIX, 0))
        return -1;
    if (create_pkg_path(newpkgdir, newpkgname, PKG_DIR_POSTFIX, 0))
        return -1;

    if (rename(oldpkgdir, newpkgdir) < 0) {
        ALOGE("cannot rename dir '%s' to '%s': %s\n", oldpkgdir, newpkgdir, strerror(errno));
        return -errno;
    }
    return 0;
}

int fix_uid(const char *pkgname, uid_t uid, gid_t gid)
{
    char pkgdir[PKG_PATH_MAX];
    struct stat s;
    int rc = 0;

    if ((uid < AID_SYSTEM) || (gid < AID_SYSTEM)) {
        ALOGE("invalid uid/gid: %d %d\n", uid, gid);
        return -1;
    }

    if (create_pkg_path(pkgdir, pkgname, PKG_DIR_POSTFIX, 0)) {
        ALOGE("cannot create package path\n");
        return -1;
    }

    if (stat(pkgdir, &s) < 0) return -1;

    if (s.st_uid != 0 || s.st_gid != 0) {
        ALOGE("fixing uid of non-root pkg: %s %d %d\n", pkgdir, s.st_uid, s.st_gid);
        return -1;
    }

    if (chmod(pkgdir, 0751) < 0) {
        ALOGE("cannot chmod dir '%s': %s\n", pkgdir, strerror(errno));
        unlink(pkgdir);
        return -errno;
    }
    if (chown(pkgdir, uid, gid) < 0) {
        ALOGE("cannot chown dir '%s': %s\n", pkgdir, strerror(errno));
        unlink(pkgdir);
        return -errno;
    }

    return 0;
}

int delete_user_data(const char *pkgname, uid_t persona)
{
    char pkgdir[PKG_PATH_MAX];

    if (create_pkg_path(pkgdir, pkgname, PKG_DIR_POSTFIX, persona))
        return -1;

    /* delete contents, excluding "lib", but not the directory itself */
    return delete_dir_contents(pkgdir, 0, "lib");
}

int make_user_data(const char *pkgname, uid_t uid, uid_t persona)
{
    char pkgdir[PKG_PATH_MAX];

    // Create the data dir for the package
    if (create_pkg_path(pkgdir, pkgname, PKG_DIR_POSTFIX, persona)) {
        return -1;
    }
    if (mkdir(pkgdir, 0751) < 0) {
        ALOGE("cannot create dir '%s': %s\n", pkgdir, strerror(errno));
        return -errno;
    }
    if (chmod(pkgdir, 0751) < 0) {
        ALOGE("cannot chmod dir '%s': %s\n", pkgdir, strerror(errno));
        unlink(pkgdir);
        return -errno;
    }
    if (selinux_android_setfilecon(pkgdir, pkgname, uid) < 0) {
        ALOGE("cannot setfilecon dir '%s': %s\n", pkgdir, strerror(errno));
        unlink(pkgdir);
        return -errno;
    }
    if (chown(pkgdir, uid, uid) < 0) {
        ALOGE("cannot chown dir '%s': %s\n", pkgdir, strerror(errno));
        unlink(pkgdir);
        return -errno;
    }

    return 0;
}

int delete_persona(uid_t persona)
{
    char data_path[PKG_PATH_MAX];
    if (create_persona_path(data_path, persona)) {
        return -1;
    }
    if (delete_dir_contents(data_path, 1, NULL)) {
        return -1;
    }

    char media_path[PATH_MAX];
    if (create_persona_media_path(media_path, (userid_t) persona) == -1) {
        return -1;
    }
    if (delete_dir_contents(media_path, 1, NULL) == -1) {
        return -1;
    }

    return 0;
}

int clone_persona_data(uid_t src_persona, uid_t target_persona, int copy)
{
    char src_data_dir[PKG_PATH_MAX];
    char pkg_path[PKG_PATH_MAX];
    DIR *d;
    struct dirent *de;
    struct stat s;
    uid_t uid;

    if (create_persona_path(src_data_dir, src_persona)) {
        return -1;
    }

    d = opendir(src_data_dir);
    if (d != NULL) {
        while ((de = readdir(d))) {
            const char *name = de->d_name;

            if (de->d_type == DT_DIR) {
                int subfd;
                    /* always skip "." and ".." */
                if (name[0] == '.') {
                    if (name[1] == 0) continue;
                    if ((name[1] == '.') && (name[2] == 0)) continue;
                }
                /* Create the full path to the package's data dir */
                create_pkg_path(pkg_path, name, PKG_DIR_POSTFIX, src_persona);
                /* Get the file stat */
                if (stat(pkg_path, &s) < 0) continue;
                /* Get the uid of the package */
                ALOGI("Adding datadir for uid = %d\n", s.st_uid);
                uid = (uid_t) s.st_uid % PER_USER_RANGE;
                /* Create the directory for the target */
                make_user_data(name, uid + target_persona * PER_USER_RANGE,
                               target_persona);
            }
        }
        closedir(d);
    }

    if (ensure_media_user_dirs((userid_t) target_persona) == -1) {
        return -1;
    }

    return 0;
}

int delete_cache(const char *pkgname, uid_t persona)
{
    char cachedir[PKG_PATH_MAX];

    if (create_pkg_path(cachedir, pkgname, CACHE_DIR_POSTFIX, persona))
        return -1;

        /* delete contents, not the directory, no exceptions */
    return delete_dir_contents(cachedir, 0, 0);
}

/* Try to ensure free_size bytes of storage are available.
 * Returns 0 on success.
 * This is rather simple-minded because doing a full LRU would
 * be potentially memory-intensive, and without atime it would
 * also require that apps constantly modify file metadata even
 * when just reading from the cache, which is pretty awful.
 */
int free_cache(int64_t free_size)
{
    cache_t* cache;
    int64_t avail;
    DIR *d;
    struct dirent *de;
    char tmpdir[PATH_MAX];
    char *dirpos;

    avail = data_disk_free();
    if (avail < 0) return -1;

    ALOGI("free_cache(%" PRId64 ") avail %" PRId64 "\n", free_size, avail);
    if (avail >= free_size) return 0;

    cache = start_cache_collection();

    // Collect cache files for primary user.
    if (create_persona_path(tmpdir, 0) == 0) {
        //ALOGI("adding cache files from %s\n", tmpdir);
        add_cache_files(cache, tmpdir, "cache");
    }

    // Search for other users and add any cache files from them.
    snprintf(tmpdir, sizeof(tmpdir), "%s%s", android_data_dir.path,
            SECONDARY_USER_PREFIX);
    dirpos = tmpdir + strlen(tmpdir);
    d = opendir(tmpdir);
    if (d != NULL) {
        while ((de = readdir(d))) {
            if (de->d_type == DT_DIR) {
                const char *name = de->d_name;
                    /* always skip "." and ".." */
                if (name[0] == '.') {
                    if (name[1] == 0) continue;
                    if ((name[1] == '.') && (name[2] == 0)) continue;
                }
                if ((strlen(name)+(dirpos-tmpdir)) < (sizeof(tmpdir)-1)) {
                    strcpy(dirpos, name);
                    //ALOGI("adding cache files from %s\n", tmpdir);
                    add_cache_files(cache, tmpdir, "cache");
                } else {
                    ALOGW("Path exceeds limit: %s%s", tmpdir, name);
                }
            }
        }
        closedir(d);
    }

    // Collect cache files on external storage for all users (if it is mounted as part
    // of the internal storage).
    strcpy(tmpdir, android_media_dir.path);
    dirpos = tmpdir + strlen(tmpdir);
    d = opendir(tmpdir);
    if (d != NULL) {
        while ((de = readdir(d))) {
            if (de->d_type == DT_DIR) {
                const char *name = de->d_name;
                    /* skip any dir that doesn't start with a number, so not a user */
                if (name[0] < '0' || name[0] > '9') {
                    continue;
                }
                if ((strlen(name)+(dirpos-tmpdir)) < (sizeof(tmpdir)-1)) {
                    strcpy(dirpos, name);
                    if (lookup_media_dir(tmpdir, "Android") == 0
                            && lookup_media_dir(tmpdir, "data") == 0) {
                        //ALOGI("adding cache files from %s\n", tmpdir);
                        add_cache_files(cache, tmpdir, "cache");
                    }
                } else {
                    ALOGW("Path exceeds limit: %s%s", tmpdir, name);
                }
            }
        }
        closedir(d);
    }

    clear_cache_files(cache, free_size);
    finish_cache_collection(cache);

    return data_disk_free() >= free_size ? 0 : -1;
}

int move_dex(const char *src, const char *dst)
{
    char src_dex[PKG_PATH_MAX];
    char dst_dex[PKG_PATH_MAX];

    if (validate_apk_path(src)) return -1;
    if (validate_apk_path(dst)) return -1;

    if (create_cache_path(src_dex, src)) return -1;
    if (create_cache_path(dst_dex, dst)) return -1;

    ALOGV("move %s -> %s\n", src_dex, dst_dex);
    if (rename(src_dex, dst_dex) < 0) {
        ALOGE("Couldn't move %s: %s\n", src_dex, strerror(errno));
        return -1;
    } else {
        return 0;
    }
}

int rm_dex(const char *path)
{
    char dex_path[PKG_PATH_MAX];

    if (validate_apk_path(path)) return -1;
    if (create_cache_path(dex_path, path)) return -1;

    ALOGV("unlink %s\n", dex_path);
    if (unlink(dex_path) < 0) {
        ALOGE("Couldn't unlink %s: %s\n", dex_path, strerror(errno));
        return -1;
    } else {
        return 0;
    }
}

int get_size(const char *pkgname, int persona, const char *apkpath,
             const char *fwdlock_apkpath, const char *asecpath,
             int64_t *_codesize, int64_t *_datasize, int64_t *_cachesize,
             int64_t* _asecsize)
{
    DIR *d;
    int dfd;
    struct dirent *de;
    struct stat s;
    char path[PKG_PATH_MAX];

    int64_t codesize = 0;
    int64_t datasize = 0;
    int64_t cachesize = 0;
    int64_t asecsize = 0;

        /* count the source apk as code -- but only if it's not
         * on the /system partition and its not on the sdcard.
         */
    if (validate_system_app_path(apkpath) &&
            strncmp(apkpath, android_asec_dir.path, android_asec_dir.len) != 0) {
        if (stat(apkpath, &s) == 0) {
            codesize += stat_size(&s);
        }
    }
        /* count the forward locked apk as code if it is given
         */
    if (fwdlock_apkpath != NULL && fwdlock_apkpath[0] != '!') {
        if (stat(fwdlock_apkpath, &s) == 0) {
            codesize += stat_size(&s);
        }
    }
        /* count the cached dexfile as code */
    if (!create_cache_path(path, apkpath)) {
        if (stat(path, &s) == 0) {
            codesize += stat_size(&s);
        }
    }

        /* add in size of any libraries */
    if (!create_pkg_path_in_dir(path, &android_app_lib_dir, pkgname, PKG_DIR_POSTFIX)) {
        d = opendir(path);
        if (d != NULL) {
            dfd = dirfd(d);
            codesize += calculate_dir_size(dfd);
            closedir(d);
        }
    }

        /* compute asec size if it is given
         */
    if (asecpath != NULL && asecpath[0] != '!') {
        if (stat(asecpath, &s) == 0) {
            asecsize += stat_size(&s);
        }
    }

    if (create_pkg_path(path, pkgname, PKG_DIR_POSTFIX, persona)) {
        goto done;
    }

    d = opendir(path);
    if (d == NULL) {
        goto done;
    }
    dfd = dirfd(d);

    /* most stuff in the pkgdir is data, except for the "cache"
     * directory and below, which is cache, and the "lib" directory
     * and below, which is code...
     */
    while ((de = readdir(d))) {
        const char *name = de->d_name;

        if (de->d_type == DT_DIR) {
            int subfd;
            int64_t statsize = 0;
            int64_t dirsize = 0;
                /* always skip "." and ".." */
            if (name[0] == '.') {
                if (name[1] == 0) continue;
                if ((name[1] == '.') && (name[2] == 0)) continue;
            }
            if (fstatat(dfd, name, &s, AT_SYMLINK_NOFOLLOW) == 0) {
                statsize = stat_size(&s);
            }
            subfd = openat(dfd, name, O_RDONLY | O_DIRECTORY);
            if (subfd >= 0) {
                dirsize = calculate_dir_size(subfd);
            }
            if(!strcmp(name,"lib")) {
                codesize += dirsize + statsize;
            } else if(!strcmp(name,"cache")) {
                cachesize += dirsize + statsize;
            } else {
                datasize += dirsize + statsize;
            }
        } else if (de->d_type == DT_LNK && !strcmp(name,"lib")) {
            // This is the symbolic link to the application's library
            // code.  We'll count this as code instead of data, since
            // it is not something that the app creates.
            if (fstatat(dfd, name, &s, AT_SYMLINK_NOFOLLOW) == 0) {
                codesize += stat_size(&s);
            }
        } else {
            if (fstatat(dfd, name, &s, AT_SYMLINK_NOFOLLOW) == 0) {
                datasize += stat_size(&s);
            }
        }
    }
    closedir(d);
done:
    *_codesize = codesize;
    *_datasize = datasize;
    *_cachesize = cachesize;
    *_asecsize = asecsize;
    return 0;
}


/* a simpler version of dexOptGenerateCacheFileName() */
int create_cache_path(char path[PKG_PATH_MAX], const char *src)
{
    char *tmp;
    int srclen;
    int dstlen;

    srclen = strlen(src);

        /* demand that we are an absolute path */
    if ((src == 0) || (src[0] != '/') || strstr(src,"..")) {
        return -1;
    }

    if (srclen > PKG_PATH_MAX) {        // XXX: PKG_NAME_MAX?
        return -1;
    }

    dstlen = srclen + strlen(DALVIK_CACHE_PREFIX) + 
        strlen(DALVIK_CACHE_POSTFIX) + 1;
    
    if (dstlen > PKG_PATH_MAX) {
        return -1;
    }

    sprintf(path,"%s%s%s",
            DALVIK_CACHE_PREFIX,
            src + 1, /* skip the leading / */
            DALVIK_CACHE_POSTFIX);
    
    for(tmp = path + strlen(DALVIK_CACHE_PREFIX); *tmp; tmp++) {
        if (*tmp == '/') {
            *tmp = '@';
        }
    }

    return 0;
}

static void run_dexopt(int zip_fd, int odex_fd, const char* input_file_name,
    const char* dexopt_flags)
{
    static const char* DEX_OPT_BIN = "/system/bin/dexopt";
    static const int MAX_INT_LEN = 12;      // '-'+10dig+'\0' -OR- 0x+8dig
    char zip_num[MAX_INT_LEN];
    char odex_num[MAX_INT_LEN];

    sprintf(zip_num, "%d", zip_fd);
    sprintf(odex_num, "%d", odex_fd);

    execl(DEX_OPT_BIN, DEX_OPT_BIN, "--zip", zip_num, odex_num, input_file_name,
        dexopt_flags, (char*) NULL);
    ALOGE("execl(%s) failed: %s\n", DEX_OPT_BIN, strerror(errno));
}

static int wait_dexopt(pid_t pid, const char* apk_path)
{
    int status;
    pid_t got_pid;

    /*
     * Wait for the optimization process to finish.
     */
    while (1) {
        got_pid = waitpid(pid, &status, 0);
        if (got_pid == -1 && errno == EINTR) {
            printf("waitpid interrupted, retrying\n");
        } else {
            break;
        }
    }
    if (got_pid != pid) {
        ALOGW("waitpid failed: wanted %d, got %d: %s\n",
            (int) pid, (int) got_pid, strerror(errno));
        return 1;
    }

    if (WIFEXITED(status) && WEXITSTATUS(status) == 0) {
        ALOGV("DexInv: --- END '%s' (success) ---\n", apk_path);
        return 0;
    } else {
        ALOGW("DexInv: --- END '%s' --- status=0x%04x, process failed\n",
            apk_path, status);
        return status;      /* always nonzero */
    }
}

int dexopt(const char *apk_path, uid_t uid, int is_public)
{
    struct utimbuf ut;
    struct stat apk_stat, dex_stat;
    char dex_path[PKG_PATH_MAX];
    char dexopt_flags[PROPERTY_VALUE_MAX];
    char *end;
    int res, zip_fd=-1, odex_fd=-1;

        /* Before anything else: is there a .odex file?  If so, we have
         * pre-optimized the apk and there is nothing to do here.
         */
    if (strlen(apk_path) >= (PKG_PATH_MAX - 8)) {
        return -1;
    }

    /* platform-specific flags affecting optimization and verification */
    property_get("dalvik.vm.dexopt-flags", dexopt_flags, "");

    strcpy(dex_path, apk_path);
    end = strrchr(dex_path, '.');
    if (end != NULL) {
        strcpy(end, ".odex");
        if (stat(dex_path, &dex_stat) == 0) {
            return 0;
        }
    }

    if (create_cache_path(dex_path, apk_path)) {
        return -1;
    }

    memset(&apk_stat, 0, sizeof(apk_stat));
    stat(apk_path, &apk_stat);

    zip_fd = open(apk_path, O_RDONLY, 0);
    if (zip_fd < 0) {
        ALOGE("dexopt cannot open '%s' for input\n", apk_path);
        return -1;
    }

    unlink(dex_path);
    odex_fd = open(dex_path, O_RDWR | O_CREAT | O_EXCL, 0644);
    if (odex_fd < 0) {
        ALOGE("dexopt cannot open '%s' for output\n", dex_path);
        goto fail;
    }
    if (fchmod(odex_fd,
               S_IRUSR|S_IWUSR|S_IRGRP |
               (is_public ? S_IROTH : 0)) < 0) {
        ALOGE("dexopt cannot chmod '%s'\n", dex_path);
        goto fail;
    }
    if (fchown(odex_fd, AID_SYSTEM, uid) < 0) {
        ALOGE("dexopt cannot chown '%s'\n", dex_path);
        goto fail;
    }

    ALOGV("DexInv: --- BEGIN '%s' ---\n", apk_path);

    pid_t pid;
    pid = fork();
    if (pid == 0) {
        /* child -- drop privileges before continuing */
        if (setgid(uid) != 0) {
            ALOGE("setgid(%d) failed during dexopt\n", uid);
            exit(64);
        }
        if (setuid(uid) != 0) {
            ALOGE("setuid(%d) during dexopt\n", uid);
            exit(65);
        }
        // drop capabilities
        struct __user_cap_header_struct capheader;
        struct __user_cap_data_struct capdata[2];
        memset(&capheader, 0, sizeof(capheader));
        memset(&capdata, 0, sizeof(capdata));
        capheader.version = _LINUX_CAPABILITY_VERSION_3;
        if (capset(&capheader, &capdata[0]) < 0) {
            ALOGE("capset failed: %s\n", strerror(errno));
            exit(66);
        }
        if (flock(odex_fd, LOCK_EX | LOCK_NB) != 0) {
            ALOGE("flock(%s) failed: %s\n", dex_path, strerror(errno));
            exit(67);
        }

        run_dexopt(zip_fd, odex_fd, apk_path, dexopt_flags);
        exit(68);   /* only get here on exec failure */
    } else {
        res = wait_dexopt(pid, apk_path);
        if (res != 0) {
            ALOGE("dexopt failed on '%s' res = %d\n", dex_path, res);
            goto fail;
        }
    }

    ut.actime = apk_stat.st_atime;
    ut.modtime = apk_stat.st_mtime;
    utime(dex_path, &ut);
    
    close(odex_fd);
    close(zip_fd);
    return 0;

fail:
    if (odex_fd >= 0) {
        close(odex_fd);
        unlink(dex_path);
    }
    if (zip_fd >= 0) {
        close(zip_fd);
    }
    return -1;
}

void mkinnerdirs(char* path, int basepos, mode_t mode, int uid, int gid,
        struct stat* statbuf)
{
    while (path[basepos] != 0) {
        if (path[basepos] == '/') {
            path[basepos] = 0;
            if (lstat(path, statbuf) < 0) {
                ALOGV("Making directory: %s\n", path);
                if (mkdir(path, mode) == 0) {
                    chown(path, uid, gid);
                } else {
                    ALOGW("Unable to make directory %s: %s\n", path, strerror(errno));
                }
            }
            path[basepos] = '/';
            basepos++;
        }
        basepos++;
    }
}

int movefileordir(char* srcpath, char* dstpath, int dstbasepos,
        int dstuid, int dstgid, struct stat* statbuf)
{
    DIR *d;
    struct dirent *de;
    int res;

    int srcend = strlen(srcpath);
    int dstend = strlen(dstpath);
    
    if (lstat(srcpath, statbuf) < 0) {
        ALOGW("Unable to stat %s: %s\n", srcpath, strerror(errno));
        return 1;
    }
    
    if ((statbuf->st_mode&S_IFDIR) == 0) {
        mkinnerdirs(dstpath, dstbasepos, S_IRWXU|S_IRWXG|S_IXOTH,
                dstuid, dstgid, statbuf);
        ALOGV("Renaming %s to %s (uid %d)\n", srcpath, dstpath, dstuid);
        if (rename(srcpath, dstpath) >= 0) {
            if (chown(dstpath, dstuid, dstgid) < 0) {
                ALOGE("cannot chown %s: %s\n", dstpath, strerror(errno));
                unlink(dstpath);
                return 1;
            }
        } else {
            ALOGW("Unable to rename %s to %s: %s\n",
                srcpath, dstpath, strerror(errno));
            return 1;
        }
        return 0;
    }

    d = opendir(srcpath);
    if (d == NULL) {
        ALOGW("Unable to opendir %s: %s\n", srcpath, strerror(errno));
        return 1;
    }

    res = 0;
    
    while ((de = readdir(d))) {
        const char *name = de->d_name;
            /* always skip "." and ".." */
        if (name[0] == '.') {
            if (name[1] == 0) continue;
            if ((name[1] == '.') && (name[2] == 0)) continue;
        }
        
        if ((srcend+strlen(name)) >= (PKG_PATH_MAX-2)) {
            ALOGW("Source path too long; skipping: %s/%s\n", srcpath, name);
            continue;
        }
        
        if ((dstend+strlen(name)) >= (PKG_PATH_MAX-2)) {
            ALOGW("Destination path too long; skipping: %s/%s\n", dstpath, name);
            continue;
        }
        
        srcpath[srcend] = dstpath[dstend] = '/';
        strcpy(srcpath+srcend+1, name);
        strcpy(dstpath+dstend+1, name);
        
        if (movefileordir(srcpath, dstpath, dstbasepos, dstuid, dstgid, statbuf) != 0) {
            res = 1;
        }
        
        // Note: we will be leaving empty directories behind in srcpath,
        // but that is okay, the package manager will be erasing all of the
        // data associated with .apks that disappear.
        
        srcpath[srcend] = dstpath[dstend] = 0;
    }
    
    closedir(d);
    return res;
}

int movefiles()
{
    DIR *d;
    int dfd, subfd;
    struct dirent *de;
    struct stat s;
    char buf[PKG_PATH_MAX+1];
    int bufp, bufe, bufi, readlen;

    char srcpkg[PKG_NAME_MAX];
    char dstpkg[PKG_NAME_MAX];
    char srcpath[PKG_PATH_MAX];
    char dstpath[PKG_PATH_MAX];
    int dstuid=-1, dstgid=-1;
    int hasspace;

    d = opendir(UPDATE_COMMANDS_DIR_PREFIX);
    if (d == NULL) {
        goto done;
    }
    dfd = dirfd(d);

        /* Iterate through all files in the directory, executing the
         * file movements requested there-in.
         */
    while ((de = readdir(d))) {
        const char *name = de->d_name;

        if (de->d_type == DT_DIR) {
            continue;
        } else {
            subfd = openat(dfd, name, O_RDONLY);
            if (subfd < 0) {
                ALOGW("Unable to open update commands at %s%s\n",
                        UPDATE_COMMANDS_DIR_PREFIX, name);
                continue;
            }
            
            bufp = 0;
            bufe = 0;
            buf[PKG_PATH_MAX] = 0;
            srcpkg[0] = dstpkg[0] = 0;
            while (1) {
                bufi = bufp;
                while (bufi < bufe && buf[bufi] != '\n') {
                    bufi++;
                }
                if (bufi < bufe) {
                    buf[bufi] = 0;
                    ALOGV("Processing line: %s\n", buf+bufp);
                    hasspace = 0;
                    while (bufp < bufi && isspace(buf[bufp])) {
                        hasspace = 1;
                        bufp++;
                    }
                    if (buf[bufp] == '#' || bufp == bufi) {
                        // skip comments and empty lines.
                    } else if (hasspace) {
                        if (dstpkg[0] == 0) {
                            ALOGW("Path before package line in %s%s: %s\n",
                                    UPDATE_COMMANDS_DIR_PREFIX, name, buf+bufp);
                        } else if (srcpkg[0] == 0) {
                            // Skip -- source package no longer exists.
                        } else {
                            ALOGV("Move file: %s (from %s to %s)\n", buf+bufp, srcpkg, dstpkg);
                            if (!create_move_path(srcpath, srcpkg, buf+bufp, 0) &&
                                    !create_move_path(dstpath, dstpkg, buf+bufp, 0)) {
                                movefileordir(srcpath, dstpath,
                                        strlen(dstpath)-strlen(buf+bufp),
                                        dstuid, dstgid, &s);
                            }
                        }
                    } else {
                        char* div = strchr(buf+bufp, ':');
                        if (div == NULL) {
                            ALOGW("Bad package spec in %s%s; no ':' sep: %s\n",
                                    UPDATE_COMMANDS_DIR_PREFIX, name, buf+bufp);
                        } else {
                            *div = 0;
                            div++;
                            if (strlen(buf+bufp) < PKG_NAME_MAX) {
                                strcpy(dstpkg, buf+bufp);
                            } else {
                                srcpkg[0] = dstpkg[0] = 0;
                                ALOGW("Package name too long in %s%s: %s\n",
                                        UPDATE_COMMANDS_DIR_PREFIX, name, buf+bufp);
                            }
                            if (strlen(div) < PKG_NAME_MAX) {
                                strcpy(srcpkg, div);
                            } else {
                                srcpkg[0] = dstpkg[0] = 0;
                                ALOGW("Package name too long in %s%s: %s\n",
                                        UPDATE_COMMANDS_DIR_PREFIX, name, div);
                            }
                            if (srcpkg[0] != 0) {
                                if (!create_pkg_path(srcpath, srcpkg, PKG_DIR_POSTFIX, 0)) {
                                    if (lstat(srcpath, &s) < 0) {
                                        // Package no longer exists -- skip.
                                        srcpkg[0] = 0;
                                    }
                                } else {
                                    srcpkg[0] = 0;
                                    ALOGW("Can't create path %s in %s%s\n",
                                            div, UPDATE_COMMANDS_DIR_PREFIX, name);
                                }
                                if (srcpkg[0] != 0) {
                                    if (!create_pkg_path(dstpath, dstpkg, PKG_DIR_POSTFIX, 0)) {
                                        if (lstat(dstpath, &s) == 0) {
                                            dstuid = s.st_uid;
                                            dstgid = s.st_gid;
                                        } else {
                                            // Destination package doesn't
                                            // exist...  due to original-package,
                                            // this is normal, so don't be
                                            // noisy about it.
                                            srcpkg[0] = 0;
                                        }
                                    } else {
                                        srcpkg[0] = 0;
                                        ALOGW("Can't create path %s in %s%s\n",
                                                div, UPDATE_COMMANDS_DIR_PREFIX, name);
                                    }
                                }
                                ALOGV("Transfering from %s to %s: uid=%d\n",
                                    srcpkg, dstpkg, dstuid);
                            }
                        }
                    }
                    bufp = bufi+1;
                } else {
                    if (bufp == 0) {
                        if (bufp < bufe) {
                            ALOGW("Line too long in %s%s, skipping: %s\n",
                                    UPDATE_COMMANDS_DIR_PREFIX, name, buf);
                        }
                    } else if (bufp < bufe) {
                        memcpy(buf, buf+bufp, bufe-bufp);
                        bufe -= bufp;
                        bufp = 0;
                    }
                    readlen = read(subfd, buf+bufe, PKG_PATH_MAX-bufe);
                    if (readlen < 0) {
                        ALOGW("Failure reading update commands in %s%s: %s\n",
                                UPDATE_COMMANDS_DIR_PREFIX, name, strerror(errno));
                        break;
                    } else if (readlen == 0) {
                        break;
                    }
                    bufe += readlen;
                    buf[bufe] = 0;
                    ALOGV("Read buf: %s\n", buf);
                }
            }
            close(subfd);
        }
    }
    closedir(d);
done:
    return 0;
}

int linklib(const char* dataDir, const char* asecLibDir)
{
    char libdir[PKG_PATH_MAX];
    struct stat s, libStat;
    int rc = 0;

    const size_t libdirLen = strlen(dataDir) + strlen(PKG_LIB_POSTFIX);
    if (libdirLen >= PKG_PATH_MAX) {
        ALOGE("library dir len too large");
        return -1;
    }

    if (snprintf(libdir, sizeof(libdir), "%s%s", dataDir, PKG_LIB_POSTFIX) != (ssize_t)libdirLen) {
        ALOGE("library dir not written successfully: %s\n", strerror(errno));
        return -1;
    }

    if (stat(dataDir, &s) < 0) return -1;

    if (chown(dataDir, AID_INSTALL, AID_INSTALL) < 0) {
        ALOGE("failed to chown '%s': %s\n", dataDir, strerror(errno));
        return -1;
    }

    if (chmod(dataDir, 0700) < 0) {
        ALOGE("linklib() 1: failed to chmod '%s': %s\n", dataDir, strerror(errno));
        rc = -1;
        goto out;
    }

    if (lstat(libdir, &libStat) < 0) {
        ALOGE("couldn't stat lib dir: %s\n", strerror(errno));
        rc = -1;
        goto out;
    }

    if (S_ISDIR(libStat.st_mode)) {
        if (delete_dir_contents(libdir, 1, 0) < 0) {
            rc = -1;
            goto out;
        }
    } else if (S_ISLNK(libStat.st_mode)) {
        if (unlink(libdir) < 0) {
            rc = -1;
            goto out;
        }
    }

    if (symlink(asecLibDir, libdir) < 0) {
        ALOGE("couldn't symlink directory '%s' -> '%s': %s\n", libdir, asecLibDir, strerror(errno));
        rc = -errno;
        goto out;
    }

    if (lchown(libdir, AID_SYSTEM, AID_SYSTEM) < 0) {
        ALOGE("cannot chown dir '%s': %s\n", libdir, strerror(errno));
        unlink(libdir);
        rc = -errno;
        goto out;
    }

out:
    if (chmod(dataDir, s.st_mode) < 0) {
        ALOGE("linklib() 2: failed to chmod '%s': %s\n", dataDir, strerror(errno));
        rc = -errno;
    }

    if (chown(dataDir, s.st_uid, s.st_gid) < 0) {
        ALOGE("failed to chown '%s' : %s\n", dataDir, strerror(errno));
        return -errno;
    }

    return rc;
}<|MERGE_RESOLUTION|>--- conflicted
+++ resolved
@@ -71,22 +71,16 @@
         return -1;
     }
 
-<<<<<<< HEAD
-    if (selinux_android_setfilecon(libsymlink, pkgname, uid) < 0) {
+    if (selinux_android_setfilecon(libsymlink, pkgname, AID_SYSTEM) < 0) {
         ALOGE("cannot setfilecon dir '%s': %s\n", libsymlink, strerror(errno));
         unlink(libsymlink);
-=======
-    if (selinux_android_setfilecon(libdir, pkgname, AID_SYSTEM) < 0) {
-        ALOGE("cannot setfilecon dir '%s': %s\n", libdir, strerror(errno));
-        unlink(libdir);
->>>>>>> 40f2f751
         unlink(pkgdir);
         return -1;
     }
 
     if (selinux_android_setfilecon(pkgdir, pkgname, uid) < 0) {
         ALOGE("cannot setfilecon dir '%s': %s\n", pkgdir, strerror(errno));
-        unlink(libdir);
+        unlink(libsymlink);
         unlink(pkgdir);
         return -errno;
     }
